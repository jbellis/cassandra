/**
 * Licensed to the Apache Software Foundation (ASF) under one
 * or more contributor license agreements.  See the NOTICE file
 * distributed with this work for additional information
 * regarding copyright ownership.  The ASF licenses this file
 * to you under the Apache License, Version 2.0 (the
 * "License"); you may not use this file except in compliance
 * with the License.  You may obtain a copy of the License at
 *
 *     http://www.apache.org/licenses/LICENSE-2.0
 *
 * Unless required by applicable law or agreed to in writing, software
 * distributed under the License is distributed on an "AS IS" BASIS,
 * WITHOUT WARRANTIES OR CONDITIONS OF ANY KIND, either express or implied.
 * See the License for the specific language governing permissions and
 * limitations under the License.
 */
package org.apache.cassandra.stress;

import java.io.IOException;
import java.io.OutputStream;
import java.io.PrintStream;
import java.util.ArrayList;
import java.util.List;
import java.util.concurrent.ArrayBlockingQueue;
import java.util.concurrent.CountDownLatch;
<<<<<<< HEAD
import java.util.concurrent.atomic.AtomicLong;

import com.google.common.util.concurrent.RateLimiter;
import org.apache.cassandra.stress.operations.*;
import org.apache.cassandra.stress.settings.Command;
import org.apache.cassandra.stress.settings.SettingsCommand;
import org.apache.cassandra.stress.settings.SettingsCommandMixed;
import org.apache.cassandra.stress.settings.SettingsCommandMulti;
import org.apache.cassandra.stress.settings.StressSettings;
import org.apache.cassandra.stress.util.JavaDriverClient;
import org.apache.cassandra.stress.util.ThriftClient;
import org.apache.cassandra.thrift.Cassandra;
=======
import java.util.concurrent.TimeUnit;
import java.util.concurrent.atomic.AtomicLong;

import com.google.common.util.concurrent.RateLimiter;
import com.google.common.util.concurrent.Uninterruptibles;
import org.apache.cassandra.stress.operations.*;
import org.apache.cassandra.stress.settings.*;
import org.apache.cassandra.stress.util.JavaDriverClient;
import org.apache.cassandra.stress.util.ThriftClient;
>>>>>>> 67f9eba7
import org.apache.cassandra.transport.SimpleClient;

public class StressAction implements Runnable
{

    private final StressSettings settings;
    private final PrintStream output;

    public StressAction(StressSettings settings, PrintStream out)
    {
        this.settings = settings;
        output = out;
    }

    public void run()
    {
        // creating keyspace and column families
        settings.maybeCreateKeyspaces();
<<<<<<< HEAD

        warmup(settings.command.type, settings.command);

        output.println("Sleeping 2s...");
        try { Thread.sleep(2000); } catch (InterruptedException e) { }

        boolean success;
        if (settings.rate.auto)
            success = runAuto();
        else
            success = null != run(settings.command.type, settings.rate.threadCount, settings.command.count, output);

        if (success)
            output.println("END");
        else
            output.println("FAILURE");

        settings.disconnect();
    }

    // type provided separately to support recursive call for mixed command with each command type it is performing
    private void warmup(Command type, SettingsCommand command)
    {
        // warmup - do 50k iterations; by default hotspot compiles methods after 10k invocations
        PrintStream warmupOutput = new PrintStream(new OutputStream() { @Override public void write(int b) throws IOException { } } );
        int iterations;
        switch (type.category)
        {
            case BASIC:
                iterations = 50000;
                break;
            case MIXED:
                for (Command subtype : ((SettingsCommandMixed) command).getCommands())
                    warmup(subtype, command);
                return;
            case MULTI:
                int keysAtOnce = ((SettingsCommandMulti) command).keysAtOnce;
                iterations = Math.min(50000, (int) Math.ceil(500000d / keysAtOnce));
                break;
            default:
                throw new IllegalStateException();
        }
        output.println(String.format("Warming up %s with %d iterations...", type, iterations));
        run(type, 20, iterations, warmupOutput);
    }

    // TODO : permit varying more than just thread count
    // TODO : vary thread count based on percentage improvement of previous increment, not by fixed amounts
    private boolean runAuto()
    {
        int prevThreadCount = -1;
        int threadCount = settings.rate.minAutoThreads;
        List<StressMetrics> results = new ArrayList<>();
        List<String> runIds = new ArrayList<>();
        do
        {
            output.println(String.format("Running with %d threadCount", threadCount));

            StressMetrics result = run(settings.command.type, threadCount, settings.command.count, output);
            if (result == null)
                return false;
            results.add(result);

            if (prevThreadCount > 0)
                System.out.println(String.format("Improvement over %d threadCount: %.0f%%",
                        prevThreadCount, 100 * averageImprovement(results, 1)));

=======

        warmup(settings.command.type, settings.command);

        output.println("Sleeping 2s...");
        Uninterruptibles.sleepUninterruptibly(2, TimeUnit.SECONDS);

        boolean success;
        if (settings.rate.auto)
            success = runAuto();
        else
            success = null != run(settings.command.type, settings.rate.threadCount, settings.command.count, output);

        if (success)
            output.println("END");
        else
            output.println("FAILURE");

        settings.disconnect();
    }

    // type provided separately to support recursive call for mixed command with each command type it is performing
    private void warmup(Command type, SettingsCommand command)
    {
        // warmup - do 50k iterations; by default hotspot compiles methods after 10k invocations
        PrintStream warmupOutput = new PrintStream(new OutputStream() { @Override public void write(int b) throws IOException { } } );
        int iterations;
        switch (type.category)
        {
            case BASIC:
                iterations = 50000;
                break;
            case MIXED:
                for (Command subtype : ((SettingsCommandMixed) command).getCommands())
                    warmup(subtype, command);
                return;
            case MULTI:
                int keysAtOnce = ((SettingsCommandMulti) command).keysAtOnce;
                iterations = Math.min(50000, (int) Math.ceil(500000d / keysAtOnce));
                break;
            default:
                throw new IllegalStateException();
        }
        output.println(String.format("Warming up %s with %d iterations...", type, iterations));
        run(type, 20, iterations, warmupOutput);
    }

    // TODO : permit varying more than just thread count
    // TODO : vary thread count based on percentage improvement of previous increment, not by fixed amounts
    private boolean runAuto()
    {
        int prevThreadCount = -1;
        int threadCount = settings.rate.minAutoThreads;
        List<StressMetrics> results = new ArrayList<>();
        List<String> runIds = new ArrayList<>();
        do
        {
            output.println(String.format("Running with %d threadCount", threadCount));

            StressMetrics result = run(settings.command.type, threadCount, settings.command.count, output);
            if (result == null)
                return false;
            results.add(result);

            if (prevThreadCount > 0)
                System.out.println(String.format("Improvement over %d threadCount: %.0f%%",
                        prevThreadCount, 100 * averageImprovement(results, 1)));

>>>>>>> 67f9eba7
            runIds.add(threadCount + " threadCount");
            prevThreadCount = threadCount;
            if (threadCount < 16)
                threadCount *= 2;
            else
                threadCount *= 1.5;

            if (!results.isEmpty() && threadCount > settings.rate.maxAutoThreads)
                break;

            if (settings.command.type.updates)
            {
                // pause an arbitrary period of time to let the commit log flush, etc. shouldn't make much difference
                // as we only increase load, never decrease it
                output.println("Sleeping for 15s");
                try
                {
                    Thread.sleep(15 * 1000);
                } catch (InterruptedException e)
                {
                    return false;
                }
            }
            // run until we have not improved throughput significantly for previous three runs
        } while (hasAverageImprovement(results, 3, 0) && hasAverageImprovement(results, 5, settings.command.targetUncertainty));

        // summarise all results
        StressMetrics.summarise(runIds, results, output);
        return true;
    }

    private boolean hasAverageImprovement(List<StressMetrics> results, int count, double minImprovement)
    {
        if (results.size() < count + 1)
            return true;
        return averageImprovement(results, count) >= minImprovement;
    }

    private double averageImprovement(List<StressMetrics> results, int count)
    {
        double improvement = 0;
        for (int i = results.size() - count ; i < results.size() ; i++)
        {
            double prev = results.get(i - 1).getTiming().getHistory().realOpRate();
            double cur = results.get(i).getTiming().getHistory().realOpRate();
            improvement += (cur - prev) / prev;
        }
        return improvement / count;
    }

    private StressMetrics run(Command type, int threadCount, long opCount, PrintStream output)
    {

        output.println(String.format("Running %s with %d threads %s",
                type.toString(),
                threadCount,
                opCount > 0 ? " for " + opCount + " iterations" : "until stderr of mean < " + settings.command.targetUncertainty));
        final WorkQueue workQueue;
        if (opCount < 0)
            workQueue = new ContinuousWorkQueue(50);
        else
            workQueue = FixedWorkQueue.build(opCount);

        RateLimiter rateLimiter = null;
        // TODO : move this to a new queue wrapper that gates progress based on a poisson (or configurable) distribution
        if (settings.rate.opRateTargetPerSecond > 0)
            rateLimiter = RateLimiter.create(settings.rate.opRateTargetPerSecond);

        final StressMetrics metrics = new StressMetrics(output, settings.log.intervalMillis);

        final CountDownLatch done = new CountDownLatch(threadCount);
        final Consumer[] consumers = new Consumer[threadCount];
        for (int i = 0; i < threadCount; i++)
            consumers[i] = new Consumer(type, done, workQueue, metrics, rateLimiter);

        // starting worker threadCount
        for (int i = 0; i < threadCount; i++)
            consumers[i].start();

        metrics.start();

        if (opCount <= 0)
        {
            try
            {
                metrics.waitUntilConverges(settings.command.targetUncertainty,
                        settings.command.minimumUncertaintyMeasurements,
                        settings.command.maximumUncertaintyMeasurements);
            } catch (InterruptedException e) { }
            workQueue.stop();
        }

        try
        {
            done.await();
            metrics.stop();
        } catch (InterruptedException e) {}

        if (metrics.wasCancelled())
            return null;

        metrics.summarise();

        boolean success = true;
        for (Consumer consumer : consumers)
            success &= consumer.success;

        if (!success)
            return null;

        return metrics;
    }

    private class Consumer extends Thread
    {

        private final Operation.State state;
        private final RateLimiter rateLimiter;
        private volatile boolean success = true;
        private final WorkQueue workQueue;
        private final CountDownLatch done;

        public Consumer(Command type, CountDownLatch done, WorkQueue workQueue, StressMetrics metrics, RateLimiter rateLimiter)
        {
            this.done = done;
            this.rateLimiter = rateLimiter;
            this.workQueue = workQueue;
            this.state = new Operation.State(type, settings, metrics);
        }

        public void run()
        {

            try
            {

                SimpleClient sclient = null;
                ThriftClient tclient = null;
                JavaDriverClient jclient = null;

                switch (settings.mode.api)
                {
                    case JAVA_DRIVER_NATIVE:
                        jclient = settings.getJavaDriverClient();
                        break;
                    case SIMPLE_NATIVE:
                        sclient = settings.getSimpleNativeClient();
                        break;
                    case THRIFT:
                        tclient = settings.getThriftClient();
                        break;
                    case THRIFT_SMART:
                        tclient = settings.getSmartThriftClient();
                        break;
                    default:
                        throw new IllegalStateException();
                }

                Work work;
                while ( null != (work = workQueue.poll()) )
                {

                    if (rateLimiter != null)
                        rateLimiter.acquire(work.count);

                    for (int i = 0 ; i < work.count ; i++)
                    {
                        try
                        {
                            Operation op = createOperation(state, i + work.offset);
                            switch (settings.mode.api)
                            {
                                case JAVA_DRIVER_NATIVE:
                                    op.run(jclient);
                                    break;
                                case SIMPLE_NATIVE:
                                    op.run(sclient);
                                    break;
                                default:
                                    op.run(tclient);
                            }
                        } catch (Exception e)
                        {
                            if (output == null)
                            {
                                System.err.println(e.getMessage());
                                success = false;
                                System.exit(-1);
                            }

                            e.printStackTrace(output);
                            success = false;
                            workQueue.stop();
                            state.metrics.cancel();
                            return;
                        }
                    }
                }

<<<<<<< HEAD
            }
            finally
            {
                done.countDown();
                state.timer.close();
            }
=======
            }
            finally
            {
                done.countDown();
                state.timer.close();
            }
>>>>>>> 67f9eba7

        }

    }

    private interface WorkQueue
    {
        // null indicates consumer should terminate
        Work poll();

        // signal all consumers to terminate
        void stop();
    }

    private static final class Work
    {
        // index of operations
        final long offset;

        // how many operations to perform
        final int count;

        public Work(long offset, int count)
        {
            this.offset = offset;
            this.count = count;
        }
    }

    private static final class FixedWorkQueue implements WorkQueue
    {

        final ArrayBlockingQueue<Work> work;
        volatile boolean stop = false;

        public FixedWorkQueue(ArrayBlockingQueue<Work> work)
        {
            this.work = work;
        }

        @Override
        public Work poll()
        {
            if (stop)
                return null;
            return work.poll();
        }

        @Override
        public void stop()
        {
            stop = true;
        }

        static FixedWorkQueue build(long operations)
        {
            // target splitting into around 50-500k items, with a minimum size of 20
            if (operations > Integer.MAX_VALUE * (1L << 19))
                throw new IllegalStateException("Cannot currently support more than approx 2^50 operations for one stress run. This is a LOT.");
            int batchSize = (int) (operations / (1 << 19));
            if (batchSize < 20)
                batchSize = 20;
            ArrayBlockingQueue<Work> work = new ArrayBlockingQueue<Work>(
                    (int) ((operations / batchSize)
                  + (operations % batchSize == 0 ? 0 : 1))
            );
            long offset = 0;
            while (offset < operations)
            {
                work.add(new Work(offset, (int) Math.min(batchSize, operations - offset)));
                offset += batchSize;
            }
            return new FixedWorkQueue(work);
        }

    }

    private static final class ContinuousWorkQueue implements WorkQueue
    {

        final AtomicLong offset = new AtomicLong();
        final int batchSize;
        volatile boolean stop = false;

        private ContinuousWorkQueue(int batchSize)
        {
            this.batchSize = batchSize;
        }

        @Override
        public Work poll()
        {
            if (stop)
                return null;
            return new Work(nextOffset(), batchSize);
        }

        private long nextOffset()
        {
            final int inc = batchSize;
            while (true)
            {
                final long cur = offset.get();
                if (offset.compareAndSet(cur, cur + inc))
                    return cur;
            }
        }

        @Override
        public void stop()
        {
            stop = true;
        }

    }

    private Operation createOperation(Operation.State state, long index)
    {
        return createOperation(state.type, state, index);
    }
    private Operation createOperation(Command type, Operation.State state, long index)
    {
        switch (type)
        {
            case READ:
                switch(state.settings.mode.style)
                {
                    case THRIFT:
                        return new ThriftReader(state, index);
                    case CQL:
                    case CQL_PREPARED:
                        return new CqlReader(state, index);
                    default:
                        throw new UnsupportedOperationException();
                }
<<<<<<< HEAD


            case COUNTERREAD:
                switch(state.settings.mode.style)
                {
                    case THRIFT:
                        return new ThriftCounterGetter(state, index);
                    case CQL:
                    case CQL_PREPARED:
                        return new CqlCounterGetter(state, index);
=======


            case COUNTERREAD:
                switch(state.settings.mode.style)
                {
                    case THRIFT:
                        return new ThriftCounterGetter(state, index);
                    case CQL:
                    case CQL_PREPARED:
                        return new CqlCounterGetter(state, index);
                    default:
                        throw new UnsupportedOperationException();
                }

            case WRITE:
                switch(state.settings.mode.style)
                {
                    case THRIFT:
                        return new ThriftInserter(state, index);
                    case CQL:
                    case CQL_PREPARED:
                        return new CqlInserter(state, index);
                    default:
                        throw new UnsupportedOperationException();
                }

            case COUNTERWRITE:
                switch(state.settings.mode.style)
                {
                    case THRIFT:
                        return new ThriftCounterAdder(state, index);
                    case CQL:
                    case CQL_PREPARED:
                        return new CqlCounterAdder(state, index);
                    default:
                        throw new UnsupportedOperationException();
                }

            case RANGESLICE:
                switch(state.settings.mode.style)
                {
                    case THRIFT:
                        return new ThriftRangeSlicer(state, index);
                    case CQL:
                    case CQL_PREPARED:
                        return new CqlRangeSlicer(state, index);
>>>>>>> 67f9eba7
                    default:
                        throw new UnsupportedOperationException();
                }

<<<<<<< HEAD
            case WRITE:
                switch(state.settings.mode.style)
                {
                    case THRIFT:
                        return new ThriftInserter(state, index);
                    case CQL:
                    case CQL_PREPARED:
                        return new CqlInserter(state, index);
=======
            case IRANGESLICE:
                switch(state.settings.mode.style)
                {
                    case THRIFT:
                        return new ThriftIndexedRangeSlicer(state, index);
                    case CQL:
                    case CQL_PREPARED:
                        return new CqlIndexedRangeSlicer(state, index);
>>>>>>> 67f9eba7
                    default:
                        throw new UnsupportedOperationException();
                }

<<<<<<< HEAD
            case COUNTERWRITE:
                switch(state.settings.mode.style)
                {
                    case THRIFT:
                        return new ThriftCounterAdder(state, index);
                    case CQL:
                    case CQL_PREPARED:
                        return new CqlCounterAdder(state, index);
=======
            case READMULTI:
                switch(state.settings.mode.style)
                {
                    case THRIFT:
                        return new ThriftMultiGetter(state, index);
                    case CQL:
                    case CQL_PREPARED:
                        return new CqlMultiGetter(state, index);
>>>>>>> 67f9eba7
                    default:
                        throw new UnsupportedOperationException();
                }

<<<<<<< HEAD
            case RANGESLICE:
                switch(state.settings.mode.style)
                {
                    case THRIFT:
                        return new ThriftRangeSlicer(state, index);
                    case CQL:
                    case CQL_PREPARED:
                        return new CqlRangeSlicer(state, index);
                    default:
                        throw new UnsupportedOperationException();
                }

            case IRANGESLICE:
                switch(state.settings.mode.style)
                {
                    case THRIFT:
                        return new ThriftIndexedRangeSlicer(state, index);
                    case CQL:
                    case CQL_PREPARED:
                        return new CqlIndexedRangeSlicer(state, index);
                    default:
                        throw new UnsupportedOperationException();
                }

            case READMULTI:
                switch(state.settings.mode.style)
                {
                    case THRIFT:
                        return new ThriftMultiGetter(state, index);
                    case CQL:
                    case CQL_PREPARED:
                        return new CqlMultiGetter(state, index);
                    default:
                        throw new UnsupportedOperationException();
                }

=======
>>>>>>> 67f9eba7
            case MIXED:
                return createOperation(state.readWriteSelector.next(), state, index);

        }

        throw new UnsupportedOperationException();
    }

}<|MERGE_RESOLUTION|>--- conflicted
+++ resolved
@@ -24,20 +24,6 @@
 import java.util.List;
 import java.util.concurrent.ArrayBlockingQueue;
 import java.util.concurrent.CountDownLatch;
-<<<<<<< HEAD
-import java.util.concurrent.atomic.AtomicLong;
-
-import com.google.common.util.concurrent.RateLimiter;
-import org.apache.cassandra.stress.operations.*;
-import org.apache.cassandra.stress.settings.Command;
-import org.apache.cassandra.stress.settings.SettingsCommand;
-import org.apache.cassandra.stress.settings.SettingsCommandMixed;
-import org.apache.cassandra.stress.settings.SettingsCommandMulti;
-import org.apache.cassandra.stress.settings.StressSettings;
-import org.apache.cassandra.stress.util.JavaDriverClient;
-import org.apache.cassandra.stress.util.ThriftClient;
-import org.apache.cassandra.thrift.Cassandra;
-=======
 import java.util.concurrent.TimeUnit;
 import java.util.concurrent.atomic.AtomicLong;
 
@@ -47,7 +33,6 @@
 import org.apache.cassandra.stress.settings.*;
 import org.apache.cassandra.stress.util.JavaDriverClient;
 import org.apache.cassandra.stress.util.ThriftClient;
->>>>>>> 67f9eba7
 import org.apache.cassandra.transport.SimpleClient;
 
 public class StressAction implements Runnable
@@ -66,12 +51,11 @@
     {
         // creating keyspace and column families
         settings.maybeCreateKeyspaces();
-<<<<<<< HEAD
 
         warmup(settings.command.type, settings.command);
 
         output.println("Sleeping 2s...");
-        try { Thread.sleep(2000); } catch (InterruptedException e) { }
+        Uninterruptibles.sleepUninterruptibly(2, TimeUnit.SECONDS);
 
         boolean success;
         if (settings.rate.auto)
@@ -134,75 +118,6 @@
                 System.out.println(String.format("Improvement over %d threadCount: %.0f%%",
                         prevThreadCount, 100 * averageImprovement(results, 1)));
 
-=======
-
-        warmup(settings.command.type, settings.command);
-
-        output.println("Sleeping 2s...");
-        Uninterruptibles.sleepUninterruptibly(2, TimeUnit.SECONDS);
-
-        boolean success;
-        if (settings.rate.auto)
-            success = runAuto();
-        else
-            success = null != run(settings.command.type, settings.rate.threadCount, settings.command.count, output);
-
-        if (success)
-            output.println("END");
-        else
-            output.println("FAILURE");
-
-        settings.disconnect();
-    }
-
-    // type provided separately to support recursive call for mixed command with each command type it is performing
-    private void warmup(Command type, SettingsCommand command)
-    {
-        // warmup - do 50k iterations; by default hotspot compiles methods after 10k invocations
-        PrintStream warmupOutput = new PrintStream(new OutputStream() { @Override public void write(int b) throws IOException { } } );
-        int iterations;
-        switch (type.category)
-        {
-            case BASIC:
-                iterations = 50000;
-                break;
-            case MIXED:
-                for (Command subtype : ((SettingsCommandMixed) command).getCommands())
-                    warmup(subtype, command);
-                return;
-            case MULTI:
-                int keysAtOnce = ((SettingsCommandMulti) command).keysAtOnce;
-                iterations = Math.min(50000, (int) Math.ceil(500000d / keysAtOnce));
-                break;
-            default:
-                throw new IllegalStateException();
-        }
-        output.println(String.format("Warming up %s with %d iterations...", type, iterations));
-        run(type, 20, iterations, warmupOutput);
-    }
-
-    // TODO : permit varying more than just thread count
-    // TODO : vary thread count based on percentage improvement of previous increment, not by fixed amounts
-    private boolean runAuto()
-    {
-        int prevThreadCount = -1;
-        int threadCount = settings.rate.minAutoThreads;
-        List<StressMetrics> results = new ArrayList<>();
-        List<String> runIds = new ArrayList<>();
-        do
-        {
-            output.println(String.format("Running with %d threadCount", threadCount));
-
-            StressMetrics result = run(settings.command.type, threadCount, settings.command.count, output);
-            if (result == null)
-                return false;
-            results.add(result);
-
-            if (prevThreadCount > 0)
-                System.out.println(String.format("Improvement over %d threadCount: %.0f%%",
-                        prevThreadCount, 100 * averageImprovement(results, 1)));
-
->>>>>>> 67f9eba7
             runIds.add(threadCount + " threadCount");
             prevThreadCount = threadCount;
             if (threadCount < 16)
@@ -402,21 +317,12 @@
                     }
                 }
 
-<<<<<<< HEAD
             }
             finally
             {
                 done.countDown();
                 state.timer.close();
             }
-=======
-            }
-            finally
-            {
-                done.countDown();
-                state.timer.close();
-            }
->>>>>>> 67f9eba7
 
         }
 
@@ -552,7 +458,6 @@
                     default:
                         throw new UnsupportedOperationException();
                 }
-<<<<<<< HEAD
 
 
             case COUNTERREAD:
@@ -563,17 +468,6 @@
                     case CQL:
                     case CQL_PREPARED:
                         return new CqlCounterGetter(state, index);
-=======
-
-
-            case COUNTERREAD:
-                switch(state.settings.mode.style)
-                {
-                    case THRIFT:
-                        return new ThriftCounterGetter(state, index);
-                    case CQL:
-                    case CQL_PREPARED:
-                        return new CqlCounterGetter(state, index);
                     default:
                         throw new UnsupportedOperationException();
                 }
@@ -610,21 +504,10 @@
                     case CQL:
                     case CQL_PREPARED:
                         return new CqlRangeSlicer(state, index);
->>>>>>> 67f9eba7
-                    default:
-                        throw new UnsupportedOperationException();
-                }
-
-<<<<<<< HEAD
-            case WRITE:
-                switch(state.settings.mode.style)
-                {
-                    case THRIFT:
-                        return new ThriftInserter(state, index);
-                    case CQL:
-                    case CQL_PREPARED:
-                        return new CqlInserter(state, index);
-=======
+                    default:
+                        throw new UnsupportedOperationException();
+                }
+
             case IRANGESLICE:
                 switch(state.settings.mode.style)
                 {
@@ -633,21 +516,10 @@
                     case CQL:
                     case CQL_PREPARED:
                         return new CqlIndexedRangeSlicer(state, index);
->>>>>>> 67f9eba7
-                    default:
-                        throw new UnsupportedOperationException();
-                }
-
-<<<<<<< HEAD
-            case COUNTERWRITE:
-                switch(state.settings.mode.style)
-                {
-                    case THRIFT:
-                        return new ThriftCounterAdder(state, index);
-                    case CQL:
-                    case CQL_PREPARED:
-                        return new CqlCounterAdder(state, index);
-=======
+                    default:
+                        throw new UnsupportedOperationException();
+                }
+
             case READMULTI:
                 switch(state.settings.mode.style)
                 {
@@ -656,50 +528,10 @@
                     case CQL:
                     case CQL_PREPARED:
                         return new CqlMultiGetter(state, index);
->>>>>>> 67f9eba7
-                    default:
-                        throw new UnsupportedOperationException();
-                }
-
-<<<<<<< HEAD
-            case RANGESLICE:
-                switch(state.settings.mode.style)
-                {
-                    case THRIFT:
-                        return new ThriftRangeSlicer(state, index);
-                    case CQL:
-                    case CQL_PREPARED:
-                        return new CqlRangeSlicer(state, index);
-                    default:
-                        throw new UnsupportedOperationException();
-                }
-
-            case IRANGESLICE:
-                switch(state.settings.mode.style)
-                {
-                    case THRIFT:
-                        return new ThriftIndexedRangeSlicer(state, index);
-                    case CQL:
-                    case CQL_PREPARED:
-                        return new CqlIndexedRangeSlicer(state, index);
-                    default:
-                        throw new UnsupportedOperationException();
-                }
-
-            case READMULTI:
-                switch(state.settings.mode.style)
-                {
-                    case THRIFT:
-                        return new ThriftMultiGetter(state, index);
-                    case CQL:
-                    case CQL_PREPARED:
-                        return new CqlMultiGetter(state, index);
-                    default:
-                        throw new UnsupportedOperationException();
-                }
-
-=======
->>>>>>> 67f9eba7
+                    default:
+                        throw new UnsupportedOperationException();
+                }
+
             case MIXED:
                 return createOperation(state.readWriteSelector.next(), state, index);
 
