package org.apache.cassandra.stress.operations;
/*
 *
 * Licensed to the Apache Software Foundation (ASF) under one
 * or more contributor license agreements.  See the NOTICE file
 * distributed with this work for additional information
 * regarding copyright ownership.  The ASF licenses this file
 * to you under the Apache License, Version 2.0 (the
 * "License"); you may not use this file except in compliance
 * with the License.  You may obtain a copy of the License at
 *
 *   http://www.apache.org/licenses/LICENSE-2.0
 *
 * Unless required by applicable law or agreed to in writing,
 * software distributed under the License is distributed on an
 * "AS IS" BASIS, WITHOUT WARRANTIES OR CONDITIONS OF ANY
 * KIND, either express or implied.  See the License for the
 * specific language governing permissions and limitations
 * under the License.
 *
 */


import java.io.IOException;

import org.apache.cassandra.stress.Operation;
import org.apache.cassandra.stress.util.ThriftClient;
<<<<<<< HEAD
import org.apache.cassandra.thrift.Cassandra;
=======
>>>>>>> 67f9eba7

public class CqlMultiGetter extends Operation
{
    public CqlMultiGetter(State state, long idx)
<<<<<<< HEAD
    {
        super(state, idx);
        throw new RuntimeException("Multiget is not implemented for CQL");
    }

    @Override
    public void run(ThriftClient client) throws IOException
    {
    }

    public void run(Cassandra.Client client) throws IOException
=======
    {
        super(state, idx);
        throw new RuntimeException("Multiget is not implemented for CQL");
    }

    @Override
    public void run(ThriftClient client) throws IOException
>>>>>>> 67f9eba7
    {
    }

}<|MERGE_RESOLUTION|>--- conflicted
+++ resolved
@@ -25,15 +25,10 @@
 
 import org.apache.cassandra.stress.Operation;
 import org.apache.cassandra.stress.util.ThriftClient;
-<<<<<<< HEAD
-import org.apache.cassandra.thrift.Cassandra;
-=======
->>>>>>> 67f9eba7
 
 public class CqlMultiGetter extends Operation
 {
     public CqlMultiGetter(State state, long idx)
-<<<<<<< HEAD
     {
         super(state, idx);
         throw new RuntimeException("Multiget is not implemented for CQL");
@@ -44,17 +39,4 @@
     {
     }
 
-    public void run(Cassandra.Client client) throws IOException
-=======
-    {
-        super(state, idx);
-        throw new RuntimeException("Multiget is not implemented for CQL");
-    }
-
-    @Override
-    public void run(ThriftClient client) throws IOException
->>>>>>> 67f9eba7
-    {
-    }
-
 }