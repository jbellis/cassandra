--- conflicted
+++ resolved
@@ -214,7 +214,7 @@
         // this actually isn't strictly necessary, as currently all calls to discardUnusedTail occur within a block
         // already protected by this OpOrdering, but to prevent future potential mistakes, we duplicate the protection here
         // so that the contract between discardUnusedTail() and sync() is more explicit.
-        OpOrdering.Group group = appendOrdering.start();
+        OpOrder.Group group = appendOrder.start();
         try
         {
             while (true)
@@ -243,8 +243,8 @@
     private synchronized void waitForModifications()
     {
         // issue a barrier and wait for it
-        OpOrdering.Barrier barrier = appendOrdering.newBarrier();
-        barrier.issue();
+        OpOrder.Barrier barrier = appendOrder.newBarrier();
+        barrier.seal();
         barrier.await();
     }
 
@@ -289,14 +289,7 @@
                 waitForModifications();
             }
 
-<<<<<<< HEAD
-            // issue a barrier and wait for it
-            OpOrder.Barrier barrier = appendOrder.newBarrier();
-            barrier.seal();
-            barrier.await();
-=======
             assert nextMarker > lastSyncedOffset;
->>>>>>> a5c52844
 
             // write previous sync marker to point to next sync marker
             // we don't chain the crcs here to ensure this method is idempotent if it fails
