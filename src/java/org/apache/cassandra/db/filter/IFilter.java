/*
 * Licensed to the Apache Software Foundation (ASF) under one
 * or more contributor license agreements.  See the NOTICE file
 * distributed with this work for additional information
 * regarding copyright ownership.  The ASF licenses this file
 * to you under the Apache License, Version 2.0 (the
 * "License"); you may not use this file except in compliance
 * with the License.  You may obtain a copy of the License at
 *
 *     http://www.apache.org/licenses/LICENSE-2.0
 *
 * Unless required by applicable law or agreed to in writing, software
 * distributed under the License is distributed on an "AS IS" BASIS,
 * WITHOUT WARRANTIES OR CONDITIONS OF ANY KIND, either express or implied.
 * See the License for the specific language governing permissions and
 * limitations under the License.
 */
package org.apache.cassandra.db.filter;

import java.io.*;
import java.util.Comparator;
import java.util.Iterator;

import org.apache.cassandra.db.*;
<<<<<<< HEAD
import org.apache.cassandra.db.columniterator.OnDiskAtomIterator;
=======
import org.apache.cassandra.db.columniterator.IColumnIterator;
import org.apache.cassandra.db.columniterator.ISSTableColumnIterator;
>>>>>>> e1b10590
import org.apache.cassandra.db.marshal.AbstractType;
import org.apache.cassandra.io.IVersionedSerializer;
import org.apache.cassandra.io.sstable.SSTableReader;
import org.apache.cassandra.io.util.FileDataInput;

/**
 * Given an implementation-specific description of what columns to look for, provides methods
 * to extract the desired columns from a Memtable, SSTable, or SuperColumn.  Either the get*ColumnIterator
 * methods will be called, or filterSuperColumn, but not both on the same object.  QueryFilter
 * takes care of putting the two together if subcolumn filtering needs to be done, based on the
 * querypath that it knows (but that IFilter implementations are oblivious to).
 */
public interface IFilter
{
    /**
     * returns an iterator that returns columns from the given memtable
     * matching the Filter criteria in sorted order.
     */
    public abstract OnDiskAtomIterator getMemtableColumnIterator(ColumnFamily cf, DecoratedKey key);

    /**
     * Get an iterator that returns columns from the given SSTable using the opened file
     * matching the Filter criteria in sorted order.
     * @param sstable
     * @param file Already opened file data input, saves us opening another one
     * @param key The key of the row we are about to iterate over
     */
<<<<<<< HEAD
    public abstract OnDiskAtomIterator getSSTableColumnIterator(SSTableReader sstable, FileDataInput file, DecoratedKey key, RowIndexEntry indexEntry);
=======
    public abstract ISSTableColumnIterator getSSTableColumnIterator(SSTableReader sstable, FileDataInput file, DecoratedKey<?> key);
>>>>>>> e1b10590

    /**
     * returns an iterator that returns columns from the given SSTable
     * matching the Filter criteria in sorted order.
     */
<<<<<<< HEAD
    public abstract OnDiskAtomIterator getSSTableColumnIterator(SSTableReader sstable, DecoratedKey key);
=======
    public abstract ISSTableColumnIterator getSSTableColumnIterator(SSTableReader sstable, DecoratedKey<?> key);
>>>>>>> e1b10590

    /**
     * collects columns from reducedColumns into returnCF.  Termination is determined
     * by the filter code, which should have some limit on the number of columns
     * to avoid running out of memory on large rows.
     */
    public abstract void collectReducedColumns(IColumnContainer container, Iterator<IColumn> reducedColumns, int gcBefore);

    /**
     * subcolumns of a supercolumn are unindexed, so to pick out parts of those we operate in-memory.
     * @param superColumn may be modified by filtering op.
     */
    public abstract SuperColumn filterSuperColumn(SuperColumn superColumn, int gcBefore);

    public Comparator<IColumn> getColumnComparator(AbstractType<?> comparator);

    public boolean isReversed();
    public void updateColumnsLimit(int newLimit);

    public static class Serializer implements IVersionedSerializer<IFilter>
    {
        public static Serializer instance = new Serializer();

        public void serialize(IFilter filter, DataOutput dos, int version) throws IOException
        {
            if (filter instanceof SliceQueryFilter)
            {
                dos.writeByte(0);
                SliceQueryFilter.serializer.serialize((SliceQueryFilter)filter, dos, version);
            }
            else
            {
                dos.writeByte(1);
                NamesQueryFilter.serializer.serialize((NamesQueryFilter)filter, dos, version);
            }
        }

        public IFilter deserialize(DataInput dis, int version) throws IOException
        {
            throw new UnsupportedOperationException();
        }

        public IFilter deserialize(DataInput dis, int version, AbstractType<?> comparator) throws IOException
        {
            int type = dis.readByte();
            if (type == 0)
            {
                return SliceQueryFilter.serializer.deserialize(dis, version);
            }
            else
            {
                assert type == 1;
                return NamesQueryFilter.serializer.deserialize(dis, version, comparator);
            }
        }

        public long serializedSize(IFilter filter, int version)
        {
            int size = 1;
            if (filter instanceof SliceQueryFilter)
                size += SliceQueryFilter.serializer.serializedSize((SliceQueryFilter)filter, version);
            else
                size += NamesQueryFilter.serializer.serializedSize((NamesQueryFilter)filter, version);
            return size;
        }
    }
}<|MERGE_RESOLUTION|>--- conflicted
+++ resolved
@@ -17,17 +17,15 @@
  */
 package org.apache.cassandra.db.filter;
 
-import java.io.*;
+import java.io.DataInput;
+import java.io.DataOutput;
+import java.io.IOException;
 import java.util.Comparator;
 import java.util.Iterator;
 
 import org.apache.cassandra.db.*;
-<<<<<<< HEAD
+import org.apache.cassandra.db.columniterator.ISSTableColumnIterator;
 import org.apache.cassandra.db.columniterator.OnDiskAtomIterator;
-=======
-import org.apache.cassandra.db.columniterator.IColumnIterator;
-import org.apache.cassandra.db.columniterator.ISSTableColumnIterator;
->>>>>>> e1b10590
 import org.apache.cassandra.db.marshal.AbstractType;
 import org.apache.cassandra.io.IVersionedSerializer;
 import org.apache.cassandra.io.sstable.SSTableReader;
@@ -55,21 +53,13 @@
      * @param file Already opened file data input, saves us opening another one
      * @param key The key of the row we are about to iterate over
      */
-<<<<<<< HEAD
-    public abstract OnDiskAtomIterator getSSTableColumnIterator(SSTableReader sstable, FileDataInput file, DecoratedKey key, RowIndexEntry indexEntry);
-=======
-    public abstract ISSTableColumnIterator getSSTableColumnIterator(SSTableReader sstable, FileDataInput file, DecoratedKey<?> key);
->>>>>>> e1b10590
+    public abstract ISSTableColumnIterator getSSTableColumnIterator(SSTableReader sstable, FileDataInput file, DecoratedKey key, RowIndexEntry indexEntry);
 
     /**
      * returns an iterator that returns columns from the given SSTable
      * matching the Filter criteria in sorted order.
      */
-<<<<<<< HEAD
-    public abstract OnDiskAtomIterator getSSTableColumnIterator(SSTableReader sstable, DecoratedKey key);
-=======
-    public abstract ISSTableColumnIterator getSSTableColumnIterator(SSTableReader sstable, DecoratedKey<?> key);
->>>>>>> e1b10590
+    public abstract ISSTableColumnIterator getSSTableColumnIterator(SSTableReader sstable, DecoratedKey key);
 
     /**
      * collects columns from reducedColumns into returnCF.  Termination is determined
