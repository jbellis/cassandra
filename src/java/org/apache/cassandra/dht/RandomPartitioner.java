/*
 * Licensed to the Apache Software Foundation (ASF) under one
 * or more contributor license agreements.  See the NOTICE file
 * distributed with this work for additional information
 * regarding copyright ownership.  The ASF licenses this file
 * to you under the Apache License, Version 2.0 (the
 * "License"); you may not use this file except in compliance
 * with the License.  You may obtain a copy of the License at
 *
 *     http://www.apache.org/licenses/LICENSE-2.0
 *
 * Unless required by applicable law or agreed to in writing, software
 * distributed under the License is distributed on an "AS IS" BASIS,
 * WITHOUT WARRANTIES OR CONDITIONS OF ANY KIND, either express or implied.
 * See the License for the specific language governing permissions and
 * limitations under the License.
 */
package org.apache.cassandra.dht;

import java.math.BigDecimal;
import java.math.BigInteger;
import java.nio.ByteBuffer;
import java.security.MessageDigest;
import java.util.*;

import com.google.common.annotations.VisibleForTesting;

import org.apache.cassandra.db.CachedHashDecoratedKey;
import org.apache.cassandra.exceptions.ConfigurationException;
import org.apache.cassandra.db.DecoratedKey;
import org.apache.cassandra.db.marshal.AbstractType;
import org.apache.cassandra.db.marshal.IntegerType;
import org.apache.cassandra.db.marshal.PartitionerDefinedOrder;
import org.apache.cassandra.utils.ByteBufferUtil;
import org.apache.cassandra.utils.FBUtilities;
import org.apache.cassandra.utils.GuidGenerator;
import org.apache.cassandra.utils.HashingUtils;
import org.apache.cassandra.utils.ObjectSizes;
import org.apache.cassandra.utils.Pair;

/**
 * This class generates a BigIntegerToken using MD5 hash.
 */
public class RandomPartitioner implements IPartitioner
{
    public static final BigInteger ZERO = new BigInteger("0");
    public static final BigIntegerToken MINIMUM = new BigIntegerToken("-1");
    public static final BigInteger MAXIMUM = new BigInteger("2").pow(127);

    /**
     * Maintain a separate threadlocal message digest, exclusively for token hashing. This is necessary because
     * when Tracing is enabled and using the default tracing implementation, creating the mutations for the trace
     * events involves tokenizing the partition keys. This happens multiple times whilst servicing a ReadCommand,
     * and so can interfere with the stateful digest calculation if the node is a replica producing a digest response.
     */
    private static final ThreadLocal<MessageDigest> localMD5Digest = new ThreadLocal<MessageDigest>()
    {
        @Override
        protected MessageDigest initialValue()
        {
<<<<<<< HEAD
            return HashingUtils.newMessageDigest("MD5");
=======
            return FBUtilities.newMessageDigest("MD5");
>>>>>>> ab6201c6
        }

        @Override
        public MessageDigest get()
        {
            MessageDigest digest = super.get();
            digest.reset();
            return digest;
        }
    };

    private static final int HEAP_SIZE = (int) ObjectSizes.measureDeep(new BigIntegerToken(hashToBigInteger(ByteBuffer.allocate(1))));

    public static final RandomPartitioner instance = new RandomPartitioner();
    public static final AbstractType<?> partitionOrdering = new PartitionerDefinedOrder(instance);

    private final Splitter splitter = new Splitter(this)
    {
        public Token tokenForValue(BigInteger value)
        {
            return new BigIntegerToken(value);
        }

        public BigInteger valueForToken(Token token)
        {
            return ((BigIntegerToken)token).getTokenValue();
        }
    };

    public DecoratedKey decorateKey(ByteBuffer key)
    {
        return new CachedHashDecoratedKey(getToken(key), key);
    }

    public Token midpoint(Token ltoken, Token rtoken)
    {
        // the symbolic MINIMUM token should act as ZERO: the empty bit array
        BigInteger left = ltoken.equals(MINIMUM) ? ZERO : ((BigIntegerToken)ltoken).token;
        BigInteger right = rtoken.equals(MINIMUM) ? ZERO : ((BigIntegerToken)rtoken).token;
        Pair<BigInteger,Boolean> midpair = FBUtilities.midpoint(left, right, 127);
        // discard the remainder
        return new BigIntegerToken(midpair.left);
    }

    public Token split(Token ltoken, Token rtoken, double ratioToLeft)
    {
        BigDecimal left = ltoken.equals(MINIMUM) ? BigDecimal.ZERO : new BigDecimal(((BigIntegerToken)ltoken).token),
                   right = rtoken.equals(MINIMUM) ? BigDecimal.ZERO : new BigDecimal(((BigIntegerToken)rtoken).token),
                   ratio = BigDecimal.valueOf(ratioToLeft);

        BigInteger newToken;

        if (left.compareTo(right) < 0)
        {
            newToken = right.subtract(left).multiply(ratio).add(left).toBigInteger();
        }
        else
        {
            // wrapping case
            // L + ((R - min) + (max - L)) * ratio
            BigDecimal max = new BigDecimal(MAXIMUM);

            newToken = max.add(right).subtract(left).multiply(ratio).add(left).toBigInteger().mod(MAXIMUM);
        }

        assert isValidToken(newToken) : "Invalid tokens from split";

        return new BigIntegerToken(newToken);
    }

    public BigIntegerToken getMinimumToken()
    {
        return MINIMUM;
    }

    public BigIntegerToken getRandomToken()
    {
        BigInteger token = hashToBigInteger(GuidGenerator.guidAsBytes());
        if ( token.signum() == -1 )
            token = token.multiply(BigInteger.valueOf(-1L));
        return new BigIntegerToken(token);
    }

    public BigIntegerToken getRandomToken(Random random)
    {
        BigInteger token = hashToBigInteger(GuidGenerator.guidAsBytes(random, "host/127.0.0.1", 0));
        if ( token.signum() == -1 )
            token = token.multiply(BigInteger.valueOf(-1L));
        return new BigIntegerToken(token);
    }

    private boolean isValidToken(BigInteger token) {
        return token.compareTo(ZERO) >= 0 && token.compareTo(MAXIMUM) <= 0;
    }

    private final Token.TokenFactory tokenFactory = new Token.TokenFactory()
    {
        public ByteBuffer toByteArray(Token token)
        {
            BigIntegerToken bigIntegerToken = (BigIntegerToken) token;
            return ByteBuffer.wrap(bigIntegerToken.token.toByteArray());
        }

        public Token fromByteArray(ByteBuffer bytes)
        {
            return new BigIntegerToken(new BigInteger(ByteBufferUtil.getArray(bytes)));
        }

        public String toString(Token token)
        {
            BigIntegerToken bigIntegerToken = (BigIntegerToken) token;
            return bigIntegerToken.token.toString();
        }

        public void validate(String token) throws ConfigurationException
        {
            try
            {
                if(!isValidToken(new BigInteger(token)))
                    throw new ConfigurationException("Token must be >= 0 and <= 2**127");
            }
            catch (NumberFormatException e)
            {
                throw new ConfigurationException(e.getMessage());
            }
        }

        public Token fromString(String string)
        {
            return new BigIntegerToken(new BigInteger(string));
        }
    };

    public Token.TokenFactory getTokenFactory()
    {
        return tokenFactory;
    }

    public boolean preservesOrder()
    {
        return false;
    }

    public static class BigIntegerToken extends ComparableObjectToken<BigInteger>
    {
        static final long serialVersionUID = -5833589141319293006L;

        public BigIntegerToken(BigInteger token)
        {
            super(token);
        }

        // convenience method for testing
        @VisibleForTesting
        public BigIntegerToken(String token)
        {
            this(new BigInteger(token));
        }

        @Override
        public IPartitioner getPartitioner()
        {
            return instance;
        }

        @Override
        public long getHeapSize()
        {
            return HEAP_SIZE;
        }

        public Token increaseSlightly()
        {
            return new BigIntegerToken(token.add(BigInteger.ONE));
        }

        public double size(Token next)
        {
            BigIntegerToken n = (BigIntegerToken) next;
            BigInteger v = n.token.subtract(token);  // Overflow acceptable and desired.
            double d = Math.scalb(v.doubleValue(), -127); // Scale so that the full range is 1.
            return d > 0.0 ? d : (d + 1.0); // Adjust for signed long, also making sure t.size(t) == 1.
        }
    }

    public BigIntegerToken getToken(ByteBuffer key)
    {
        if (key.remaining() == 0)
            return MINIMUM;
<<<<<<< HEAD
=======

>>>>>>> ab6201c6
        return new BigIntegerToken(hashToBigInteger(key));
    }

    public Map<Token, Float> describeOwnership(List<Token> sortedTokens)
    {
        Map<Token, Float> ownerships = new HashMap<Token, Float>();
        Iterator<Token> i = sortedTokens.iterator();

        // 0-case
        if (!i.hasNext()) { throw new RuntimeException("No nodes present in the cluster. Has this node finished starting up?"); }
        // 1-case
        if (sortedTokens.size() == 1)
        {
            ownerships.put(i.next(), new Float(1.0));
        }
        // n-case
        else
        {
            // NOTE: All divisions must take place in BigDecimals, and all modulo operators must take place in BigIntegers.
            final BigInteger ri = MAXIMUM;                                                  //  (used for addition later)
            final BigDecimal r  = new BigDecimal(ri);                                       // The entire range, 2**127
            Token start = i.next(); BigInteger ti = ((BigIntegerToken)start).token;  // The first token and its value
            Token t; BigInteger tim1 = ti;                                                  // The last token and its value (after loop)
            while (i.hasNext())
            {
                t = i.next(); ti = ((BigIntegerToken)t).token;                                      // The next token and its value
                float x = new BigDecimal(ti.subtract(tim1).add(ri).mod(ri)).divide(r).floatValue(); // %age = ((T(i) - T(i-1) + R) % R) / R
                ownerships.put(t, x);                                                               // save (T(i) -> %age)
                tim1 = ti;                                                                          // -> advance loop
            }
            // The start token's range extends backward to the last token, which is why both were saved above.
            float x = new BigDecimal(((BigIntegerToken)start).token.subtract(ti).add(ri).mod(ri)).divide(r).floatValue();
            ownerships.put(start, x);
        }
        return ownerships;
    }

    private static BigInteger hashToBigInteger(ByteBuffer data)
    {
        MessageDigest messageDigest = localMD5Digest.get();
        if (data.hasArray())
            messageDigest.update(data.array(), data.arrayOffset() + data.position(), data.remaining());
        else
            messageDigest.update(data.duplicate());

        return new BigInteger(messageDigest.digest()).abs();
    }

    public Token getMaximumToken()
    {
        return new BigIntegerToken(MAXIMUM);
    }

    public AbstractType<?> getTokenValidator()
    {
        return IntegerType.instance;
    }

    public AbstractType<?> partitionOrdering()
    {
        return partitionOrdering;
    }

    public Optional<Splitter> splitter()
    {
        return Optional.of(splitter);
    }

    private static BigInteger hashToBigInteger(ByteBuffer data)
    {
        MessageDigest messageDigest = localMD5Digest.get();
        if (data.hasArray())
            messageDigest.update(data.array(), data.arrayOffset() + data.position(), data.remaining());
        else
            messageDigest.update(data.duplicate());

        return new BigInteger(messageDigest.digest()).abs();
    }
}<|MERGE_RESOLUTION|>--- conflicted
+++ resolved
@@ -58,11 +58,7 @@
         @Override
         protected MessageDigest initialValue()
         {
-<<<<<<< HEAD
             return HashingUtils.newMessageDigest("MD5");
-=======
-            return FBUtilities.newMessageDigest("MD5");
->>>>>>> ab6201c6
         }
 
         @Override
@@ -252,10 +248,7 @@
     {
         if (key.remaining() == 0)
             return MINIMUM;
-<<<<<<< HEAD
-=======
-
->>>>>>> ab6201c6
+
         return new BigIntegerToken(hashToBigInteger(key));
     }
 
@@ -293,6 +286,26 @@
         return ownerships;
     }
 
+    public Token getMaximumToken()
+    {
+        return new BigIntegerToken(MAXIMUM);
+    }
+
+    public AbstractType<?> getTokenValidator()
+    {
+        return IntegerType.instance;
+    }
+
+    public AbstractType<?> partitionOrdering()
+    {
+        return partitionOrdering;
+    }
+
+    public Optional<Splitter> splitter()
+    {
+        return Optional.of(splitter);
+    }
+
     private static BigInteger hashToBigInteger(ByteBuffer data)
     {
         MessageDigest messageDigest = localMD5Digest.get();
@@ -303,35 +316,4 @@
 
         return new BigInteger(messageDigest.digest()).abs();
     }
-
-    public Token getMaximumToken()
-    {
-        return new BigIntegerToken(MAXIMUM);
-    }
-
-    public AbstractType<?> getTokenValidator()
-    {
-        return IntegerType.instance;
-    }
-
-    public AbstractType<?> partitionOrdering()
-    {
-        return partitionOrdering;
-    }
-
-    public Optional<Splitter> splitter()
-    {
-        return Optional.of(splitter);
-    }
-
-    private static BigInteger hashToBigInteger(ByteBuffer data)
-    {
-        MessageDigest messageDigest = localMD5Digest.get();
-        if (data.hasArray())
-            messageDigest.update(data.array(), data.arrayOffset() + data.position(), data.remaining());
-        else
-            messageDigest.update(data.duplicate());
-
-        return new BigInteger(messageDigest.digest()).abs();
-    }
 }