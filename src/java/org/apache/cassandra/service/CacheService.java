/*
 * Licensed to the Apache Software Foundation (ASF) under one
 * or more contributor license agreements.  See the NOTICE file
 * distributed with this work for additional information
 * regarding copyright ownership.  The ASF licenses this file
 * to you under the Apache License, Version 2.0 (the
 * "License"); you may not use this file except in compliance
 * with the License.  You may obtain a copy of the License at
 *
 *     http://www.apache.org/licenses/LICENSE-2.0
 *
 * Unless required by applicable law or agreed to in writing, software
 * distributed under the License is distributed on an "AS IS" BASIS,
 * WITHOUT WARRANTIES OR CONDITIONS OF ANY KIND, either express or implied.
 * See the License for the specific language governing permissions and
 * limitations under the License.
 */
package org.apache.cassandra.service;

import java.io.DataInputStream;
import java.io.IOException;
import java.lang.management.ManagementFactory;
import java.nio.ByteBuffer;
import java.util.ArrayList;
import java.util.Collection;
import java.util.Iterator;
import java.util.List;
import java.util.concurrent.Callable;
import java.util.concurrent.ExecutionException;
import java.util.concurrent.Future;
import javax.management.MBeanServer;
import javax.management.ObjectName;

import com.google.common.util.concurrent.Futures;

import org.apache.cassandra.io.sstable.format.SSTableReader;
import org.slf4j.Logger;
import org.slf4j.LoggerFactory;

import org.apache.cassandra.cache.*;
import org.apache.cassandra.cache.AutoSavingCache.CacheSerializer;
import org.apache.cassandra.concurrent.Stage;
import org.apache.cassandra.concurrent.StageManager;
import org.apache.cassandra.config.CFMetaData;
import org.apache.cassandra.config.DatabaseDescriptor;
import org.apache.cassandra.config.Schema;
import org.apache.cassandra.db.*;
import org.apache.cassandra.db.composites.CellName;
import org.apache.cassandra.db.context.CounterContext;
import org.apache.cassandra.db.filter.QueryFilter;
import org.apache.cassandra.io.sstable.Descriptor;
import org.apache.cassandra.io.util.DataOutputPlus;
import org.apache.cassandra.utils.ByteBufferUtil;
import org.apache.cassandra.utils.FBUtilities;
import org.apache.cassandra.utils.Pair;

public class CacheService implements CacheServiceMBean
{
    private static final Logger logger = LoggerFactory.getLogger(CacheService.class);

    public static final String MBEAN_NAME = "org.apache.cassandra.db:type=Caches";

    public static enum CacheType
    {
        KEY_CACHE("KeyCache"),
        ROW_CACHE("RowCache"),
        COUNTER_CACHE("CounterCache");

        private final String name;

        private CacheType(String typeName)
        {
            name = typeName;
        }

        public String toString()
        {
            return name;
        }
    }

    public final static CacheService instance = new CacheService();

    public final AutoSavingCache<KeyCacheKey, RowIndexEntry> keyCache;
    public final AutoSavingCache<RowCacheKey, IRowCacheEntry> rowCache;
    public final AutoSavingCache<CounterCacheKey, ClockAndCount> counterCache;

    private CacheService()
    {
        MBeanServer mbs = ManagementFactory.getPlatformMBeanServer();

        try
        {
            mbs.registerMBean(this, new ObjectName(MBEAN_NAME));
        }
        catch (Exception e)
        {
            throw new RuntimeException(e);
        }

        keyCache = initKeyCache();
        rowCache = initRowCache();
        counterCache = initCounterCache();
    }

    /**
     * @return auto saving cache object
     */
    private AutoSavingCache<KeyCacheKey, RowIndexEntry> initKeyCache()
    {
        logger.info("Initializing key cache with capacity of {} MBs.", DatabaseDescriptor.getKeyCacheSizeInMB());

        long keyCacheInMemoryCapacity = DatabaseDescriptor.getKeyCacheSizeInMB() * 1024 * 1024;

        // as values are constant size we can use singleton weigher
        // where 48 = 40 bytes (average size of the key) + 8 bytes (size of value)
        ICache<KeyCacheKey, RowIndexEntry> kc;
        kc = ConcurrentLinkedHashCache.create(keyCacheInMemoryCapacity);
        AutoSavingCache<KeyCacheKey, RowIndexEntry> keyCache = new AutoSavingCache<>(kc, CacheType.KEY_CACHE, new KeyCacheSerializer());

        int keyCacheKeysToSave = DatabaseDescriptor.getKeyCacheKeysToSave();

        keyCache.scheduleSaving(DatabaseDescriptor.getKeyCacheSavePeriod(), keyCacheKeysToSave);

        return keyCache;
    }

    /**
     * @return initialized row cache
     */
    private AutoSavingCache<RowCacheKey, IRowCacheEntry> initRowCache()
    {
        logger.info("Initializing row cache with capacity of {} MBs", DatabaseDescriptor.getRowCacheSizeInMB());

        CacheProvider<RowCacheKey, IRowCacheEntry> cacheProvider;
        String cacheProviderClassName = DatabaseDescriptor.getRowCacheSizeInMB() > 0
                                        ? DatabaseDescriptor.getRowCacheClassName() : "org.apache.cassandra.cache.NopCacheProvider";
        try
        {
            Class<CacheProvider<RowCacheKey, IRowCacheEntry>> cacheProviderClass =
                (Class<CacheProvider<RowCacheKey, IRowCacheEntry>>) Class.forName(cacheProviderClassName);
            cacheProvider = cacheProviderClass.newInstance();
        }
        catch (Exception e)
        {
            throw new RuntimeException("Cannot find configured row cache provider class " + DatabaseDescriptor.getRowCacheClassName());
        }

        // cache object
        ICache<RowCacheKey, IRowCacheEntry> rc = cacheProvider.create();
        AutoSavingCache<RowCacheKey, IRowCacheEntry> rowCache = new AutoSavingCache<>(rc, CacheType.ROW_CACHE, new RowCacheSerializer());

        int rowCacheKeysToSave = DatabaseDescriptor.getRowCacheKeysToSave();

        rowCache.scheduleSaving(DatabaseDescriptor.getRowCacheSavePeriod(), rowCacheKeysToSave);

        return rowCache;
    }

    private AutoSavingCache<CounterCacheKey, ClockAndCount> initCounterCache()
    {
        logger.info("Initializing counter cache with capacity of {} MBs", DatabaseDescriptor.getCounterCacheSizeInMB());

        long capacity = DatabaseDescriptor.getCounterCacheSizeInMB() * 1024 * 1024;

        AutoSavingCache<CounterCacheKey, ClockAndCount> cache =
            new AutoSavingCache<>(ConcurrentLinkedHashCache.<CounterCacheKey, ClockAndCount>create(capacity),
                                  CacheType.COUNTER_CACHE,
                                  new CounterCacheSerializer());

        int keysToSave = DatabaseDescriptor.getCounterCacheKeysToSave();

        logger.info("Scheduling counter cache save to every {} seconds (going to save {} keys).",
                    DatabaseDescriptor.getCounterCacheSavePeriod(),
                    keysToSave == Integer.MAX_VALUE ? "all" : keysToSave);

        cache.scheduleSaving(DatabaseDescriptor.getCounterCacheSavePeriod(), keysToSave);

        return cache;
    }


    public int getRowCacheSavePeriodInSeconds()
    {
        return DatabaseDescriptor.getRowCacheSavePeriod();
    }

    public void setRowCacheSavePeriodInSeconds(int seconds)
    {
        if (seconds < 0)
            throw new RuntimeException("RowCacheSavePeriodInSeconds must be non-negative.");

        DatabaseDescriptor.setRowCacheSavePeriod(seconds);
        rowCache.scheduleSaving(seconds, DatabaseDescriptor.getRowCacheKeysToSave());
    }

    public int getKeyCacheSavePeriodInSeconds()
    {
        return DatabaseDescriptor.getKeyCacheSavePeriod();
    }

    public void setKeyCacheSavePeriodInSeconds(int seconds)
    {
        if (seconds < 0)
            throw new RuntimeException("KeyCacheSavePeriodInSeconds must be non-negative.");

        DatabaseDescriptor.setKeyCacheSavePeriod(seconds);
        keyCache.scheduleSaving(seconds, DatabaseDescriptor.getKeyCacheKeysToSave());
    }

    public int getCounterCacheSavePeriodInSeconds()
    {
        return DatabaseDescriptor.getCounterCacheSavePeriod();
    }

    public void setCounterCacheSavePeriodInSeconds(int seconds)
    {
        if (seconds < 0)
            throw new RuntimeException("CounterCacheSavePeriodInSeconds must be non-negative.");

        DatabaseDescriptor.setCounterCacheSavePeriod(seconds);
        counterCache.scheduleSaving(seconds, DatabaseDescriptor.getCounterCacheKeysToSave());
    }

    public int getRowCacheKeysToSave()
    {
        return DatabaseDescriptor.getRowCacheKeysToSave();
    }

    public void setRowCacheKeysToSave(int count)
    {
        if (count < 0)
            throw new RuntimeException("RowCacheKeysToSave must be non-negative.");
        DatabaseDescriptor.setRowCacheKeysToSave(count);
        rowCache.scheduleSaving(getRowCacheSavePeriodInSeconds(), count);
    }

    public int getKeyCacheKeysToSave()
    {
        return DatabaseDescriptor.getKeyCacheKeysToSave();
    }

    public void setKeyCacheKeysToSave(int count)
    {
        if (count < 0)
            throw new RuntimeException("KeyCacheKeysToSave must be non-negative.");
        DatabaseDescriptor.setKeyCacheKeysToSave(count);
        keyCache.scheduleSaving(getKeyCacheSavePeriodInSeconds(), count);
    }

    public int getCounterCacheKeysToSave()
    {
        return DatabaseDescriptor.getCounterCacheKeysToSave();
    }

    public void setCounterCacheKeysToSave(int count)
    {
        if (count < 0)
            throw new RuntimeException("CounterCacheKeysToSave must be non-negative.");
        DatabaseDescriptor.setCounterCacheKeysToSave(count);
        counterCache.scheduleSaving(getCounterCacheSavePeriodInSeconds(), count);
    }

    public void invalidateKeyCache()
    {
        keyCache.clear();
    }

    public void invalidateKeyCacheForCf(Pair<String, String> ksAndCFName)
    {
        Iterator<KeyCacheKey> keyCacheIterator = keyCache.keyIterator();
        while (keyCacheIterator.hasNext())
        {
            KeyCacheKey key = keyCacheIterator.next();
            if (key.ksAndCFName.equals(ksAndCFName))
                keyCacheIterator.remove();
        }
    }

    public void invalidateRowCache()
    {
        rowCache.clear();
    }

    public void invalidateRowCacheForCf(Pair<String, String> ksAndCFName)
    {
        Iterator<RowCacheKey> rowCacheIterator = rowCache.keyIterator();
        while (rowCacheIterator.hasNext())
        {
            RowCacheKey rowCacheKey = rowCacheIterator.next();
            if (rowCacheKey.ksAndCFName.equals(ksAndCFName))
                rowCacheIterator.remove();
        }
    }

    public void invalidateCounterCacheForCf(Pair<String, String> ksAndCFName)
    {
        Iterator<CounterCacheKey> counterCacheIterator = counterCache.keyIterator();
        while (counterCacheIterator.hasNext())
        {
            CounterCacheKey counterCacheKey = counterCacheIterator.next();
            if (counterCacheKey.ksAndCFName.equals(ksAndCFName))
                counterCacheIterator.remove();
        }
    }

    public void invalidateCounterCache()
    {
        counterCache.clear();
    }




    public void setRowCacheCapacityInMB(long capacity)
    {
        if (capacity < 0)
            throw new RuntimeException("capacity should not be negative.");

        rowCache.setCapacity(capacity * 1024 * 1024);
    }


    public void setKeyCacheCapacityInMB(long capacity)
    {
        if (capacity < 0)
            throw new RuntimeException("capacity should not be negative.");

        keyCache.setCapacity(capacity * 1024 * 1024);
    }

    public void setCounterCacheCapacityInMB(long capacity)
    {
        if (capacity < 0)
            throw new RuntimeException("capacity should not be negative.");

        counterCache.setCapacity(capacity * 1024 * 1024);
    }

    public void saveCaches() throws ExecutionException, InterruptedException
    {
        List<Future<?>> futures = new ArrayList<>(3);
        logger.debug("submitting cache saves");

        futures.add(keyCache.submitWrite(DatabaseDescriptor.getKeyCacheKeysToSave()));
        futures.add(rowCache.submitWrite(DatabaseDescriptor.getRowCacheKeysToSave()));
        futures.add(counterCache.submitWrite(DatabaseDescriptor.getCounterCacheKeysToSave()));

        FBUtilities.waitOnFutures(futures);
        logger.debug("cache saves completed");
    }

    public static class CounterCacheSerializer implements CacheSerializer<CounterCacheKey, ClockAndCount>
    {
        public void serialize(CounterCacheKey key, DataOutputPlus out, ColumnFamilyStore cfs) throws IOException
        {
            assert(cfs.metadata.isCounter());
            out.write(cfs.metadata.ksAndCFBytes);
            ByteBufferUtil.writeWithLength(key.partitionKey, out);
            ByteBufferUtil.writeWithLength(key.cellName, out);
        }

        public Future<Pair<CounterCacheKey, ClockAndCount>> deserialize(DataInputStream in, final ColumnFamilyStore cfs) throws IOException
        {
            //Keyspace and CF name are deserialized by AutoSaving cache and used to fetch the CFS provided as a
            //parameter so they aren't deserialized here, even though they are serialized by this serializer
            final ByteBuffer partitionKey = ByteBufferUtil.readWithLength(in);
            ByteBuffer cellNameBuffer = ByteBufferUtil.readWithLength(in);
            if (cfs == null || !cfs.metadata.isCounter() || !cfs.isCounterCacheEnabled())
                return null;
            assert(cfs.metadata.isCounter());
            final CellName cellName = cfs.metadata.comparator.cellFromByteBuffer(cellNameBuffer);
            return StageManager.getStage(Stage.READ).submit(new Callable<Pair<CounterCacheKey, ClockAndCount>>()
            {
                public Pair<CounterCacheKey, ClockAndCount> call() throws Exception
                {
                    DecoratedKey key = cfs.partitioner.decorateKey(partitionKey);
                    QueryFilter filter = QueryFilter.getNamesFilter(key,
                                                                    cfs.metadata.cfName,
                                                                    FBUtilities.singleton(cellName, cfs.metadata.comparator),
                                                                    Long.MIN_VALUE);
                    ColumnFamily cf = cfs.getTopLevelColumns(filter, Integer.MIN_VALUE);
                    if (cf == null)
                        return null;
                    Cell cell = cf.getColumn(cellName);
                    if (cell == null || !cell.isLive(Long.MIN_VALUE))
                        return null;
                    ClockAndCount clockAndCount = CounterContext.instance().getLocalClockAndCount(cell.value());
                    return Pair.create(CounterCacheKey.create(cfs.metadata.ksAndCFName, partitionKey, cellName), clockAndCount);
                }
            });
        }
    }

    public static class RowCacheSerializer implements CacheSerializer<RowCacheKey, IRowCacheEntry>
    {
        public void serialize(RowCacheKey key, DataOutputPlus out, ColumnFamilyStore cfs) throws IOException
        {
            assert(!cfs.isIndex());
            out.write(cfs.metadata.ksAndCFBytes);
            ByteBufferUtil.writeWithLength(key.key, out);
        }

        public Future<Pair<RowCacheKey, IRowCacheEntry>> deserialize(DataInputStream in, final ColumnFamilyStore cfs) throws IOException
        {
            //Keyspace and CF name are deserialized by AutoSaving cache and used to fetch the CFS provided as a
            //parameter so they aren't deserialized here, even though they are serialized by this serializer
            final ByteBuffer buffer = ByteBufferUtil.readWithLength(in);
            if (cfs == null  || !cfs.isRowCacheEnabled())
                return null;
            assert(!cfs.isIndex());

            return StageManager.getStage(Stage.READ).submit(new Callable<Pair<RowCacheKey, IRowCacheEntry>>()
            {
                public Pair<RowCacheKey, IRowCacheEntry> call() throws Exception
                {
                    DecoratedKey key = cfs.partitioner.decorateKey(buffer);
                    QueryFilter cacheFilter = new QueryFilter(key, cfs.getColumnFamilyName(), cfs.readFilterForCache(), Integer.MIN_VALUE);
                    ColumnFamily data = cfs.getTopLevelColumns(cacheFilter, Integer.MIN_VALUE);
                    return Pair.create(new RowCacheKey(cfs.metadata.ksAndCFName, key), (IRowCacheEntry) data);
                }
            });
        }
    }

    public static class KeyCacheSerializer implements CacheSerializer<KeyCacheKey, RowIndexEntry>
    {
        public void serialize(KeyCacheKey key, DataOutputPlus out, ColumnFamilyStore cfs) throws IOException
        {
            RowIndexEntry entry = CacheService.instance.keyCache.getInternal(key);
            if (entry == null)
                return;

            out.write(cfs.metadata.ksAndCFBytes);
            ByteBufferUtil.writeWithLength(key.key, out);
            out.writeInt(key.desc.generation);
            out.writeBoolean(true);
<<<<<<< HEAD
            key.desc.getFormat().getIndexSerializer(cfm).serialize(entry, out);
=======
            cfs.metadata.comparator.rowIndexEntrySerializer().serialize(entry, out);
>>>>>>> e889ee40
        }

        public Future<Pair<KeyCacheKey, RowIndexEntry>> deserialize(DataInputStream input, ColumnFamilyStore cfs) throws IOException
        {
            //Keyspace and CF name are deserialized by AutoSaving cache and used to fetch the CFS provided as a
            //parameter so they aren't deserialized here, even though they are serialized by this serializer
            int keyLength = input.readInt();
            if (keyLength > FBUtilities.MAX_UNSIGNED_SHORT)
            {
                throw new IOException(String.format("Corrupted key cache. Key length of %d is longer than maximum of %d",
                                                    keyLength, FBUtilities.MAX_UNSIGNED_SHORT));
            }
            ByteBuffer key = ByteBufferUtil.read(input, keyLength);
            int generation = input.readInt();
            input.readBoolean(); // backwards compatibility for "promoted indexes" boolean
            SSTableReader reader = null;
            if (cfs == null || !cfs.isKeyCacheEnabled() || (reader = findDesc(generation, cfs.getSSTables())) == null)
            {
                RowIndexEntry.Serializer.skip(input);
                return null;
            }
<<<<<<< HEAD
            RowIndexEntry entry = reader.descriptor.getFormat().getIndexSerializer(reader.metadata).deserialize(input, reader.descriptor.version);
            return Futures.immediateFuture(Pair.create(new KeyCacheKey(cfs.metadata.cfId, reader.descriptor, key), entry));
=======
            RowIndexEntry entry = reader.metadata.comparator.rowIndexEntrySerializer().deserialize(input, reader.descriptor.version);
            return Futures.immediateFuture(Pair.create(new KeyCacheKey(cfs.metadata.ksAndCFName, reader.descriptor, key), entry));
>>>>>>> e889ee40
        }

        private SSTableReader findDesc(int generation, Collection<SSTableReader> collection)
        {
            for (SSTableReader sstable : collection)
            {
                if (sstable.descriptor.generation == generation)
                    return sstable;
            }
            return null;
        }
    }
}<|MERGE_RESOLUTION|>--- conflicted
+++ resolved
@@ -435,11 +435,7 @@
             ByteBufferUtil.writeWithLength(key.key, out);
             out.writeInt(key.desc.generation);
             out.writeBoolean(true);
-<<<<<<< HEAD
-            key.desc.getFormat().getIndexSerializer(cfm).serialize(entry, out);
-=======
-            cfs.metadata.comparator.rowIndexEntrySerializer().serialize(entry, out);
->>>>>>> e889ee40
+            key.desc.getFormat().getIndexSerializer(cfs.metadata).serialize(entry, out);
         }
 
         public Future<Pair<KeyCacheKey, RowIndexEntry>> deserialize(DataInputStream input, ColumnFamilyStore cfs) throws IOException
@@ -461,13 +457,8 @@
                 RowIndexEntry.Serializer.skip(input);
                 return null;
             }
-<<<<<<< HEAD
             RowIndexEntry entry = reader.descriptor.getFormat().getIndexSerializer(reader.metadata).deserialize(input, reader.descriptor.version);
-            return Futures.immediateFuture(Pair.create(new KeyCacheKey(cfs.metadata.cfId, reader.descriptor, key), entry));
-=======
-            RowIndexEntry entry = reader.metadata.comparator.rowIndexEntrySerializer().deserialize(input, reader.descriptor.version);
             return Futures.immediateFuture(Pair.create(new KeyCacheKey(cfs.metadata.ksAndCFName, reader.descriptor, key), entry));
->>>>>>> e889ee40
         }
 
         private SSTableReader findDesc(int generation, Collection<SSTableReader> collection)
