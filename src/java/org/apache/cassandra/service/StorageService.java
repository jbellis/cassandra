/*
 * Licensed to the Apache Software Foundation (ASF) under one
 * or more contributor license agreements.  See the NOTICE file
 * distributed with this work for additional information
 * regarding copyright ownership.  The ASF licenses this file
 * to you under the Apache License, Version 2.0 (the
 * "License"); you may not use this file except in compliance
 * with the License.  You may obtain a copy of the License at
 *
 *     http://www.apache.org/licenses/LICENSE-2.0
 *
 * Unless required by applicable law or agreed to in writing, software
 * distributed under the License is distributed on an "AS IS" BASIS,
 * WITHOUT WARRANTIES OR CONDITIONS OF ANY KIND, either express or implied.
 * See the License for the specific language governing permissions and
 * limitations under the License.
 */
package org.apache.cassandra.service;

import java.io.ByteArrayInputStream;
import java.io.DataInputStream;
import java.io.File;
import java.io.IOException;
import java.lang.management.ManagementFactory;
import java.net.InetAddress;
import java.net.UnknownHostException;
import java.nio.ByteBuffer;
import java.util.*;
import java.util.concurrent.*;
import java.util.concurrent.atomic.AtomicInteger;
import java.util.concurrent.atomic.AtomicLong;
import javax.management.MBeanServer;
import javax.management.Notification;
import javax.management.NotificationBroadcasterSupport;
import javax.management.ObjectName;

import com.google.common.annotations.VisibleForTesting;
import com.google.common.base.Predicate;
import com.google.common.collect.*;
import com.google.common.util.concurrent.AtomicDouble;
import com.google.common.util.concurrent.FutureCallback;
import com.google.common.util.concurrent.Futures;
import com.google.common.util.concurrent.Uninterruptibles;

import org.apache.cassandra.cql3.CQL3Type;
import org.apache.commons.lang3.StringUtils;
import org.apache.log4j.Level;
import org.apache.log4j.LogManager;
import org.slf4j.Logger;
import org.slf4j.LoggerFactory;

import org.apache.cassandra.auth.Auth;
import org.apache.cassandra.concurrent.DebuggableScheduledThreadPoolExecutor;
import org.apache.cassandra.concurrent.Stage;
import org.apache.cassandra.concurrent.StageManager;
import org.apache.cassandra.config.CFMetaData;
import org.apache.cassandra.config.DatabaseDescriptor;
import org.apache.cassandra.config.KSMetaData;
import org.apache.cassandra.config.Schema;
import org.apache.cassandra.db.*;
import org.apache.cassandra.db.commitlog.CommitLog;
import org.apache.cassandra.db.index.SecondaryIndex;
import org.apache.cassandra.dht.*;
import org.apache.cassandra.dht.Range;
import org.apache.cassandra.exceptions.ConfigurationException;
import org.apache.cassandra.exceptions.InvalidRequestException;
import org.apache.cassandra.exceptions.UnavailableException;
import org.apache.cassandra.gms.*;
import org.apache.cassandra.io.sstable.SSTableDeletingTask;
import org.apache.cassandra.io.sstable.SSTableLoader;
import org.apache.cassandra.io.util.FileUtils;
import org.apache.cassandra.locator.*;
import org.apache.cassandra.metrics.StorageMetrics;
import org.apache.cassandra.net.AsyncOneResponse;
import org.apache.cassandra.net.MessageOut;
import org.apache.cassandra.net.MessagingService;
import org.apache.cassandra.net.ResponseVerbHandler;
import org.apache.cassandra.repair.RepairFuture;
import org.apache.cassandra.repair.RepairMessageVerbHandler;
import org.apache.cassandra.service.paxos.CommitVerbHandler;
import org.apache.cassandra.service.paxos.PrepareVerbHandler;
import org.apache.cassandra.service.paxos.ProposeVerbHandler;
import org.apache.cassandra.streaming.*;
import org.apache.cassandra.thrift.EndpointDetails;
import org.apache.cassandra.thrift.TokenRange;
import org.apache.cassandra.thrift.cassandraConstants;
import org.apache.cassandra.tracing.Tracing;
import org.apache.cassandra.utils.*;

import static java.nio.charset.StandardCharsets.ISO_8859_1;

/**
 * This abstraction contains the token/identifier of this node
 * on the identifier space. This token gets gossiped around.
 * This class will also maintain histograms of the load information
 * of other nodes in the cluster.
 */
public class StorageService extends NotificationBroadcasterSupport implements IEndpointStateChangeSubscriber, StorageServiceMBean
{
    private static final Logger logger = LoggerFactory.getLogger(StorageService.class);

    public static final int RING_DELAY = getRingDelay(); // delay after which we assume ring has stablized

    /* JMX notification serial number counter */
    private final AtomicLong notificationSerialNumber = new AtomicLong();

    private static int getRingDelay()
    {
        String newdelay = System.getProperty("cassandra.ring_delay_ms");
        if (newdelay != null)
        {
            logger.info("Overriding RING_DELAY to {}ms", newdelay);
            return Integer.parseInt(newdelay);
        }
        else
            return 30 * 1000;
    }

    /**
     * This pool is used for periodic short (sub-second) tasks.
     */
     public static final DebuggableScheduledThreadPoolExecutor scheduledTasks = new DebuggableScheduledThreadPoolExecutor("ScheduledTasks");

    /**
     * This pool is used by tasks that can have longer execution times, and usually are non periodic.
     */
    public static final DebuggableScheduledThreadPoolExecutor tasks = new DebuggableScheduledThreadPoolExecutor("NonPeriodicTasks");
    /**
     * tasks that do not need to be waited for on shutdown/drain
     */
    public static final DebuggableScheduledThreadPoolExecutor optionalTasks = new DebuggableScheduledThreadPoolExecutor("OptionalTasks");
    static
    {
        tasks.setExecuteExistingDelayedTasksAfterShutdownPolicy(false);
    }

    /* This abstraction maintains the token/endpoint metadata information */
    private TokenMetadata tokenMetadata = new TokenMetadata();

    public volatile VersionedValue.VersionedValueFactory valueFactory = new VersionedValue.VersionedValueFactory(getPartitioner());

    public static final StorageService instance = new StorageService();

    public static IPartitioner getPartitioner()
    {
        return DatabaseDescriptor.getPartitioner();
    }

    public Collection<Range<Token>> getLocalRanges(String keyspaceName)
    {
        return getRangesForEndpoint(keyspaceName, FBUtilities.getBroadcastAddress());
    }

    public Collection<Range<Token>> getLocalPrimaryRanges(String keyspace)
    {
        return getPrimaryRangesForEndpoint(keyspace, FBUtilities.getBroadcastAddress());
    }

    private final Set<InetAddress> replicatingNodes = Collections.synchronizedSet(new HashSet<InetAddress>());
    private CassandraDaemon daemon;

    private InetAddress removingNode;

    /* Are we starting this node in bootstrap mode? */
    private boolean isBootstrapMode;

    /* we bootstrap but do NOT join the ring unless told to do so */
    private boolean isSurveyMode= Boolean.parseBoolean(System.getProperty("cassandra.write_survey", "false"));

    /* when intialized as a client, we shouldn't write to the system keyspace. */
    private boolean isClientMode;
    private boolean initialized;
    private volatile boolean joined = false;

    /* the probability for tracing any particular request, 0 disables tracing and 1 enables for all */
    private double tracingProbability = 0.0;

    private static enum Mode { STARTING, NORMAL, CLIENT, JOINING, LEAVING, DECOMMISSIONED, MOVING, DRAINING, DRAINED }
    private Mode operationMode = Mode.STARTING;

    /* Used for tracking drain progress */
    private volatile int totalCFs, remainingCFs;

    private static final AtomicInteger nextRepairCommand = new AtomicInteger();

    private final List<IEndpointLifecycleSubscriber> lifecycleSubscribers = new CopyOnWriteArrayList<IEndpointLifecycleSubscriber>();

    private static final BackgroundActivityMonitor bgMonitor = new BackgroundActivityMonitor();

    private final ObjectName jmxObjectName;

    private Collection<Token> bootstrapTokens = null;

    public void finishBootstrapping()
    {
        isBootstrapMode = false;
    }

    /** This method updates the local token on disk  */
    public void setTokens(Collection<Token> tokens)
    {
        if (logger.isDebugEnabled())
            logger.debug("Setting tokens to {}", tokens);
        SystemKeyspace.updateTokens(tokens);
        tokenMetadata.updateNormalTokens(tokens, FBUtilities.getBroadcastAddress());
        // order is important here, the gossiper can fire in between adding these two states.  It's ok to send TOKENS without STATUS, but *not* vice versa.
        Collection<Token> localTokens = getLocalTokens();
        Gossiper.instance.addLocalApplicationState(ApplicationState.TOKENS, valueFactory.tokens(localTokens));
        Gossiper.instance.addLocalApplicationState(ApplicationState.STATUS, valueFactory.normal(localTokens));
        setMode(Mode.NORMAL, false);
    }

    public StorageService()
    {
        MBeanServer mbs = ManagementFactory.getPlatformMBeanServer();
        try
        {
            jmxObjectName = new ObjectName("org.apache.cassandra.db:type=StorageService");
            mbs.registerMBean(this, jmxObjectName);
            mbs.registerMBean(StreamManager.instance, new ObjectName(StreamManager.OBJECT_NAME));
        }
        catch (Exception e)
        {
            throw new RuntimeException(e);
        }

        /* register the verb handlers */
        MessagingService.instance().registerVerbHandlers(MessagingService.Verb.MUTATION, new RowMutationVerbHandler());
        MessagingService.instance().registerVerbHandlers(MessagingService.Verb.READ_REPAIR, new ReadRepairVerbHandler());
        MessagingService.instance().registerVerbHandlers(MessagingService.Verb.READ, new ReadVerbHandler());
        MessagingService.instance().registerVerbHandlers(MessagingService.Verb.RANGE_SLICE, new RangeSliceVerbHandler());
        MessagingService.instance().registerVerbHandlers(MessagingService.Verb.PAGED_RANGE, new RangeSliceVerbHandler());
        MessagingService.instance().registerVerbHandlers(MessagingService.Verb.COUNTER_MUTATION, new CounterMutationVerbHandler());
        MessagingService.instance().registerVerbHandlers(MessagingService.Verb.TRUNCATE, new TruncateVerbHandler());
        MessagingService.instance().registerVerbHandlers(MessagingService.Verb.PAXOS_PREPARE, new PrepareVerbHandler());
        MessagingService.instance().registerVerbHandlers(MessagingService.Verb.PAXOS_PROPOSE, new ProposeVerbHandler());
        MessagingService.instance().registerVerbHandlers(MessagingService.Verb.PAXOS_COMMIT, new CommitVerbHandler());

        // see BootStrapper for a summary of how the bootstrap verbs interact
        MessagingService.instance().registerVerbHandlers(MessagingService.Verb.REPLICATION_FINISHED, new ReplicationFinishedVerbHandler());
        MessagingService.instance().registerVerbHandlers(MessagingService.Verb.REQUEST_RESPONSE, new ResponseVerbHandler());
        MessagingService.instance().registerVerbHandlers(MessagingService.Verb.INTERNAL_RESPONSE, new ResponseVerbHandler());
        MessagingService.instance().registerVerbHandlers(MessagingService.Verb.REPAIR_MESSAGE, new RepairMessageVerbHandler());
        MessagingService.instance().registerVerbHandlers(MessagingService.Verb.GOSSIP_SHUTDOWN, new GossipShutdownVerbHandler());

        MessagingService.instance().registerVerbHandlers(MessagingService.Verb.GOSSIP_DIGEST_SYN, new GossipDigestSynVerbHandler());
        MessagingService.instance().registerVerbHandlers(MessagingService.Verb.GOSSIP_DIGEST_ACK, new GossipDigestAckVerbHandler());
        MessagingService.instance().registerVerbHandlers(MessagingService.Verb.GOSSIP_DIGEST_ACK2, new GossipDigestAck2VerbHandler());

        MessagingService.instance().registerVerbHandlers(MessagingService.Verb.DEFINITIONS_UPDATE, new DefinitionsUpdateVerbHandler());
        MessagingService.instance().registerVerbHandlers(MessagingService.Verb.SCHEMA_CHECK, new SchemaCheckVerbHandler());
        MessagingService.instance().registerVerbHandlers(MessagingService.Verb.MIGRATION_REQUEST, new MigrationRequestVerbHandler());

        MessagingService.instance().registerVerbHandlers(MessagingService.Verb.SNAPSHOT, new SnapshotVerbHandler());
        MessagingService.instance().registerVerbHandlers(MessagingService.Verb.ECHO, new EchoVerbHandler());
    }

    public void registerDaemon(CassandraDaemon daemon)
    {
        this.daemon = daemon;
    }

    public void register(IEndpointLifecycleSubscriber subscriber)
    {
        lifecycleSubscribers.add(subscriber);
    }

    public void unregister(IEndpointLifecycleSubscriber subscriber)
    {
        lifecycleSubscribers.remove(subscriber);
    }

    // should only be called via JMX
    public void stopGossiping()
    {
        if (initialized)
        {
            logger.warn("Stopping gossip by operator request");
            Gossiper.instance.stop();
            initialized = false;
        }
    }

    // should only be called via JMX
    public void startGossiping()
    {
        if (!initialized)
        {
            logger.warn("Starting gossip by operator request");
            Gossiper.instance.start((int) (System.currentTimeMillis() / 1000));
            initialized = true;
        }
    }

    // should only be called via JMX
    public void startRPCServer()
    {
        if (daemon == null)
        {
            throw new IllegalStateException("No configured daemon");
        }
        daemon.thriftServer.start();
    }

    public void stopRPCServer()
    {
        if (daemon == null)
        {
            throw new IllegalStateException("No configured daemon");
        }
        if (daemon.thriftServer != null)
            daemon.thriftServer.stop();
    }

    public boolean isRPCServerRunning()
    {
        if ((daemon == null) || (daemon.thriftServer == null))
        {
            return false;
        }
        return daemon.thriftServer.isRunning();
    }

    public void startNativeTransport()
    {
        if (daemon == null)
        {
            throw new IllegalStateException("No configured daemon");
        }
        
        try
        {
            daemon.nativeServer.start();
        }
        catch (Exception e)
        {
            throw new RuntimeException("Error starting native transport: " + e.getMessage());
        }
    }

    public void stopNativeTransport()
    {
        if (daemon == null)
        {
            throw new IllegalStateException("No configured daemon");
        }
        if (daemon.nativeServer != null)
            daemon.nativeServer.stop();
    }

    public boolean isNativeTransportRunning()
    {
        if ((daemon == null) || (daemon.nativeServer == null))
        {
            return false;
        }
        return daemon.nativeServer.isRunning();
    }

    public void stopTransports()
    {
        if (isInitialized())
        {
            logger.error("Stopping gossiper");
            stopGossiping();
        }
        if (isRPCServerRunning())
        {
            logger.error("Stopping RPC server");
            stopRPCServer();
        }
        if (isNativeTransportRunning())
        {
            logger.error("Stopping native transport");
            stopNativeTransport();
        }
    }

    private void shutdownClientServers()
    {
        stopRPCServer();
        stopNativeTransport();
    }

    public void stopClient()
    {
        Gossiper.instance.unregister(this);
        Gossiper.instance.stop();
        MessagingService.instance().shutdown();
        // give it a second so that task accepted before the MessagingService shutdown gets submitted to the stage (to avoid RejectedExecutionException)
        Uninterruptibles.sleepUninterruptibly(1, TimeUnit.SECONDS);
        StageManager.shutdownNow();
    }

    public boolean isInitialized()
    {
        return initialized;
    }

    public void stopDaemon()
    {
        if (daemon == null)
            throw new IllegalStateException("No configured daemon");
        daemon.deactivate();
        // completely shut down cassandra
        System.exit(0);
    }

    public synchronized Collection<Token> prepareReplacementInfo() throws ConfigurationException
    {
        logger.info("Gathering node replacement information for {}", DatabaseDescriptor.getReplaceAddress());
        if (!MessagingService.instance().isListening())
            MessagingService.instance().listen(FBUtilities.getLocalAddress());

        // make magic happen
        Gossiper.instance.doShadowRound();

        UUID hostId = null;
        // now that we've gossiped at least once, we should be able to find the node we're replacing
        if (Gossiper.instance.getEndpointStateForEndpoint(DatabaseDescriptor.getReplaceAddress())== null)
            throw new RuntimeException("Cannot replace_address " + DatabaseDescriptor.getReplaceAddress() + " because it doesn't exist in gossip");
        hostId = Gossiper.instance.getHostId(DatabaseDescriptor.getReplaceAddress());
        try
        {
            if (Gossiper.instance.getEndpointStateForEndpoint(DatabaseDescriptor.getReplaceAddress()).getApplicationState(ApplicationState.TOKENS) == null)
                throw new RuntimeException("Could not find tokens for " + DatabaseDescriptor.getReplaceAddress() + " to replace");
            Collection<Token> tokens = TokenSerializer.deserialize(getPartitioner(), new DataInputStream(new ByteArrayInputStream(getApplicationStateValue(DatabaseDescriptor.getReplaceAddress(), ApplicationState.TOKENS))));
            
            SystemKeyspace.setLocalHostId(hostId); // use the replacee's host Id as our own so we receive hints, etc
            Gossiper.instance.resetEndpointStateMap(); // clean up since we have what we need
            return tokens;        
        }
        catch (IOException e)
        {
            throw new RuntimeException(e);
        }
    }

    public synchronized void checkForEndpointCollision() throws ConfigurationException
    {
        logger.debug("Starting shadow gossip round to check for endpoint collision");
        if (!MessagingService.instance().isListening())
            MessagingService.instance().listen(FBUtilities.getLocalAddress());
        Gossiper.instance.doShadowRound();
        EndpointState epState = Gossiper.instance.getEndpointStateForEndpoint(FBUtilities.getBroadcastAddress());
        if (epState != null && !Gossiper.instance.isDeadState(epState))
        {
            throw new RuntimeException(String.format("A node with address %s already exists, cancelling join. " +
                                                     "Use cassandra.replace_address if you want to replace this node.",
                                                     FBUtilities.getBroadcastAddress()));
        }
        Gossiper.instance.resetEndpointStateMap();
    }

    public synchronized void initClient() throws ConfigurationException
    {
        // We don't wait, because we're going to actually try to work on
        initClient(0);

        // sleep a while to allow gossip to warm up (the other nodes need to know about this one before they can reply).
        outer:
        while (true)
        {
            Uninterruptibles.sleepUninterruptibly(1, TimeUnit.SECONDS);
            for (InetAddress address : Gossiper.instance.getLiveMembers())
            {
                if (!Gossiper.instance.isFatClient(address))
                    break outer;
            }
        }

        // sleep until any schema migrations have finished
        while (!MigrationManager.isReadyForBootstrap())
        {
            Uninterruptibles.sleepUninterruptibly(1, TimeUnit.SECONDS);
        }
    }

    public synchronized void initClient(int ringDelay) throws ConfigurationException
    {
        if (initialized)
        {
            if (!isClientMode)
                throw new UnsupportedOperationException("StorageService does not support switching modes.");
            return;
        }
        initialized = true;
        isClientMode = true;
        logger.info("Starting up client gossip");
        setMode(Mode.CLIENT, false);
        Gossiper.instance.register(this);
        Gossiper.instance.start((int) (System.currentTimeMillis() / 1000)); // needed for node-ring gathering.
        Gossiper.instance.addLocalApplicationState(ApplicationState.NET_VERSION, valueFactory.networkVersion());

        if (!MessagingService.instance().isListening())
            MessagingService.instance().listen(FBUtilities.getLocalAddress());
        Uninterruptibles.sleepUninterruptibly(ringDelay, TimeUnit.MILLISECONDS);
    }

    public synchronized void initServer() throws ConfigurationException
    {
        initServer(RING_DELAY);
    }

    public synchronized void initServer(int delay) throws ConfigurationException
    {
        logger.info("Cassandra version: " + FBUtilities.getReleaseVersionString());
        logger.info("Thrift API version: " + cassandraConstants.VERSION);
        logger.info("CQL supported versions: " + StringUtils.join(ClientState.getCQLSupportedVersion(), ",") + " (default: " + ClientState.DEFAULT_CQL_VERSION + ")");

        if (initialized)
        {
            if (isClientMode)
                throw new UnsupportedOperationException("StorageService does not support switching modes.");
            return;
        }
        initialized = true;
        isClientMode = false;

        // Ensure StorageProxy is initialized on start-up; see CASSANDRA-3797.
        try
        {
            Class.forName("org.apache.cassandra.service.StorageProxy");
        }
        catch (ClassNotFoundException e)
        {
            throw new AssertionError(e);
        }

        if (Boolean.parseBoolean(System.getProperty("cassandra.load_ring_state", "true")))
        {
            logger.info("Loading persisted ring state");
            Multimap<InetAddress, Token> loadedTokens = SystemKeyspace.loadTokens();
            Map<InetAddress, UUID> loadedHostIds = SystemKeyspace.loadHostIds();
            for (InetAddress ep : loadedTokens.keySet())
            {
                if (ep.equals(FBUtilities.getBroadcastAddress()))
                {
                    // entry has been mistakenly added, delete it
                    SystemKeyspace.removeEndpoint(ep);
                }
                else
                {
                    tokenMetadata.updateNormalTokens(loadedTokens.get(ep), ep);
                    if (loadedHostIds.containsKey(ep))
                        tokenMetadata.updateHostId(loadedHostIds.get(ep), ep);
                    Gossiper.instance.addSavedEndpoint(ep);
                }
            }
        }

        if (Boolean.parseBoolean(System.getProperty("cassandra.renew_counter_id", "false")))
        {
            logger.info("Renewing local node id (as requested)");
            CounterId.renewLocalId();
        }

        // daemon threads, like our executors', continue to run while shutdown hooks are invoked
        Thread drainOnShutdown = new Thread(new WrappedRunnable()
        {
            @Override
            public void runMayThrow() throws ExecutionException, InterruptedException, IOException
            {
                ExecutorService mutationStage = StageManager.getStage(Stage.MUTATION);
                if (mutationStage.isShutdown())
                    return; // drained already

                shutdownClientServers();
                optionalTasks.shutdown();
                Gossiper.instance.stop();

                // In-progress writes originating here could generate hints to be written, so shut down MessagingService
                // before mutation stage, so we can get all the hints saved before shutting down
                MessagingService.instance().shutdown();
                mutationStage.shutdown();
                mutationStage.awaitTermination(3600, TimeUnit.SECONDS);
                StorageProxy.instance.verifyNoHintsInProgress();

                List<Future<?>> flushes = new ArrayList<Future<?>>();
                for (Keyspace keyspace : Keyspace.all())
                {
                    KSMetaData ksm = Schema.instance.getKSMetaData(keyspace.getName());
                    if (!ksm.durableWrites)
                    {
                        for (ColumnFamilyStore cfs : keyspace.getColumnFamilyStores())
                            flushes.add(cfs.forceFlush());
                    }
                }
                try
                {
                    FBUtilities.waitOnFutures(flushes);
                }
                catch (Throwable e)
                {
                    // don't let this stop us from shutting down the commitlog and other thread pools
                    logger.warn("Caught exception while waiting for memtable flushes during shutdown hook", e);
                }

                CommitLog.instance.shutdownBlocking();

                // wait for miscellaneous tasks like sstable and commitlog segment deletion
                tasks.shutdown();
                if (!tasks.awaitTermination(1, TimeUnit.MINUTES))
                    logger.warn("Miscellaneous task executor still busy after one minute; proceeding with shutdown");
            }
        }, "StorageServiceShutdownHook");
        Runtime.getRuntime().addShutdownHook(drainOnShutdown);

        prepareToJoin();
        if (Boolean.parseBoolean(System.getProperty("cassandra.join_ring", "true")))
        {
            joinTokenRing(delay);
        }
        else
        {
            Collection<Token> tokens = SystemKeyspace.getSavedTokens();
            if (!tokens.isEmpty())
            {
                tokenMetadata.updateNormalTokens(tokens, FBUtilities.getBroadcastAddress());
                // order is important here, the gossiper can fire in between adding these two states.  It's ok to send TOKENS without STATUS, but *not* vice versa.
                Gossiper.instance.addLocalApplicationState(ApplicationState.TOKENS, valueFactory.tokens(tokens));
                Gossiper.instance.addLocalApplicationState(ApplicationState.STATUS, valueFactory.hibernate(true));
            }
            logger.info("Not joining ring as requested. Use JMX (StorageService->joinRing()) to initiate ring joining");
        }
    }

    private boolean shouldBootstrap()
    {
        return DatabaseDescriptor.isAutoBootstrap() && !SystemKeyspace.bootstrapComplete() && !DatabaseDescriptor.getSeeds().contains(FBUtilities.getBroadcastAddress());
    }

    private void prepareToJoin() throws ConfigurationException
    {
        if (!joined)
        {
            Map<ApplicationState, VersionedValue> appStates = new HashMap<ApplicationState, VersionedValue>();

            if (DatabaseDescriptor.isReplacing() && !(Boolean.parseBoolean(System.getProperty("cassandra.join_ring", "true"))))
                throw new ConfigurationException("Cannot set both join_ring=false and attempt to replace a node");
            if (DatabaseDescriptor.getReplaceTokens().size() > 0 || DatabaseDescriptor.getReplaceNode() != null)
                throw new RuntimeException("Replace method removed; use cassandra.replace_address instead");
            if (DatabaseDescriptor.isReplacing())
            {
                if (SystemKeyspace.bootstrapComplete())
                    throw new RuntimeException("Cannot replace address with a node that is already bootstrapped");
                if (!DatabaseDescriptor.isAutoBootstrap())
                    throw new RuntimeException("Trying to replace_address with auto_bootstrap disabled will not work, check your configuration");
                bootstrapTokens = prepareReplacementInfo();
                appStates.put(ApplicationState.STATUS, valueFactory.hibernate(true));
                appStates.put(ApplicationState.TOKENS, valueFactory.tokens(bootstrapTokens));
            }
            else if (shouldBootstrap())
            {
                checkForEndpointCollision();
            }
            // have to start the gossip service before we can see any info on other nodes.  this is necessary
            // for bootstrap to get the load info it needs.
            // (we won't be part of the storage ring though until we add a counterId to our state, below.)
            // Seed the host ID-to-endpoint map with our own ID.
            UUID localHostId = SystemKeyspace.getLocalHostId();
            getTokenMetadata().updateHostId(localHostId, FBUtilities.getBroadcastAddress());
            appStates.put(ApplicationState.NET_VERSION, valueFactory.networkVersion());
            appStates.put(ApplicationState.HOST_ID, valueFactory.hostId(localHostId));
            appStates.put(ApplicationState.RPC_ADDRESS, valueFactory.rpcaddress(DatabaseDescriptor.getRpcAddress()));
            appStates.put(ApplicationState.RELEASE_VERSION, valueFactory.releaseVersion());
            logger.info("Starting up server gossip");
            Gossiper.instance.register(this);
            Gossiper.instance.start(SystemKeyspace.incrementAndGetGeneration(), appStates); // needed for node-ring gathering.
            // gossip snitch infos (local DC and rack)
            gossipSnitchInfo();
            // gossip Schema.emptyVersion forcing immediate check for schema updates (see MigrationManager#maybeScheduleSchemaPull)
            Schema.instance.updateVersionAndAnnounce(); // Ensure we know our own actual Schema UUID in preparation for updates


            if (!MessagingService.instance().isListening())
                MessagingService.instance().listen(FBUtilities.getLocalAddress());
            LoadBroadcaster.instance.startBroadcasting();

            HintedHandOffManager.instance.start();
            BatchlogManager.instance.start();
        }
    }

    private void joinTokenRing(int delay) throws ConfigurationException
    {
        joined = true;

        // We bootstrap if we haven't successfully bootstrapped before, as long as we are not a seed.
        // If we are a seed, or if the user manually sets auto_bootstrap to false,
        // we'll skip streaming data from other nodes and jump directly into the ring.
        //
        // The seed check allows us to skip the RING_DELAY sleep for the single-node cluster case,
        // which is useful for both new users and testing.
        //
        // We attempted to replace this with a schema-presence check, but you need a meaningful sleep
        // to get schema info from gossip which defeats the purpose.  See CASSANDRA-4427 for the gory details.
        Set<InetAddress> current = new HashSet<InetAddress>();
        logger.debug("Bootstrap variables: {} {} {} {}",
                     DatabaseDescriptor.isAutoBootstrap(),
                     SystemKeyspace.bootstrapInProgress(),
                     SystemKeyspace.bootstrapComplete(),
                     DatabaseDescriptor.getSeeds().contains(FBUtilities.getBroadcastAddress()));
        if (DatabaseDescriptor.isAutoBootstrap() && !SystemKeyspace.bootstrapComplete() && DatabaseDescriptor.getSeeds().contains(FBUtilities.getBroadcastAddress()))
            logger.info("This node will not auto bootstrap because it is configured to be a seed node.");
        if (shouldBootstrap())
        {
            if (SystemKeyspace.bootstrapInProgress())
                logger.warn("Detected previous bootstrap failure; retrying");
            else
                SystemKeyspace.setBootstrapState(SystemKeyspace.BootstrapState.IN_PROGRESS);
            setMode(Mode.JOINING, "waiting for ring information", true);
            // first sleep the delay to make sure we see all our peers
            for (int i = 0; i < delay; i += 1000)
            {
                // if we see schema, we can proceed to the next check directly
                if (!Schema.instance.getVersion().equals(Schema.emptyVersion))
                {
                    logger.debug("got schema: {}", Schema.instance.getVersion());
                    break;
                }
                Uninterruptibles.sleepUninterruptibly(1, TimeUnit.SECONDS);
            }
            // if our schema hasn't matched yet, keep sleeping until it does
            // (post CASSANDRA-1391 we don't expect this to be necessary very often, but it doesn't hurt to be careful)
            while (!MigrationManager.isReadyForBootstrap())
            {
                setMode(Mode.JOINING, "waiting for schema information to complete", true);
                Uninterruptibles.sleepUninterruptibly(1, TimeUnit.SECONDS);
            }
            setMode(Mode.JOINING, "schema complete, ready to bootstrap", true);
            setMode(Mode.JOINING, "waiting for pending range calculation", true);
            PendingRangeCalculatorService.instance.blockUntilFinished();
            setMode(Mode.JOINING, "calculation complete, ready to bootstrap", true);


            if (logger.isDebugEnabled())
                logger.debug("... got ring + schema info");

            if (!DatabaseDescriptor.isReplacing())
            {
                if (tokenMetadata.isMember(FBUtilities.getBroadcastAddress()))
                {
                    String s = "This node is already a member of the token ring; bootstrap aborted. (If replacing a dead node, remove the old one from the ring first.)";
                    throw new UnsupportedOperationException(s);
                }
                setMode(Mode.JOINING, "getting bootstrap token", true);
                bootstrapTokens = BootStrapper.getBootstrapTokens(tokenMetadata);
            }
            else
            {
                if (!DatabaseDescriptor.getReplaceAddress().equals(FBUtilities.getBroadcastAddress()))
                {
                    try
                    {
                        // Sleep additionally to make sure that the server actually is not alive
                        // and giving it more time to gossip if alive.
                        Thread.sleep(LoadBroadcaster.BROADCAST_INTERVAL);
                    }
                    catch (InterruptedException e)
                    {
                        throw new AssertionError(e);
                    }

                    // check for operator errors...
                    for (Token token : bootstrapTokens)
                    {
                        InetAddress existing = tokenMetadata.getEndpoint(token);
                        if (existing != null)
                        {
                            long nanoDelay = delay * 1000000L;
                            if (Gossiper.instance.getEndpointStateForEndpoint(existing).getUpdateTimestamp() > (System.nanoTime() - nanoDelay))
                                throw new UnsupportedOperationException("Cannot replace a live node... ");
                            current.add(existing);
                        }
                        else
                        {
                            throw new UnsupportedOperationException("Cannot replace token " + token + " which does not exist!");
                        }
                    }
                }
                else
                {
                    try
                    {
                        Thread.sleep(RING_DELAY);
                    }
                    catch (InterruptedException e)
                    {
                        throw new AssertionError(e);
                    }

                }
                setMode(Mode.JOINING, "Replacing a node with token(s): " + bootstrapTokens, true);
            }

            bootstrap(bootstrapTokens);
            assert !isBootstrapMode; // bootstrap will block until finished
        }
        else
        {
            bootstrapTokens = SystemKeyspace.getSavedTokens();
            if (bootstrapTokens.isEmpty())
            {
                Collection<String> initialTokens = DatabaseDescriptor.getInitialTokens();
                if (initialTokens.size() < 1)
                {
                    bootstrapTokens = BootStrapper.getRandomTokens(tokenMetadata, DatabaseDescriptor.getNumTokens());
                    if (DatabaseDescriptor.getNumTokens() == 1)
                        logger.warn("Generated random token " + bootstrapTokens + ". Random tokens will result in an unbalanced ring; see http://wiki.apache.org/cassandra/Operations");
                    else
                        logger.info("Generated random tokens. tokens are {}", bootstrapTokens);
                }
                else
                {
                    bootstrapTokens = new ArrayList<Token>(initialTokens.size());
                    for (String token : initialTokens)
                        bootstrapTokens.add(getPartitioner().getTokenFactory().fromString(token));
                    logger.info("Saved tokens not found. Using configuration value: {}", bootstrapTokens);
                }
            }
            else
            {
                if (bootstrapTokens.size() != DatabaseDescriptor.getNumTokens())
                    throw new ConfigurationException("Cannot change the number of tokens from " + bootstrapTokens.size() + " to " + DatabaseDescriptor.getNumTokens());
                else
                    logger.info("Using saved tokens " + bootstrapTokens);
            }
        }

        // if we don't have system_traces keyspace at this point, then create it manually
        if (Schema.instance.getKSMetaData(Tracing.TRACE_KS) == null)
        {
            KSMetaData tracingKeyspace = KSMetaData.traceKeyspace();
            MigrationManager.announceNewKeyspace(tracingKeyspace, 0);
        }

        if (!isSurveyMode)
        {
            // start participating in the ring.
            SystemKeyspace.setBootstrapState(SystemKeyspace.BootstrapState.COMPLETED);
            setTokens(bootstrapTokens);
            // remove the existing info about the replaced node.
            if (!current.isEmpty())
                for (InetAddress existing : current)
                    Gossiper.instance.replacedEndpoint(existing);
            assert tokenMetadata.sortedTokens().size() > 0;

            Auth.setup();
        }
        else
        {
            logger.info("Startup complete, but write survey mode is active, not becoming an active ring member. Use JMX (StorageService->joinRing()) to finalize ring joining.");
        }
    }

    public void gossipSnitchInfo()
    {
        IEndpointSnitch snitch = DatabaseDescriptor.getEndpointSnitch();
        String dc = snitch.getDatacenter(FBUtilities.getBroadcastAddress());
        String rack = snitch.getRack(FBUtilities.getBroadcastAddress());
        Gossiper.instance.addLocalApplicationState(ApplicationState.DC, StorageService.instance.valueFactory.datacenter(dc));
        Gossiper.instance.addLocalApplicationState(ApplicationState.RACK, StorageService.instance.valueFactory.rack(rack));
    }

    public synchronized void joinRing() throws IOException
    {
        if (!joined)
        {
            logger.info("Joining ring by operator request");
            try
            {
                joinTokenRing(0);
            }
            catch (ConfigurationException e)
            {
                throw new IOException(e.getMessage());
            }
        }
        else if (isSurveyMode)
        {
            setTokens(SystemKeyspace.getSavedTokens());
            SystemKeyspace.setBootstrapState(SystemKeyspace.BootstrapState.COMPLETED);
            isSurveyMode = false;
            logger.info("Leaving write survey mode and joining ring at operator request");
            assert tokenMetadata.sortedTokens().size() > 0;

            Auth.setup();
        }
    }

    public boolean isJoined()
    {
        return joined;
    }

    public void rebuild(String sourceDc)
    {
        logger.info("rebuild from dc: {}", sourceDc == null ? "(any dc)" : sourceDc);

        RangeStreamer streamer = new RangeStreamer(tokenMetadata, FBUtilities.getBroadcastAddress(), "Rebuild");
        streamer.addSourceFilter(new RangeStreamer.FailureDetectorSourceFilter(FailureDetector.instance));
        if (sourceDc != null)
            streamer.addSourceFilter(new RangeStreamer.SingleDatacenterFilter(DatabaseDescriptor.getEndpointSnitch(), sourceDc));

        for (String keyspaceName : Schema.instance.getNonSystemKeyspaces())
            streamer.addRanges(keyspaceName, getLocalRanges(keyspaceName));

        try
        {
            streamer.fetchAsync().get();
        }
        catch (InterruptedException e)
        {
            throw new RuntimeException("Interrupted while waiting on rebuild streaming");
        }
        catch (ExecutionException e)
        {
            // This is used exclusively through JMX, so log the full trace but only throw a simple RTE
            logger.error("Error while rebuilding node", e.getCause());
            throw new RuntimeException("Error while rebuilding node: " + e.getCause().getMessage());
        }
    }

    public void setStreamThroughputMbPerSec(int value)
    {
        DatabaseDescriptor.setStreamThroughputOutboundMegabitsPerSec(value);
        logger.info("setstreamthroughput: throttle set to {}", value);
    }

    public int getStreamThroughputMbPerSec()
    {
        return DatabaseDescriptor.getStreamThroughputOutboundMegabitsPerSec();
    }

    public int getCompactionThroughputMbPerSec()
    {
        return DatabaseDescriptor.getCompactionThroughputMbPerSec();
    }

    public void setCompactionThroughputMbPerSec(int value)
    {
        DatabaseDescriptor.setCompactionThroughputMbPerSec(value);
    }

    public boolean isIncrementalBackupsEnabled()
    {
        return DatabaseDescriptor.isIncrementalBackupsEnabled();
    }

    public void setIncrementalBackupsEnabled(boolean value)
    {
        DatabaseDescriptor.setIncrementalBackupsEnabled(value);
    }

    private void setMode(Mode m, boolean log)
    {
        setMode(m, null, log);
    }

    private void setMode(Mode m, String msg, boolean log)
    {
        operationMode = m;
        String logMsg = msg == null ? m.toString() : String.format("%s: %s", m, msg);
        if (log)
            logger.info(logMsg);
        else
            logger.debug(logMsg);
    }

    private void bootstrap(Collection<Token> tokens)
    {
        isBootstrapMode = true;
        SystemKeyspace.updateTokens(tokens); // DON'T use setToken, that makes us part of the ring locally which is incorrect until we are done bootstrapping
        if (!DatabaseDescriptor.isReplacing())
        {
            // if not an existing token then bootstrap
            // order is important here, the gossiper can fire in between adding these two states.  It's ok to send TOKENS without STATUS, but *not* vice versa.
            Gossiper.instance.addLocalApplicationState(ApplicationState.TOKENS, valueFactory.tokens(tokens));
            Gossiper.instance.addLocalApplicationState(ApplicationState.STATUS,
                                                       valueFactory.bootstrapping(tokens));
            setMode(Mode.JOINING, "sleeping " + RING_DELAY + " ms for pending range setup", true);
            Uninterruptibles.sleepUninterruptibly(RING_DELAY, TimeUnit.MILLISECONDS);
        }
        else
        {
            // Dont set any state for the node which is bootstrapping the existing token...
            tokenMetadata.updateNormalTokens(tokens, FBUtilities.getBroadcastAddress());
            SystemKeyspace.removeEndpoint(DatabaseDescriptor.getReplaceAddress());
        }
        if (!Gossiper.instance.seenAnySeed())
            throw new IllegalStateException("Unable to contact any seeds!");
        setMode(Mode.JOINING, "Starting to bootstrap...", true);
        new BootStrapper(FBUtilities.getBroadcastAddress(), tokens, tokenMetadata).bootstrap(); // handles token update
        logger.info("Bootstrap completed! for the tokens {}", tokens);
    }

    public boolean isBootstrapMode()
    {
        return isBootstrapMode;
    }

    public TokenMetadata getTokenMetadata()
    {
        return tokenMetadata;
    }

    /**
     * Increment about the known Compaction severity of the events in this node
     */
    public void reportSeverity(double incr)
    {
        bgMonitor.incrCompactionSeverity(incr);
    }

    public void reportManualSeverity(double incr)
    {
        bgMonitor.incrManualSeverity(incr);
    }

    public double getSeverity(InetAddress endpoint)
    {
        return bgMonitor.getSeverity(endpoint);
    }

    /**
     * for a keyspace, return the ranges and corresponding listen addresses.
     * @param keyspace
     * @return the endpoint map
     */
    public Map<List<String>, List<String>> getRangeToEndpointMap(String keyspace)
    {
        /* All the ranges for the tokens */
        Map<List<String>, List<String>> map = new HashMap<List<String>, List<String>>();
        for (Map.Entry<Range<Token>,List<InetAddress>> entry : getRangeToAddressMap(keyspace).entrySet())
        {
            map.put(entry.getKey().asList(), stringify(entry.getValue()));
        }
        return map;
    }

    /**
     * Return the rpc address associated with an endpoint as a string.
     * @param endpoint The endpoint to get rpc address for
     * @return the rpc address
     */
    public String getRpcaddress(InetAddress endpoint)
    {
        if (endpoint.equals(FBUtilities.getBroadcastAddress()))
            return DatabaseDescriptor.getRpcAddress().getHostAddress();
        else if (Gossiper.instance.getEndpointStateForEndpoint(endpoint).getApplicationState(ApplicationState.RPC_ADDRESS) == null)
            return endpoint.getHostAddress();
        else
            return Gossiper.instance.getEndpointStateForEndpoint(endpoint).getApplicationState(ApplicationState.RPC_ADDRESS).value;
    }

    /**
     * for a keyspace, return the ranges and corresponding RPC addresses for a given keyspace.
     * @param keyspace
     * @return the endpoint map
     */
    public Map<List<String>, List<String>> getRangeToRpcaddressMap(String keyspace)
    {
        /* All the ranges for the tokens */
        Map<List<String>, List<String>> map = new HashMap<List<String>, List<String>>();
        for (Map.Entry<Range<Token>, List<InetAddress>> entry : getRangeToAddressMap(keyspace).entrySet())
        {
            List<String> rpcaddrs = new ArrayList<String>(entry.getValue().size());
            for (InetAddress endpoint: entry.getValue())
            {
                rpcaddrs.add(getRpcaddress(endpoint));
            }
            map.put(entry.getKey().asList(), rpcaddrs);
        }
        return map;
    }

    public Map<List<String>, List<String>> getPendingRangeToEndpointMap(String keyspace)
    {
        // some people just want to get a visual representation of things. Allow null and set it to the first
        // non-system keyspace.
        if (keyspace == null)
            keyspace = Schema.instance.getNonSystemKeyspaces().get(0);

        Map<List<String>, List<String>> map = new HashMap<List<String>, List<String>>();
        for (Map.Entry<Range<Token>, Collection<InetAddress>> entry : tokenMetadata.getPendingRanges(keyspace).entrySet())
        {
            List<InetAddress> l = new ArrayList<InetAddress>(entry.getValue());
            map.put(entry.getKey().asList(), stringify(l));
        }
        return map;
    }

    public Map<Range<Token>, List<InetAddress>> getRangeToAddressMap(String keyspace)
    {
        return getRangeToAddressMap(keyspace, tokenMetadata.sortedTokens());
    }

    public Map<Range<Token>, List<InetAddress>> getRangeToAddressMapInLocalDC(String keyspace)
    {
        Predicate<InetAddress> isLocalDC = new Predicate<InetAddress>()
        {
            public boolean apply(InetAddress address)
            {
                return isLocalDC(address);
            }
        };

        Map<Range<Token>, List<InetAddress>> origMap = getRangeToAddressMap(keyspace, getTokensInLocalDC());
        Map<Range<Token>, List<InetAddress>> filteredMap = Maps.newHashMap();
        for (Map.Entry<Range<Token>, List<InetAddress>> entry : origMap.entrySet())
        {
            List<InetAddress> endpointsInLocalDC = Lists.newArrayList(Collections2.filter(entry.getValue(), isLocalDC));
            filteredMap.put(entry.getKey(), endpointsInLocalDC);
        }

        return filteredMap;
    }

    private List<Token> getTokensInLocalDC()
    {
        List<Token> filteredTokens = Lists.newArrayList();
        for (Token token : tokenMetadata.sortedTokens())
        {
            InetAddress endpoint = tokenMetadata.getEndpoint(token);
            if (isLocalDC(endpoint))
                filteredTokens.add(token);
        }
        return filteredTokens;
    }

    private boolean isLocalDC(InetAddress targetHost)
    {
        String remoteDC = DatabaseDescriptor.getEndpointSnitch().getDatacenter(targetHost);
        String localDC = DatabaseDescriptor.getEndpointSnitch().getDatacenter(FBUtilities.getBroadcastAddress());
        return remoteDC.equals(localDC);
    }

    private Map<Range<Token>, List<InetAddress>> getRangeToAddressMap(String keyspace, List<Token> sortedTokens)
    {
        // some people just want to get a visual representation of things. Allow null and set it to the first
        // non-system keyspace.
        if (keyspace == null)
            keyspace = Schema.instance.getNonSystemKeyspaces().get(0);

        List<Range<Token>> ranges = getAllRanges(sortedTokens);
        return constructRangeToEndpointMap(keyspace, ranges);
    }


    /**
     * The same as {@code describeRing(String)} but converts TokenRange to the String for JMX compatibility
     *
     * @param keyspace The keyspace to fetch information about
     *
     * @return a List of TokenRange(s) converted to String for the given keyspace
     */
    public List<String> describeRingJMX(String keyspace) throws IOException
    {
        List<TokenRange> tokenRanges;
        try
        {
            tokenRanges = describeRing(keyspace);
        }
        catch (InvalidRequestException e)
        {
            throw new IOException(e.getMessage());
        }
        List<String> result = new ArrayList<String>(tokenRanges.size());

        for (TokenRange tokenRange : tokenRanges)
            result.add(tokenRange.toString());

        return result;
    }

    /**
     * The TokenRange for a given keyspace.
     *
     * @param keyspace The keyspace to fetch information about
     *
     * @return a List of TokenRange(s) for the given keyspace
     *
     * @throws InvalidRequestException if there is no ring information available about keyspace
     */
    public List<TokenRange> describeRing(String keyspace) throws InvalidRequestException
    {
        return describeRing(keyspace, false);
    }

    /**
     * The same as {@code describeRing(String)} but considers only the part of the ring formed by nodes in the local DC.
     */
    public List<TokenRange> describeLocalRing(String keyspace) throws InvalidRequestException
    {
        return describeRing(keyspace, true);
    }

    private List<TokenRange> describeRing(String keyspace, boolean includeOnlyLocalDC) throws InvalidRequestException
    {
        if (!Schema.instance.getKeyspaces().contains(keyspace))
            throw new InvalidRequestException("No such keyspace: " + keyspace);

        if (keyspace == null || Keyspace.open(keyspace).getReplicationStrategy() instanceof LocalStrategy)
            throw new InvalidRequestException("There is no ring for the keyspace: " + keyspace);

        List<TokenRange> ranges = new ArrayList<TokenRange>();
        Token.TokenFactory tf = getPartitioner().getTokenFactory();

        Map<Range<Token>, List<InetAddress>> rangeToAddressMap =
                includeOnlyLocalDC
                        ? getRangeToAddressMapInLocalDC(keyspace)
                        : getRangeToAddressMap(keyspace);

        for (Map.Entry<Range<Token>, List<InetAddress>> entry : rangeToAddressMap.entrySet())
        {
            Range range = entry.getKey();
            List<InetAddress> addresses = entry.getValue();
            List<String> endpoints = new ArrayList<String>(addresses.size());
            List<String> rpc_endpoints = new ArrayList<String>(addresses.size());
            List<EndpointDetails> epDetails = new ArrayList<EndpointDetails>(addresses.size());

            for (InetAddress endpoint : addresses)
            {
                EndpointDetails details = new EndpointDetails();
                details.host = endpoint.getHostAddress();
                details.datacenter = DatabaseDescriptor.getEndpointSnitch().getDatacenter(endpoint);
                details.rack = DatabaseDescriptor.getEndpointSnitch().getRack(endpoint);

                endpoints.add(details.host);
                rpc_endpoints.add(getRpcaddress(endpoint));

                epDetails.add(details);
            }

            TokenRange tr = new TokenRange(tf.toString(range.left.getToken()), tf.toString(range.right.getToken()), endpoints)
                                    .setEndpoint_details(epDetails)
                                    .setRpc_endpoints(rpc_endpoints);

            ranges.add(tr);
        }

        return ranges;
    }

    public Map<String, String> getTokenToEndpointMap()
    {
        Map<Token, InetAddress> mapInetAddress = tokenMetadata.getNormalAndBootstrappingTokenToEndpointMap();
        // in order to preserve tokens in ascending order, we use LinkedHashMap here
        Map<String, String> mapString = new LinkedHashMap<String, String>(mapInetAddress.size());
        List<Token> tokens = new ArrayList<Token>(mapInetAddress.keySet());
        Collections.sort(tokens);
        for (Token token : tokens)
        {
            mapString.put(token.toString(), mapInetAddress.get(token).getHostAddress());
        }
        return mapString;
    }

    public String getLocalHostId()
    {
        return getTokenMetadata().getHostId(FBUtilities.getBroadcastAddress()).toString();
    }

    public Map<String, String> getHostIdMap()
    {
        Map<String, String> mapOut = new HashMap<String, String>();
        for (Map.Entry<InetAddress, UUID> entry : getTokenMetadata().getEndpointToHostIdMapForReading().entrySet())
            mapOut.put(entry.getKey().getHostAddress(), entry.getValue().toString());
        return mapOut;
    }

    /**
     * Construct the range to endpoint mapping based on the true view
     * of the world.
     * @param ranges
     * @return mapping of ranges to the replicas responsible for them.
    */
    private Map<Range<Token>, List<InetAddress>> constructRangeToEndpointMap(String keyspace, List<Range<Token>> ranges)
    {
        Map<Range<Token>, List<InetAddress>> rangeToEndpointMap = new HashMap<Range<Token>, List<InetAddress>>();
        for (Range<Token> range : ranges)
        {
            rangeToEndpointMap.put(range, Keyspace.open(keyspace).getReplicationStrategy().getNaturalEndpoints(range.right));
        }
        return rangeToEndpointMap;
    }

    public void beforeChange(InetAddress endpoint, EndpointState currentState, ApplicationState newStateKey, VersionedValue newValue)
    {
        // no-op
    }

    /*
     * Handle the reception of a new particular ApplicationState for a particular endpoint. Note that the value of the
     * ApplicationState has not necessarily "changed" since the last known value, if we already received the same update
     * from somewhere else.
     *
     * onChange only ever sees one ApplicationState piece change at a time (even if many ApplicationState updates were
     * received at the same time), so we perform a kind of state machine here. We are concerned with two events: knowing
     * the token associated with an endpoint, and knowing its operation mode. Nodes can start in either bootstrap or
     * normal mode, and from bootstrap mode can change mode to normal. A node in bootstrap mode needs to have
     * pendingranges set in TokenMetadata; a node in normal mode should instead be part of the token ring.
     *
     * Normal progression of ApplicationState.STATUS values for a node should be like this:
     * STATUS_BOOTSTRAPPING,token
     *   if bootstrapping. stays this way until all files are received.
     * STATUS_NORMAL,token
     *   ready to serve reads and writes.
     * STATUS_LEAVING,token
     *   get ready to leave the cluster as part of a decommission
     * STATUS_LEFT,token
     *   set after decommission is completed.
     *
     * Other STATUS values that may be seen (possibly anywhere in the normal progression):
     * STATUS_MOVING,newtoken
     *   set if node is currently moving to a new token in the ring
     * REMOVING_TOKEN,deadtoken
     *   set if the node is dead and is being removed by its REMOVAL_COORDINATOR
     * REMOVED_TOKEN,deadtoken
     *   set if the node is dead and has been removed by its REMOVAL_COORDINATOR
     *
     * Note: Any time a node state changes from STATUS_NORMAL, it will not be visible to new nodes. So it follows that
     * you should never bootstrap a new node during a removenode, decommission or move.
     */
    public void onChange(InetAddress endpoint, ApplicationState state, VersionedValue value)
    {
        if (state.equals(ApplicationState.STATUS))
        {
            String apStateValue = value.value;
            String[] pieces = apStateValue.split(VersionedValue.DELIMITER_STR, -1);
            assert (pieces.length > 0);

            String moveName = pieces[0];

            if (moveName.equals(VersionedValue.STATUS_BOOTSTRAPPING))
                handleStateBootstrap(endpoint, pieces);
            else if (moveName.equals(VersionedValue.STATUS_NORMAL))
                handleStateNormal(endpoint, pieces);
            else if (moveName.equals(VersionedValue.REMOVING_TOKEN) || moveName.equals(VersionedValue.REMOVED_TOKEN))
                handleStateRemoving(endpoint, pieces);
            else if (moveName.equals(VersionedValue.STATUS_LEAVING))
                handleStateLeaving(endpoint, pieces);
            else if (moveName.equals(VersionedValue.STATUS_LEFT))
                handleStateLeft(endpoint, pieces);
            else if (moveName.equals(VersionedValue.STATUS_MOVING))
                handleStateMoving(endpoint, pieces);
        }
        else
        {
            EndpointState epState = Gossiper.instance.getEndpointStateForEndpoint(endpoint);
            if (epState == null || Gossiper.instance.isDeadState(epState))
            {
                logger.debug("Ignoring state change for dead or unknown endpoint: {}", endpoint);
                return;
            }

            switch (state)
            {
                case RELEASE_VERSION:
                    SystemKeyspace.updatePeerInfo(endpoint, "release_version", quote(value.value));
                    break;
                case DC:
                    SystemKeyspace.updatePeerInfo(endpoint, "data_center", quote(value.value));
                    break;
                case RACK:
                    SystemKeyspace.updatePeerInfo(endpoint, "rack", quote(value.value));
                    break;
                case RPC_ADDRESS:
                    SystemKeyspace.updatePeerInfo(endpoint, "rpc_address", quote(value.value));
                    break;
                case SCHEMA:
                    SystemKeyspace.updatePeerInfo(endpoint, "schema_version", value.value);
                    MigrationManager.instance.scheduleSchemaPull(endpoint, epState);
                    break;
                case HOST_ID:
                    SystemKeyspace.updatePeerInfo(endpoint, "host_id", value.value);
                    break;
            }
        }
    }

    private void updatePeerInfo(InetAddress endpoint)
    {
        EndpointState epState = Gossiper.instance.getEndpointStateForEndpoint(endpoint);
        for (Map.Entry<ApplicationState, VersionedValue> entry : epState.getApplicationStateMap().entrySet())
        {
            switch (entry.getKey())
            {
                case RELEASE_VERSION:
                    SystemKeyspace.updatePeerInfo(endpoint, "release_version", quote(entry.getValue().value));
                    break;
                case DC:
                    SystemKeyspace.updatePeerInfo(endpoint, "data_center", quote(entry.getValue().value));
                    break;
                case RACK:
                    SystemKeyspace.updatePeerInfo(endpoint, "rack", quote(entry.getValue().value));
                    break;
                case RPC_ADDRESS:
                    SystemKeyspace.updatePeerInfo(endpoint, "rpc_address", quote(entry.getValue().value));
                    break;
                case SCHEMA:
                    SystemKeyspace.updatePeerInfo(endpoint, "schema_version", entry.getValue().value);
                    break;
                case HOST_ID:
                    SystemKeyspace.updatePeerInfo(endpoint, "host_id", entry.getValue().value);
                    break;
            }
        }
    }

    private String quote(String value)
    {
        return "'" + value + "'";
    }

    private byte[] getApplicationStateValue(InetAddress endpoint, ApplicationState appstate)
    {
        String vvalue = Gossiper.instance.getEndpointStateForEndpoint(endpoint).getApplicationState(appstate).value;
        return vvalue.getBytes(ISO_8859_1);
    }

    private Collection<Token> getTokensFor(InetAddress endpoint, String piece)
    {
        if (Gossiper.instance.usesVnodes(endpoint))
        {
            try
            {
                return TokenSerializer.deserialize(getPartitioner(), new DataInputStream(new ByteArrayInputStream(getApplicationStateValue(endpoint, ApplicationState.TOKENS))));
            }
            catch (IOException e)
            {
                throw new RuntimeException(e);
            }
        }
        else
            return Arrays.asList(getPartitioner().getTokenFactory().fromString(piece));
    }

    /**
     * Handle node bootstrap
     *
     * @param endpoint bootstrapping node
     * @param pieces STATE_BOOTSTRAPPING,bootstrap token as string
     */
    private void handleStateBootstrap(InetAddress endpoint, String[] pieces)
    {
        assert pieces.length >= 2;

        // Parse versioned values according to end-point version:
        //   versions  < 1.2 .....: STATUS,TOKEN
        //   versions >= 1.2 .....: use TOKENS app state
        Collection<Token> tokens;
        // explicitly check for TOKENS, because a bootstrapping node might be bootstrapping in legacy mode; that is, not using vnodes and no token specified
        tokens = getTokensFor(endpoint, pieces[1]);

        if (logger.isDebugEnabled())
            logger.debug("Node " + endpoint + " state bootstrapping, token " + tokens);

        // if this node is present in token metadata, either we have missed intermediate states
        // or the node had crashed. Print warning if needed, clear obsolete stuff and
        // continue.
        if (tokenMetadata.isMember(endpoint))
        {
            // If isLeaving is false, we have missed both LEAVING and LEFT. However, if
            // isLeaving is true, we have only missed LEFT. Waiting time between completing
            // leave operation and rebootstrapping is relatively short, so the latter is quite
            // common (not enough time for gossip to spread). Therefore we report only the
            // former in the log.
            if (!tokenMetadata.isLeaving(endpoint))
                logger.info("Node " + endpoint + " state jump to bootstrap");
            tokenMetadata.removeEndpoint(endpoint);
        }

        tokenMetadata.addBootstrapTokens(tokens, endpoint);
        PendingRangeCalculatorService.instance.update();

        if (Gossiper.instance.usesHostId(endpoint))
            tokenMetadata.updateHostId(Gossiper.instance.getHostId(endpoint), endpoint);
    }

    /**
     * Handle node move to normal state. That is, node is entering token ring and participating
     * in reads.
     *
     * @param endpoint node
     * @param pieces STATE_NORMAL,token
     */
    private void handleStateNormal(final InetAddress endpoint, String[] pieces)
    {
        assert pieces.length >= 2;

        // Parse versioned values according to end-point version:
        //   versions  < 1.2 .....: STATUS,TOKEN
        //   versions >= 1.2 .....: uses HOST_ID/TOKENS app states

        Collection<Token> tokens;

        tokens = getTokensFor(endpoint, pieces[1]);

        Set<Token> tokensToUpdateInMetadata = new HashSet<Token>();
        Set<Token> tokensToUpdateInSystemKeyspace = new HashSet<Token>();
        Set<Token> localTokensToRemove = new HashSet<Token>();
        Set<InetAddress> endpointsToRemove = new HashSet<InetAddress>();


        if (logger.isDebugEnabled())
            logger.debug("Node " + endpoint + " state normal, token " + tokens);

        if (tokenMetadata.isMember(endpoint))
            logger.info("Node " + endpoint + " state jump to normal");

        updatePeerInfo(endpoint);
        // Order Matters, TM.updateHostID() should be called before TM.updateNormalToken(), (see CASSANDRA-4300).
        if (Gossiper.instance.usesHostId(endpoint))
        {
            UUID hostId = Gossiper.instance.getHostId(endpoint);
            InetAddress existing = tokenMetadata.getEndpointForHostId(hostId);
            if (DatabaseDescriptor.isReplacing() && Gossiper.instance.getEndpointStateForEndpoint(DatabaseDescriptor.getReplaceAddress()) != null && (hostId.equals(Gossiper.instance.getHostId(DatabaseDescriptor.getReplaceAddress()))))
                logger.warn("Not updating token metadata for {} because I am replacing it", endpoint);
            else
            {
                if (existing != null && !existing.equals(endpoint))
                {
                    if (existing.equals(FBUtilities.getBroadcastAddress()))
                    {
                        logger.warn("Not updating host ID {} for {} because it's mine", hostId, endpoint);
                        tokenMetadata.removeEndpoint(endpoint);
                        endpointsToRemove.add(endpoint);
                    }
                    else if (Gossiper.instance.compareEndpointStartup(endpoint, existing) > 0)
                    {
                        logger.warn("Host ID collision for {} between {} and {}; {} is the new owner", hostId, existing, endpoint, endpoint);
                        tokenMetadata.removeEndpoint(existing);
                        endpointsToRemove.add(existing);
                        tokenMetadata.updateHostId(hostId, endpoint);
                    }
                    else
                    {
                        logger.warn("Host ID collision for {} between {} and {}; ignored {}", hostId, existing, endpoint, endpoint);
                        tokenMetadata.removeEndpoint(endpoint);
                        endpointsToRemove.add(endpoint);
                    }
                }
                else
                    tokenMetadata.updateHostId(hostId, endpoint);
            }
        }

        for (final Token token : tokens)
        {
            // we don't want to update if this node is responsible for the token and it has a later startup time than endpoint.
            InetAddress currentOwner = tokenMetadata.getEndpoint(token);
            if (currentOwner == null)
            {
                logger.debug("New node " + endpoint + " at token " + token);
                tokensToUpdateInMetadata.add(token);
                if (!isClientMode)
                    tokensToUpdateInSystemKeyspace.add(token);
            }
            else if (endpoint.equals(currentOwner))
            {
                // set state back to normal, since the node may have tried to leave, but failed and is now back up
                tokensToUpdateInMetadata.add(token);
                if (!isClientMode)
                    tokensToUpdateInSystemKeyspace.add(token);
            }
            else if (Gossiper.instance.compareEndpointStartup(endpoint, currentOwner) > 0)
            {
                tokensToUpdateInMetadata.add(token);
                if (!isClientMode)
                    tokensToUpdateInSystemKeyspace.add(token);

                // currentOwner is no longer current, endpoint is.  Keep track of these moves, because when
                // a host no longer has any tokens, we'll want to remove it.
                Multimap<InetAddress, Token> epToTokenCopy = getTokenMetadata().getEndpointToTokenMapForReading();
                epToTokenCopy.get(currentOwner).remove(token);
                if (epToTokenCopy.get(currentOwner).size() < 1)
                    endpointsToRemove.add(currentOwner);

                logger.info(String.format("Nodes %s and %s have the same token %s.  %s is the new owner",
                                          endpoint,
                                          currentOwner,
                                          token,
                                          endpoint));
            }
            else
            {
                logger.info(String.format("Nodes %s and %s have the same token %s.  Ignoring %s",
                                           endpoint,
                                           currentOwner,
                                           token,
                                           endpoint));
            }
        }

        tokenMetadata.updateNormalTokens(tokensToUpdateInMetadata, endpoint);
        for (InetAddress ep : endpointsToRemove)
            removeEndpoint(ep);
        if (!tokensToUpdateInSystemKeyspace.isEmpty())
            SystemKeyspace.updateTokens(endpoint, tokensToUpdateInSystemKeyspace);
        if (!localTokensToRemove.isEmpty())
            SystemKeyspace.updateLocalTokens(Collections.<Token>emptyList(), localTokensToRemove);

        if (tokenMetadata.isMoving(endpoint)) // if endpoint was moving to a new token
        {
            tokenMetadata.removeFromMoving(endpoint);

            if (!isClientMode)
            {
                for (IEndpointLifecycleSubscriber subscriber : lifecycleSubscribers)
                    subscriber.onMove(endpoint);
            }
        }

        PendingRangeCalculatorService.instance.update();
    }

    /**
     * Handle node preparing to leave the ring
     *
     * @param endpoint node
     * @param pieces STATE_LEAVING,token
     */
    private void handleStateLeaving(InetAddress endpoint, String[] pieces)
    {
        assert pieces.length >= 2;
        Collection<Token> tokens;
        tokens = getTokensFor(endpoint, pieces[1]);

        if (logger.isDebugEnabled())
            logger.debug("Node " + endpoint + " state leaving, tokens " + tokens);

        // If the node is previously unknown or tokens do not match, update tokenmetadata to
        // have this node as 'normal' (it must have been using this token before the
        // leave). This way we'll get pending ranges right.
        if (!tokenMetadata.isMember(endpoint))
        {
            logger.info("Node " + endpoint + " state jump to leaving");
            tokenMetadata.updateNormalTokens(tokens, endpoint);
        }
        else if (!tokenMetadata.getTokens(endpoint).containsAll(tokens))
        {
            logger.warn("Node " + endpoint + " 'leaving' token mismatch. Long network partition?");
            tokenMetadata.updateNormalTokens(tokens, endpoint);
        }

        // at this point the endpoint is certainly a member with this token, so let's proceed
        // normally
        tokenMetadata.addLeavingEndpoint(endpoint);
        PendingRangeCalculatorService.instance.update();
    }

    /**
     * Handle node leaving the ring. This will happen when a node is decommissioned
     *
     * @param endpoint If reason for leaving is decommission, endpoint is the leaving node.
     * @param pieces STATE_LEFT,token
     */
    private void handleStateLeft(InetAddress endpoint, String[] pieces)
    {
        assert pieces.length >= 2;
        Collection<Token> tokens;
        tokens = getTokensFor(endpoint, pieces[1]);

        if (logger.isDebugEnabled())
            logger.debug("Node " + endpoint + " state left, tokens " + tokens);

        excise(tokens, endpoint, extractExpireTime(pieces));
    }

    /**
     * Handle node moving inside the ring.
     *
     * @param endpoint moving endpoint address
     * @param pieces STATE_MOVING, token
     */
    private void handleStateMoving(InetAddress endpoint, String[] pieces)
    {
        assert pieces.length >= 2;
        Token token = getPartitioner().getTokenFactory().fromString(pieces[1]);

        if (logger.isDebugEnabled())
            logger.debug("Node " + endpoint + " state moving, new token " + token);

        tokenMetadata.addMovingEndpoint(token, endpoint);

        PendingRangeCalculatorService.instance.update();
    }

    /**
     * Handle notification that a node being actively removed from the ring via 'removenode'
     *
     * @param endpoint node
     * @param pieces either REMOVED_TOKEN (node is gone) or REMOVING_TOKEN (replicas need to be restored)
     */
    private void handleStateRemoving(InetAddress endpoint, String[] pieces)
    {
        assert (pieces.length > 0);

        if (endpoint.equals(FBUtilities.getBroadcastAddress()))
        {
            logger.info("Received removenode gossip about myself. Is this node rejoining after an explicit removenode?");
            try
            {
                drain();
            }
            catch (Exception e)
            {
                throw new RuntimeException(e);
            }
            return;
        }
        if (tokenMetadata.isMember(endpoint))
        {
            String state = pieces[0];
            Collection<Token> removeTokens = tokenMetadata.getTokens(endpoint);

            if (VersionedValue.REMOVED_TOKEN.equals(state))
            {
                excise(removeTokens, endpoint, extractExpireTime(pieces));
            }
            else if (VersionedValue.REMOVING_TOKEN.equals(state))
            {
                if (logger.isDebugEnabled())
                    logger.debug("Tokens " + removeTokens + " removed manually (endpoint was " + endpoint + ")");

                // Note that the endpoint is being removed
                tokenMetadata.addLeavingEndpoint(endpoint);
                PendingRangeCalculatorService.instance.update();

                // find the endpoint coordinating this removal that we need to notify when we're done
                String[] coordinator = Gossiper.instance.getEndpointStateForEndpoint(endpoint).getApplicationState(ApplicationState.REMOVAL_COORDINATOR).value.split(VersionedValue.DELIMITER_STR, -1);
                UUID hostId = UUID.fromString(coordinator[1]);
                // grab any data we are now responsible for and notify responsible node
                restoreReplicaCount(endpoint, tokenMetadata.getEndpointForHostId(hostId));
            }
        }
        else // now that the gossiper has told us about this nonexistent member, notify the gossiper to remove it
        {
            if (VersionedValue.REMOVED_TOKEN.equals(pieces[0]))
                addExpireTimeIfFound(endpoint, extractExpireTime(pieces));
            removeEndpoint(endpoint);
        }
    }

    private void excise(Collection<Token> tokens, InetAddress endpoint)
    {
        logger.info("Removing tokens " + tokens + " for " + endpoint);
        HintedHandOffManager.instance.deleteHintsForEndpoint(endpoint);
        removeEndpoint(endpoint);
        tokenMetadata.removeEndpoint(endpoint);
        tokenMetadata.removeBootstrapTokens(tokens);

        if (!isClientMode)
        {
            for (IEndpointLifecycleSubscriber subscriber : lifecycleSubscribers)
                subscriber.onLeaveCluster(endpoint);
        }
        PendingRangeCalculatorService.instance.update();
    }

    private void excise(Collection<Token> tokens, InetAddress endpoint, long expireTime)
    {
        addExpireTimeIfFound(endpoint, expireTime);
        excise(tokens, endpoint);
    }

    /** unlike excise we just need this endpoint gone without going through any notifications **/
    private void removeEndpoint(InetAddress endpoint)
    {
        Gossiper.instance.removeEndpoint(endpoint);
        if (!isClientMode)
            SystemKeyspace.removeEndpoint(endpoint);
    }

    protected void addExpireTimeIfFound(InetAddress endpoint, long expireTime)
    {
        if (expireTime != 0L)
        {
            Gossiper.instance.addExpireTimeForEndpoint(endpoint, expireTime);
        }
    }

    protected long extractExpireTime(String[] pieces)
    {
        return Long.parseLong(pieces[2]);
    }

    /**
     * Finds living endpoints responsible for the given ranges
     *
     * @param keyspaceName the keyspace ranges belong to
     * @param ranges the ranges to find sources for
     * @return multimap of addresses to ranges the address is responsible for
     */
    private Multimap<InetAddress, Range<Token>> getNewSourceRanges(String keyspaceName, Set<Range<Token>> ranges)
    {
        InetAddress myAddress = FBUtilities.getBroadcastAddress();
        Multimap<Range<Token>, InetAddress> rangeAddresses = Keyspace.open(keyspaceName).getReplicationStrategy().getRangeAddresses(tokenMetadata.cloneOnlyTokenMap());
        Multimap<InetAddress, Range<Token>> sourceRanges = HashMultimap.create();
        IFailureDetector failureDetector = FailureDetector.instance;

        // find alive sources for our new ranges
        for (Range<Token> range : ranges)
        {
            Collection<InetAddress> possibleRanges = rangeAddresses.get(range);
            IEndpointSnitch snitch = DatabaseDescriptor.getEndpointSnitch();
            List<InetAddress> sources = snitch.getSortedListByProximity(myAddress, possibleRanges);

            assert (!sources.contains(myAddress));

            for (InetAddress source : sources)
            {
                if (failureDetector.isAlive(source))
                {
                    sourceRanges.put(source, range);
                    break;
                }
            }
        }
        return sourceRanges;
    }

    /**
     * Sends a notification to a node indicating we have finished replicating data.
     *
     * @param remote node to send notification to
     */
    private void sendReplicationNotification(InetAddress remote)
    {
        // notify the remote token
        MessageOut msg = new MessageOut(MessagingService.Verb.REPLICATION_FINISHED);
        IFailureDetector failureDetector = FailureDetector.instance;
        if (logger.isDebugEnabled())
            logger.debug("Notifying " + remote.toString() + " of replication completion\n");
        while (failureDetector.isAlive(remote))
        {
            AsyncOneResponse iar = MessagingService.instance().sendRR(msg, remote);
            try
            {
                iar.get(DatabaseDescriptor.getRpcTimeout(), TimeUnit.MILLISECONDS);
                return; // done
            }
            catch(TimeoutException e)
            {
                // try again
            }
        }
    }

    /**
     * Called when an endpoint is removed from the ring. This function checks
     * whether this node becomes responsible for new ranges as a
     * consequence and streams data if needed.
     *
     * This is rather ineffective, but it does not matter so much
     * since this is called very seldom
     *
     * @param endpoint the node that left
     */
    private void restoreReplicaCount(InetAddress endpoint, final InetAddress notifyEndpoint)
    {
        Multimap<String, Map.Entry<InetAddress, Collection<Range<Token>>>> rangesToFetch = HashMultimap.create();

        final InetAddress myAddress = FBUtilities.getBroadcastAddress();

        for (String keyspaceName : Schema.instance.getNonSystemKeyspaces())
        {
            Multimap<Range<Token>, InetAddress> changedRanges = getChangedRangesForLeaving(keyspaceName, endpoint);
            Set<Range<Token>> myNewRanges = new HashSet<Range<Token>>();
            for (Map.Entry<Range<Token>, InetAddress> entry : changedRanges.entries())
            {
                if (entry.getValue().equals(myAddress))
                    myNewRanges.add(entry.getKey());
            }
            Multimap<InetAddress, Range<Token>> sourceRanges = getNewSourceRanges(keyspaceName, myNewRanges);
            for (Map.Entry<InetAddress, Collection<Range<Token>>> entry : sourceRanges.asMap().entrySet())
            {
                rangesToFetch.put(keyspaceName, entry);
            }
        }

        StreamPlan stream = new StreamPlan("Restore replica count");
        for (final String keyspaceName : rangesToFetch.keySet())
        {
            for (Map.Entry<InetAddress, Collection<Range<Token>>> entry : rangesToFetch.get(keyspaceName))
            {
                final InetAddress source = entry.getKey();
                Collection<Range<Token>> ranges = entry.getValue();
                if (logger.isDebugEnabled())
                    logger.debug("Requesting from " + source + " ranges " + StringUtils.join(ranges, ", "));
                stream.requestRanges(source, keyspaceName, ranges);
            }
        }
        StreamResultFuture future = stream.execute();
        Futures.addCallback(future, new FutureCallback<StreamState>()
        {
            public void onSuccess(StreamState finalState)
            {
                sendReplicationNotification(notifyEndpoint);
            }

            public void onFailure(Throwable t)
            {
                logger.warn("Streaming to restore replica count failed", t);
                // We still want to send the notification
                sendReplicationNotification(notifyEndpoint);
            }
        });
    }

    // needs to be modified to accept either a keyspace or ARS.
    private Multimap<Range<Token>, InetAddress> getChangedRangesForLeaving(String keyspaceName, InetAddress endpoint)
    {
        // First get all ranges the leaving endpoint is responsible for
        Collection<Range<Token>> ranges = getRangesForEndpoint(keyspaceName, endpoint);

        if (logger.isDebugEnabled())
            logger.debug("Node " + endpoint + " ranges [" + StringUtils.join(ranges, ", ") + "]");

        Map<Range<Token>, List<InetAddress>> currentReplicaEndpoints = new HashMap<Range<Token>, List<InetAddress>>();

        // Find (for each range) all nodes that store replicas for these ranges as well
        TokenMetadata metadata = tokenMetadata.cloneOnlyTokenMap(); // don't do this in the loop! #7758
        for (Range<Token> range : ranges)
<<<<<<< HEAD
            currentReplicaEndpoints.put(range, Keyspace.open(keyspaceName).getReplicationStrategy().calculateNaturalEndpoints(range.right, tokenMetadata.cloneOnlyTokenMap()));
=======
            currentReplicaEndpoints.put(range, Table.open(table).getReplicationStrategy().calculateNaturalEndpoints(range.right, metadata));
>>>>>>> 2738e867

        TokenMetadata temp = tokenMetadata.cloneAfterAllLeft();

        // endpoint might or might not be 'leaving'. If it was not leaving (that is, removenode
        // command was used), it is still present in temp and must be removed.
        if (temp.isMember(endpoint))
            temp.removeEndpoint(endpoint);

        Multimap<Range<Token>, InetAddress> changedRanges = HashMultimap.create();

        // Go through the ranges and for each range check who will be
        // storing replicas for these ranges when the leaving endpoint
        // is gone. Whoever is present in newReplicaEndpoints list, but
        // not in the currentReplicaEndpoints list, will be needing the
        // range.
        for (Range<Token> range : ranges)
        {
            Collection<InetAddress> newReplicaEndpoints = Keyspace.open(keyspaceName).getReplicationStrategy().calculateNaturalEndpoints(range.right, temp);
            newReplicaEndpoints.removeAll(currentReplicaEndpoints.get(range));
            if (logger.isDebugEnabled())
                if (newReplicaEndpoints.isEmpty())
                    logger.debug("Range " + range + " already in all replicas");
                else
                    logger.debug("Range " + range + " will be responsibility of " + StringUtils.join(newReplicaEndpoints, ", "));
            changedRanges.putAll(range, newReplicaEndpoints);
        }

        return changedRanges;
    }

    public void onJoin(InetAddress endpoint, EndpointState epState)
    {
        for (Map.Entry<ApplicationState, VersionedValue> entry : epState.getApplicationStateMap().entrySet())
        {
            onChange(endpoint, entry.getKey(), entry.getValue());
        }
        MigrationManager.instance.scheduleSchemaPull(endpoint, epState);
    }

    public void onAlive(InetAddress endpoint, EndpointState state)
    {
        if (isClientMode)
            return;

        if (tokenMetadata.isMember(endpoint))
        {
            HintedHandOffManager.instance.scheduleHintDelivery(endpoint);
            for (IEndpointLifecycleSubscriber subscriber : lifecycleSubscribers)
                subscriber.onUp(endpoint);
        }
        else
        {
            for (IEndpointLifecycleSubscriber subscriber : lifecycleSubscribers)
                subscriber.onJoinCluster(endpoint);
        }
        MigrationManager.instance.scheduleSchemaPull(endpoint, state);
    }

    public void onRemove(InetAddress endpoint)
    {
        tokenMetadata.removeEndpoint(endpoint);
        PendingRangeCalculatorService.instance.update();
    }

    public void onDead(InetAddress endpoint, EndpointState state)
    {
        MessagingService.instance().convict(endpoint);
        if (!isClientMode)
        {
            for (IEndpointLifecycleSubscriber subscriber : lifecycleSubscribers)
                subscriber.onDown(endpoint);
        }
    }

    public void onRestart(InetAddress endpoint, EndpointState state)
    {
        // If we have restarted before the node was even marked down, we need to reset the connection pool
        if (state.isAlive())
            onDead(endpoint, state);
    }

    /** raw load value */
    public double getLoad()
    {
        double bytes = 0;
        for (String keyspaceName : Schema.instance.getKeyspaces())
        {
            Keyspace keyspace = Schema.instance.getKeyspaceInstance(keyspaceName);
            if (keyspace == null)
                continue;
            for (ColumnFamilyStore cfs : keyspace.getColumnFamilyStores())
                bytes += cfs.getLiveDiskSpaceUsed();
        }
        return bytes;
    }

    public String getLoadString()
    {
        return FileUtils.stringifyFileSize(getLoad());
    }

    public Map<String, String> getLoadMap()
    {
        Map<String, String> map = new HashMap<String, String>();
        for (Map.Entry<InetAddress,Double> entry : LoadBroadcaster.instance.getLoadInfo().entrySet())
        {
            map.put(entry.getKey().getHostAddress(), FileUtils.stringifyFileSize(entry.getValue()));
        }
        // gossiper doesn't see its own updates, so we need to special-case the local node
        map.put(FBUtilities.getBroadcastAddress().getHostAddress(), getLoadString());
        return map;
    }

    public final void deliverHints(String host) throws UnknownHostException
    {
        HintedHandOffManager.instance.scheduleHintDelivery(host);
    }

    public Collection<Token> getLocalTokens()
    {
        Collection<Token> tokens = SystemKeyspace.getSavedTokens();
        assert tokens != null && !tokens.isEmpty(); // should not be called before initServer sets this
        return tokens;
    }

    /* These methods belong to the MBean interface */

    public List<String> getTokens()
    {
        return getTokens(FBUtilities.getBroadcastAddress());
    }

    public List<String> getTokens(String endpoint) throws UnknownHostException
    {
        return getTokens(InetAddress.getByName(endpoint));
    }

    private List<String> getTokens(InetAddress endpoint)
    {
        List<String> strTokens = new ArrayList<String>();
        for (Token tok : getTokenMetadata().getTokens(endpoint))
            strTokens.add(tok.toString());
        return strTokens;
    }

    public String getReleaseVersion()
    {
        return FBUtilities.getReleaseVersionString();
    }

    public String getSchemaVersion()
    {
        return Schema.instance.getVersion().toString();
    }

    public List<String> getLeavingNodes()
    {
        return stringify(tokenMetadata.getLeavingEndpoints());
    }

    public List<String> getMovingNodes()
    {
        List<String> endpoints = new ArrayList<String>();

        for (Pair<Token, InetAddress> node : tokenMetadata.getMovingEndpoints())
        {
            endpoints.add(node.right.getHostAddress());
        }

        return endpoints;
    }

    public List<String> getJoiningNodes()
    {
        return stringify(tokenMetadata.getBootstrapTokens().values());
    }

    public List<String> getLiveNodes()
    {
        return stringify(Gossiper.instance.getLiveMembers());
    }

    public List<String> getUnreachableNodes()
    {
        return stringify(Gossiper.instance.getUnreachableMembers());
    }

    public String[] getAllDataFileLocations()
    {
        String[] locations = DatabaseDescriptor.getAllDataFileLocations();
        for (int i = 0; i < locations.length; i++)
            locations[i] = FileUtils.getCanonicalPath(locations[i]);
        return locations;
    }

    public String getCommitLogLocation()
    {
        return FileUtils.getCanonicalPath(DatabaseDescriptor.getCommitLogLocation());
    }

    public String getSavedCachesLocation()
    {
        return FileUtils.getCanonicalPath(DatabaseDescriptor.getSavedCachesLocation());
    }

    private List<String> stringify(Iterable<InetAddress> endpoints)
    {
        List<String> stringEndpoints = new ArrayList<String>();
        for (InetAddress ep : endpoints)
        {
            stringEndpoints.add(ep.getHostAddress());
        }
        return stringEndpoints;
    }

    public int getCurrentGenerationNumber()
    {
        return Gossiper.instance.getCurrentGenerationNumber(FBUtilities.getBroadcastAddress());
    }

    public void forceKeyspaceCleanup(String keyspaceName, String... columnFamilies) throws IOException, ExecutionException, InterruptedException
    {
        if (keyspaceName.equals(Keyspace.SYSTEM_KS))
            throw new RuntimeException("Cleanup of the system keyspace is neither necessary nor wise");

        CounterId.OneShotRenewer counterIdRenewer = new CounterId.OneShotRenewer();
        for (ColumnFamilyStore cfStore : getValidColumnFamilies(false, false, keyspaceName, columnFamilies))
        {
            cfStore.forceCleanup(counterIdRenewer);
        }
    }

    public void scrub(boolean disableSnapshot, boolean skipCorrupted, String keyspaceName, String... columnFamilies) throws IOException, ExecutionException, InterruptedException
    {
        for (ColumnFamilyStore cfStore : getValidColumnFamilies(false, false, keyspaceName, columnFamilies))
            cfStore.scrub(disableSnapshot, skipCorrupted);
    }

    public void upgradeSSTables(String keyspaceName, boolean excludeCurrentVersion, String... columnFamilies) throws IOException, ExecutionException, InterruptedException
    {
        for (ColumnFamilyStore cfStore : getValidColumnFamilies(true, true, keyspaceName, columnFamilies))
            cfStore.sstablesRewrite(excludeCurrentVersion);
    }

    public void forceKeyspaceCompaction(String keyspaceName, String... columnFamilies) throws IOException, ExecutionException, InterruptedException
    {
        for (ColumnFamilyStore cfStore : getValidColumnFamilies(true, false, keyspaceName, columnFamilies))
        {
            cfStore.forceMajorCompaction();
        }
    }

    /**
     * Takes the snapshot for the given keyspaces. A snapshot name must be specified.
     *
     * @param tag the tag given to the snapshot; may not be null or empty
     * @param keyspaceNames the names of the keyspaces to snapshot; empty means "all."
     */
    public void takeSnapshot(String tag, String... keyspaceNames) throws IOException
    {
        if (operationMode.equals(Mode.JOINING))
            throw new IOException("Cannot snapshot until bootstrap completes");
        if (tag == null || tag.equals(""))
            throw new IOException("You must supply a snapshot name.");

        Iterable<Keyspace> keyspaces;
        if (keyspaceNames.length == 0)
        {
            keyspaces = Keyspace.all();
        }
        else
        {
            ArrayList<Keyspace> t = new ArrayList<Keyspace>(keyspaceNames.length);
            for (String keyspaceName : keyspaceNames)
                t.add(getValidKeyspace(keyspaceName));
            keyspaces = t;
        }

        // Do a check to see if this snapshot exists before we actually snapshot
        for (Keyspace keyspace : keyspaces)
            if (keyspace.snapshotExists(tag))
                throw new IOException("Snapshot " + tag + " already exists.");


        for (Keyspace keyspace : keyspaces)
            keyspace.snapshot(tag, null);
    }

    /**
     * Takes the snapshot of a specific column family. A snapshot name must be specified.
     *
     * @param keyspaceName the keyspace which holds the specified column family
     * @param columnFamilyName the column family to snapshot
     * @param tag the tag given to the snapshot; may not be null or empty
     */
    public void takeColumnFamilySnapshot(String keyspaceName, String columnFamilyName, String tag) throws IOException
    {
        if (keyspaceName == null)
            throw new IOException("You must supply a keyspace name");
        if (operationMode.equals(Mode.JOINING))
            throw new IOException("Cannot snapshot until bootstrap completes");

        if (columnFamilyName == null)
            throw new IOException("You must supply a column family name");
        if (columnFamilyName.contains("."))
            throw new IllegalArgumentException("Cannot take a snapshot of a secondary index by itself. Run snapshot on the column family that owns the index.");

        if (tag == null || tag.equals(""))
            throw new IOException("You must supply a snapshot name.");

        Keyspace keyspace = getValidKeyspace(keyspaceName);
        if (keyspace.snapshotExists(tag))
            throw new IOException("Snapshot " + tag + " already exists.");

        keyspace.snapshot(tag, columnFamilyName);
    }

    private Keyspace getValidKeyspace(String keyspaceName) throws IOException
    {
        if (!Schema.instance.getKeyspaces().contains(keyspaceName))
        {
            throw new IOException("Keyspace " + keyspaceName + " does not exist");
        }
        return Keyspace.open(keyspaceName);
    }

    /**
     * Remove the snapshot with the given name from the given keyspaces.
     * If no tag is specified we will remove all snapshots.
     */
    public void clearSnapshot(String tag, String... keyspaceNames) throws IOException
    {
        if(tag == null)
            tag = "";

        Set<String> keyspaces = new HashSet<>();
        for (String dataDir : DatabaseDescriptor.getAllDataFileLocations())
        {
            for(String keyspaceDir : new File(dataDir).list())
            {
                // Only add a ks if it has been specified as a param, assuming params were actually provided.
                if (keyspaceNames.length > 0 && !Arrays.asList(keyspaceNames).contains(keyspaceDir))
                    continue;
                keyspaces.add(keyspaceDir);
            }
        }

        for (String keyspace : keyspaces)
            Keyspace.clearSnapshot(tag, keyspace);

        if (logger.isDebugEnabled())
            logger.debug("Cleared out snapshot directories");
    }

    /**
     * @param allowIndexes Allow index CF names to be passed in
     * @param autoAddIndexes Automatically add secondary indexes if a CF has them
     * @param keyspaceName keyspace
     * @param cfNames CFs
     */
    public Iterable<ColumnFamilyStore> getValidColumnFamilies(boolean allowIndexes, boolean autoAddIndexes, String keyspaceName, String... cfNames) throws IOException
    {
        Keyspace keyspace = getValidKeyspace(keyspaceName);
        Set<ColumnFamilyStore> valid = new HashSet<>();

        if (cfNames.length == 0)
        {
            // all stores are interesting
            for (ColumnFamilyStore cfStore : keyspace.getColumnFamilyStores())
            {
                valid.add(cfStore);
                if (autoAddIndexes)
                {
                    for (SecondaryIndex si : cfStore.indexManager.getIndexes())
                    {
                        if (si.getIndexCfs() != null) {
                            logger.info("adding secondary index {} to operation", si.getIndexName());
                            valid.add(si.getIndexCfs());
                        }
                    }

                }
            }
            return valid;
        }
        // filter out interesting stores
        for (String cfName : cfNames)
        {
            //if the CF name is an index, just flush the CF that owns the index
            String baseCfName = cfName;
            String idxName = null;
            if (cfName.contains(".")) // secondary index
            {
                if(!allowIndexes)
                {
                   logger.warn("Operation not allowed on secondary Index column family ({})", cfName);
                    continue;
                }

                String[] parts = cfName.split("\\.", 2);
                baseCfName = parts[0];
                idxName = parts[1];
            }

            ColumnFamilyStore cfStore = keyspace.getColumnFamilyStore(baseCfName);
            if (cfStore == null)
            {
                // this means there was a cf passed in that is not recognized in the keyspace. report it and continue.
                logger.warn(String.format("Invalid column family specified: %s. Proceeding with others.", baseCfName));
                continue;
            }
            if (idxName != null)
            {
                Collection< SecondaryIndex > indexes = cfStore.indexManager.getIndexesByNames(new HashSet<String>(Arrays.asList(cfName)));
                if (indexes.isEmpty())
                    logger.warn(String.format("Invalid column family index specified: %s/%s. Proceeding with others.", baseCfName, idxName));
                else
                    valid.add(Iterables.get(indexes, 0).getIndexCfs());
            }
            else
            {
                valid.add(cfStore);
                if(autoAddIndexes)
                {
                    for(SecondaryIndex si : cfStore.indexManager.getIndexes())
                    {
                        if (si.getIndexCfs() != null) {
                            logger.info("adding secondary index {} to operation", si.getIndexName());
                            valid.add(si.getIndexCfs());
                        }
                    }
                }
            }
        }
        return valid;
    }

    /**
     * Flush all memtables for a keyspace and column families.
     * @param keyspaceName
     * @param columnFamilies
     * @throws IOException
     */
    public void forceKeyspaceFlush(final String keyspaceName, final String... columnFamilies) throws IOException
    {
        for (ColumnFamilyStore cfStore : getValidColumnFamilies(true, false, keyspaceName, columnFamilies))
        {
            logger.debug("Forcing flush on keyspace " + keyspaceName + ", CF " + cfStore.name);
            cfStore.forceBlockingFlush();
        }
    }

    /**
     * Sends JMX notification to subscribers.
     *
     * @param type Message type
     * @param message Message itself
     * @param userObject Arbitrary object to attach to notification
     */
    public void sendNotification(String type, String message, Object userObject)
    {
        Notification jmxNotification = new Notification(type, jmxObjectName, notificationSerialNumber.incrementAndGet(), message);
        jmxNotification.setUserData(userObject);
        sendNotification(jmxNotification);
    }

    public int forceRepairAsync(final String keyspace, final boolean isSequential, final Collection<String> dataCenters, final Collection<String> hosts, final boolean primaryRange, final String... columnFamilies)
    {
        // when repairing only primary range, dataCenter nor hosts can be set
        if (primaryRange && (dataCenters != null || hosts != null))
        {
            throw new IllegalArgumentException("You need to run primary range repair on all nodes in the cluster.");
        }
        final Collection<Range<Token>> ranges = primaryRange ? getLocalPrimaryRanges(keyspace) : getLocalRanges(keyspace);
        return forceRepairAsync(keyspace, isSequential, dataCenters, hosts, ranges, columnFamilies);
    }

    public int forceRepairAsync(final String keyspace, final boolean isSequential, final Collection<String> dataCenters, final Collection<String> hosts,  final Collection<Range<Token>> ranges, final String... columnFamilies)
    {
        if (Keyspace.SYSTEM_KS.equals(keyspace) || ranges.isEmpty())
            return 0;

        final int cmd = nextRepairCommand.incrementAndGet();
        if (ranges.size() > 0)
        {
            new Thread(createRepairTask(cmd, keyspace, ranges, isSequential, dataCenters, hosts, columnFamilies)).start();
        }
        return cmd;
    }

    public int forceRepairAsync(final String keyspace, final boolean isSequential, final boolean isLocal, final boolean primaryRange, final String... columnFamilies)
    {
        // when repairing only primary range, you cannot repair only on local DC
        if (primaryRange && isLocal)
        {
            throw new IllegalArgumentException("You need to run primary range repair on all nodes in the cluster.");
        }
        final Collection<Range<Token>> ranges = primaryRange ? getLocalPrimaryRanges(keyspace) : getLocalRanges(keyspace);
        return forceRepairAsync(keyspace, isSequential, isLocal, ranges, columnFamilies);
    }

    public int forceRepairAsync(String keyspace, boolean isSequential, boolean isLocal, Collection<Range<Token>> ranges, String... columnFamilies)
    {
        if (Keyspace.SYSTEM_KS.equals(keyspace) || ranges.isEmpty())
            return 0;

        final int cmd = nextRepairCommand.incrementAndGet();
        if (!FBUtilities.isUnix() && isSequential)
        {
            logger.warn("Snapshot-based repair is not yet supported on Windows.  Reverting to parallel repair.");
            isSequential = false;
        }
        new Thread(createRepairTask(cmd, keyspace, ranges, isSequential, isLocal, columnFamilies)).start();
        return cmd;
    }

    public int forceRepairRangeAsync(String beginToken, String endToken, final String keyspaceName, boolean isSequential, Collection<String> dataCenters, final Collection<String> hosts, final String... columnFamilies)
    {
        Collection<Range<Token>> repairingRange = createRepairRangeFrom(beginToken, endToken);

        logger.info("starting user-requested repair of range {} for keyspace {} and column families {}",
                    repairingRange, keyspaceName, columnFamilies);

        if (!FBUtilities.isUnix() && isSequential)
        {
            logger.warn("Snapshot-based repair is not yet supported on Windows.  Reverting to parallel repair.");
            isSequential = false;
        }
        return forceRepairAsync(keyspaceName, isSequential, dataCenters, hosts, repairingRange, columnFamilies);
    }

    public int forceRepairRangeAsync(String beginToken, String endToken, final String keyspaceName, boolean isSequential, boolean isLocal, final String... columnFamilies)
    {
        Set<String> dataCenters = null;
        if (isLocal)
        {
            dataCenters = Sets.newHashSet(DatabaseDescriptor.getLocalDataCenter());
        }
        return forceRepairRangeAsync(beginToken, endToken, keyspaceName, isSequential, dataCenters, null, columnFamilies);
    }

    /**
     * Trigger proactive repair for a keyspace and column families.
     */
    public void forceKeyspaceRepair(final String keyspaceName, boolean isSequential, boolean isLocal, final String... columnFamilies) throws IOException
    {
        forceKeyspaceRepairRange(keyspaceName, getLocalRanges(keyspaceName), isSequential, isLocal, columnFamilies);
    }

    public void forceKeyspaceRepairPrimaryRange(final String keyspaceName, boolean isSequential, boolean isLocal, final String... columnFamilies) throws IOException
    {
        // primary range repair can only be performed for whole cluster.
        // NOTE: we should omit the param but keep API as is for now.
        if (isLocal)
        {
            throw new IllegalArgumentException("You need to run primary range repair on all nodes in the cluster.");
        }

        forceKeyspaceRepairRange(keyspaceName, getLocalPrimaryRanges(keyspaceName), isSequential, false, columnFamilies);
    }

    public void forceKeyspaceRepairRange(String beginToken, String endToken, final String keyspaceName, boolean isSequential, boolean isLocal, final String... columnFamilies) throws IOException
    {
        Collection<Range<Token>> repairingRange = createRepairRangeFrom(beginToken, endToken);

        logger.info("starting user-requested repair of range {} for keyspace {} and column families {}",
                           repairingRange, keyspaceName, columnFamilies);
        forceKeyspaceRepairRange(keyspaceName, repairingRange, isSequential, isLocal, columnFamilies);
    }

    public void forceKeyspaceRepairRange(final String keyspaceName, final Collection<Range<Token>> ranges, boolean isSequential, boolean isLocal, final String... columnFamilies) throws IOException
    {
        if (Keyspace.SYSTEM_KS.equalsIgnoreCase(keyspaceName))
            return;
        createRepairTask(nextRepairCommand.incrementAndGet(), keyspaceName, ranges, isSequential, isLocal, columnFamilies).run();
    }

    /**
     * Create collection of ranges that match ring layout from given tokens.
     *
     * @param beginToken beginning token of the range
     * @param endToken end token of the range
     * @return collection of ranges that match ring layout in TokenMetadata
     */
    @SuppressWarnings("unchecked")
    private Collection<Range<Token>> createRepairRangeFrom(String beginToken, String endToken)
    {
        Token parsedBeginToken = getPartitioner().getTokenFactory().fromString(beginToken);
        Token parsedEndToken = getPartitioner().getTokenFactory().fromString(endToken);

        Deque<Range<Token>> repairingRange = new ArrayDeque<>();
        // Break up given range to match ring layout in TokenMetadata
        Token previous = tokenMetadata.getPredecessor(TokenMetadata.firstToken(tokenMetadata.sortedTokens(), parsedEndToken));
        while (parsedBeginToken.compareTo(previous) < 0)
        {
            repairingRange.addFirst(new Range<>(previous, parsedEndToken));

            parsedEndToken = previous;
            previous = tokenMetadata.getPredecessor(previous);
        }
        repairingRange.addFirst(new Range<>(parsedBeginToken, parsedEndToken));

        return repairingRange;
    }

    private FutureTask<Object> createRepairTask(final int cmd, final String keyspace, final Collection<Range<Token>> ranges, final boolean isSequential, final boolean isLocal, final String... columnFamilies)
    {
        Set<String> dataCenters = null;
        if (isLocal)
        {
            dataCenters = Sets.newHashSet(DatabaseDescriptor.getLocalDataCenter());
        }
        return createRepairTask(cmd, keyspace, ranges, isSequential, dataCenters, null, columnFamilies);
    }

    private FutureTask<Object> createRepairTask(final int cmd, final String keyspace, final Collection<Range<Token>> ranges, final boolean isSequential, final Collection<String> dataCenters, final Collection<String> hosts, final String... columnFamilies)
    {
        if (dataCenters != null && !dataCenters.contains(DatabaseDescriptor.getLocalDataCenter()))
        {
            throw new IllegalArgumentException("the local data center must be part of the repair");
        }

        return new FutureTask<>(new WrappedRunnable()
        {
            protected void runMayThrow() throws Exception
            {
                String message = String.format("Starting repair command #%d, repairing %d ranges for keyspace %s", cmd, ranges.size(), keyspace);
                logger.info(message);
                sendNotification("repair", message, new int[]{cmd, ActiveRepairService.Status.STARTED.ordinal()});

                List<RepairFuture> futures = new ArrayList<>(ranges.size());
                for (Range<Token> range : ranges)
                {
                    RepairFuture future;
                    try
                    {
                        future = forceKeyspaceRepair(range, keyspace, isSequential, dataCenters, hosts, columnFamilies);
                    }
                    catch (IllegalArgumentException e)
                    {
                        logger.error("Repair session failed:", e);
                        sendNotification("repair", e.getMessage(), new int[]{cmd, ActiveRepairService.Status.SESSION_FAILED.ordinal()});
                        continue;
                    }
                    if (future == null)
                        continue;
                    futures.add(future);
                    // wait for a session to be done with its differencing before starting the next one
                    try
                    {
                        future.session.differencingDone.await();
                    }
                    catch (InterruptedException e)
                    {
                        message = "Interrupted while waiting for the differencing of repair session " + future.session + " to be done. Repair may be imprecise.";
                        logger.error(message, e);
                        sendNotification("repair", message, new int[]{cmd, ActiveRepairService.Status.SESSION_FAILED.ordinal()});
                    }
                }
                for (RepairFuture future : futures)
                {
                    try
                    {
                        future.get();
                        message = String.format("Repair session %s for range %s finished", future.session.getId(), future.session.getRange().toString());
                        logger.info(message);
                        sendNotification("repair", message, new int[]{cmd, ActiveRepairService.Status.SESSION_SUCCESS.ordinal()});
                    }
                    catch (ExecutionException e)
                    {
                        message = String.format("Repair session %s for range %s failed with error %s", future.session.getId(), future.session.getRange().toString(), e.getCause().getMessage());
                        logger.error(message, e);
                        sendNotification("repair", message, new int[]{cmd, ActiveRepairService.Status.SESSION_FAILED.ordinal()});
                    }
                    catch (Exception e)
                    {
                        message = String.format("Repair session %s for range %s failed with error %s", future.session.getId(), future.session.getRange().toString(), e.getMessage());
                        logger.error(message, e);
                        sendNotification("repair", message, new int[]{cmd, ActiveRepairService.Status.SESSION_FAILED.ordinal()});
                    }
                }
                sendNotification("repair", String.format("Repair command #%d finished", cmd), new int[]{cmd, ActiveRepairService.Status.FINISHED.ordinal()});
            }
        }, null);
    }

    public RepairFuture forceKeyspaceRepair(final Range<Token> range, final String keyspaceName, boolean isSequential, Collection<String> dataCenters, Collection<String> hosts, final String... columnFamilies) throws IOException
    {
        ArrayList<String> names = new ArrayList<String>();
        for (ColumnFamilyStore cfStore : getValidColumnFamilies(false, false, keyspaceName, columnFamilies))
        {
            names.add(cfStore.name);
        }

        if (names.isEmpty())
        {
            logger.info("No column family to repair for keyspace " + keyspaceName);
            return null;
        }

        return ActiveRepairService.instance.submitRepairSession(range, keyspaceName, isSequential, dataCenters, hosts, names.toArray(new String[names.size()]));
    }

    public void forceTerminateAllRepairSessions() {
        ActiveRepairService.instance.terminateSessions();
    }

    /* End of MBean interface methods */

    /**
     * Get the "primary ranges" for the specified keyspace and endpoint.
     * "Primary ranges" are the ranges that the node is responsible for storing replica primarily.
     * The node that stores replica primarily is defined as the first node returned
     * by {@link AbstractReplicationStrategy#calculateNaturalEndpoints}.
     *
     * @param keyspace
     * @param ep endpoint we are interested in.
     * @return primary ranges for the specified endpoint.
     */
    public Collection<Range<Token>> getPrimaryRangesForEndpoint(String keyspace, InetAddress ep)
    {
        AbstractReplicationStrategy strategy = Keyspace.open(keyspace).getReplicationStrategy();
        Collection<Range<Token>> primaryRanges = new HashSet<Range<Token>>();
        TokenMetadata metadata = tokenMetadata.cloneOnlyTokenMap();
        for (Token token : metadata.sortedTokens())
        {
            List<InetAddress> endpoints = strategy.calculateNaturalEndpoints(token, metadata);
            if (endpoints.size() > 0 && endpoints.get(0).equals(ep))
                primaryRanges.add(new Range<Token>(metadata.getPredecessor(token), token));
        }
        return primaryRanges;
    }

    /**
     * Previously, primary range is the range that the node is responsible for and calculated
     * only from the token assigned to the node.
     * But this does not take replication strategy into account, and therefore returns insufficient
     * range especially using NTS with replication only to certain DC(see CASSANDRA-5424).
     *
     * @deprecated
     * @param ep endpoint we are interested in.
     * @return range for the specified endpoint.
     */
    @Deprecated
    @VisibleForTesting
    public Range<Token> getPrimaryRangeForEndpoint(InetAddress ep)
    {
        return tokenMetadata.getPrimaryRangeFor(tokenMetadata.getToken(ep));
    }

    /**
     * Get all ranges an endpoint is responsible for (by keyspace)
     * @param ep endpoint we are interested in.
     * @return ranges for the specified endpoint.
     */
    Collection<Range<Token>> getRangesForEndpoint(String keyspaceName, InetAddress ep)
    {
        return Keyspace.open(keyspaceName).getReplicationStrategy().getAddressRanges().get(ep);
    }

    /**
     * Get all ranges that span the ring given a set
     * of tokens. All ranges are in sorted order of
     * ranges.
     * @return ranges in sorted order
    */
    public List<Range<Token>> getAllRanges(List<Token> sortedTokens)
    {
        if (logger.isDebugEnabled())
            logger.debug("computing ranges for " + StringUtils.join(sortedTokens, ", "));

        if (sortedTokens.isEmpty())
            return Collections.emptyList();
        int size = sortedTokens.size();
        List<Range<Token>> ranges = new ArrayList<Range<Token>>(size + 1);
        for (int i = 1; i < size; ++i)
        {
            Range<Token> range = new Range<Token>(sortedTokens.get(i - 1), sortedTokens.get(i));
            ranges.add(range);
        }
        Range<Token> range = new Range<Token>(sortedTokens.get(size - 1), sortedTokens.get(0));
        ranges.add(range);

        return ranges;
    }

    /**
     * This method returns the N endpoints that are responsible for storing the
     * specified key i.e for replication.
     *
     * @param keyspaceName keyspace name also known as keyspace
     * @param cf Column family name
     * @param key key for which we need to find the endpoint
     * @return the endpoint responsible for this key
     */
    public List<InetAddress> getNaturalEndpoints(String keyspaceName, String cf, String key)
    {
        CFMetaData cfMetaData = Schema.instance.getKSMetaData(keyspaceName).cfMetaData().get(cf);
        return getNaturalEndpoints(keyspaceName, getPartitioner().getToken(cfMetaData.getKeyValidator().fromString(key)));
    }

    public List<InetAddress> getNaturalEndpoints(String keyspaceName, ByteBuffer key)
    {
        return getNaturalEndpoints(keyspaceName, getPartitioner().getToken(key));
    }

    /**
     * This method returns the N endpoints that are responsible for storing the
     * specified key i.e for replication.
     *
     * @param keyspaceName keyspace name also known as keyspace
     * @param pos position for which we need to find the endpoint
     * @return the endpoint responsible for this token
     */
    public List<InetAddress> getNaturalEndpoints(String keyspaceName, RingPosition pos)
    {
        return Keyspace.open(keyspaceName).getReplicationStrategy().getNaturalEndpoints(pos);
    }

    /**
     * This method attempts to return N endpoints that are responsible for storing the
     * specified key i.e for replication.
     *
     * @param keyspace keyspace name also known as keyspace
     * @param key key for which we need to find the endpoint
     * @return the endpoint responsible for this key
     */
    public List<InetAddress> getLiveNaturalEndpoints(Keyspace keyspace, ByteBuffer key)
    {
        return getLiveNaturalEndpoints(keyspace, getPartitioner().decorateKey(key));
    }

    public List<InetAddress> getLiveNaturalEndpoints(Keyspace keyspace, RingPosition pos)
    {
        List<InetAddress> endpoints = keyspace.getReplicationStrategy().getNaturalEndpoints(pos);
        List<InetAddress> liveEps = new ArrayList<InetAddress>(endpoints.size());

        for (InetAddress endpoint : endpoints)
        {
            if (FailureDetector.instance.isAlive(endpoint))
                liveEps.add(endpoint);
        }

        return liveEps;
    }

    public void setLog4jLevel(String classQualifier, String rawLevel)
    {
        org.apache.log4j.Logger log4jlogger = org.apache.log4j.Logger.getLogger(classQualifier);
        // if both classQualifer and rawLevel are empty, reload from configuration
        if (StringUtils.isBlank(classQualifier) && StringUtils.isBlank(rawLevel))
        {
            LogManager.resetConfiguration();
            CassandraDaemon.initLog4j();
            return;
        }
        // classQualifer is set, but blank level given
        else if (StringUtils.isNotBlank(classQualifier) && StringUtils.isBlank(rawLevel))
        {
            if (log4jlogger.getLevel() != null || log4jlogger.getAllAppenders().hasMoreElements())
                log4jlogger.setLevel(null);
            return;
        }

        Level level = Level.toLevel(rawLevel);
        log4jlogger.setLevel(level);
        logger.info("set log level to {} for classes under '{}' (if the level doesn't look like '{}' then the logger couldn't parse '{}')", level, classQualifier, rawLevel, rawLevel);
    }

    /**
     * @return the runtime logging levels for all the configured loggers
     */
    @Override
    public Map<String,String> getLoggingLevels()
    {
        Map<String, String> logLevelMaps = Maps.newLinkedHashMap();
        org.apache.log4j.Logger rootLogger = org.apache.log4j.Logger.getRootLogger();
        logLevelMaps.put(rootLogger.getName(), rootLogger.getLevel().toString());
        Enumeration<org.apache.log4j.Logger> loggers = LogManager.getCurrentLoggers();
        while (loggers.hasMoreElements())
        {
            org.apache.log4j.Logger logger= loggers.nextElement();
            if (logger.getLevel() != null)
                logLevelMaps.put(logger.getName(), logger.getLevel().toString());
        }
        return logLevelMaps;
    }

    /**
     * @return list of Token ranges (_not_ keys!) together with estimated key count,
     *      breaking up the data this node is responsible for into pieces of roughly keysPerSplit
     */
    public List<Pair<Range<Token>, Long>> getSplits(String keyspaceName, String cfName, Range<Token> range, int keysPerSplit, CFMetaData metadata)
    {
        Keyspace t = Keyspace.open(keyspaceName);
        ColumnFamilyStore cfs = t.getColumnFamilyStore(cfName);
        List<DecoratedKey> keys = keySamples(Collections.singleton(cfs), range);

        final long totalRowCountEstimate = (keys.size() + 1) * metadata.getIndexInterval();

        // splitCount should be much smaller than number of key samples, to avoid huge sampling error
        final int minSamplesPerSplit = 4;
        final int maxSplitCount = keys.size() / minSamplesPerSplit + 1;
        final int splitCount = Math.max(1, Math.min(maxSplitCount, (int)(totalRowCountEstimate / keysPerSplit)));

        List<Token> tokens = keysToTokens(range, keys);
        return getSplits(tokens, splitCount, metadata);
    }

    private List<Pair<Range<Token>, Long>> getSplits(List<Token> tokens, int splitCount, CFMetaData metadata)
    {
        final double step = (double) (tokens.size() - 1) / splitCount;
        int prevIndex = 0;
        Token prevToken = tokens.get(0);
        List<Pair<Range<Token>, Long>> splits = Lists.newArrayListWithExpectedSize(splitCount);
        for (int i = 1; i <= splitCount; i++)
        {
            int index = (int) Math.round(i * step);
            Token token = tokens.get(index);
            long rowCountEstimate = (index - prevIndex) * metadata.getIndexInterval();
            splits.add(Pair.create(new Range<Token>(prevToken, token), rowCountEstimate));
            prevIndex = index;
            prevToken = token;
        }
        return splits;
    }

    private List<Token> keysToTokens(Range<Token> range, List<DecoratedKey> keys)
    {
        List<Token> tokens = Lists.newArrayListWithExpectedSize(keys.size() + 2);
        tokens.add(range.left);
        for (DecoratedKey key : keys)
            tokens.add(key.token);
        tokens.add(range.right);
        return tokens;
    }

    private List<DecoratedKey> keySamples(Iterable<ColumnFamilyStore> cfses, Range<Token> range)
    {
        List<DecoratedKey> keys = new ArrayList<DecoratedKey>();
        for (ColumnFamilyStore cfs : cfses)
            Iterables.addAll(keys, cfs.keySamples(range));
        FBUtilities.sortSampledKeys(keys, range);
        return keys;
    }

    /**
     * Broadcast leaving status and update local tokenMetadata accordingly
     */
    private void startLeaving()
    {
        Gossiper.instance.addLocalApplicationState(ApplicationState.STATUS, valueFactory.leaving(getLocalTokens()));
        tokenMetadata.addLeavingEndpoint(FBUtilities.getBroadcastAddress());
        PendingRangeCalculatorService.instance.update();
    }

    public void decommission() throws InterruptedException
    {
        if (!tokenMetadata.isMember(FBUtilities.getBroadcastAddress()))
            throw new UnsupportedOperationException("local node is not a member of the token ring yet");
        if (tokenMetadata.cloneAfterAllLeft().sortedTokens().size() < 2)
            throw new UnsupportedOperationException("no other normal nodes in the ring; decommission would be pointless");

        PendingRangeCalculatorService.instance.blockUntilFinished();
        for (String keyspaceName : Schema.instance.getNonSystemKeyspaces())
        {
            if (tokenMetadata.getPendingRanges(keyspaceName, FBUtilities.getBroadcastAddress()).size() > 0)
                throw new UnsupportedOperationException("data is currently moving to this node; unable to leave the ring");
        }

        if (logger.isDebugEnabled())
            logger.debug("DECOMMISSIONING");
        startLeaving();
        setMode(Mode.LEAVING, "sleeping " + RING_DELAY + " ms for pending range setup", true);
        Thread.sleep(RING_DELAY);

        Runnable finishLeaving = new Runnable()
        {
            public void run()
            {
                shutdownClientServers();
                Gossiper.instance.stop();
                MessagingService.instance().shutdown();
                StageManager.shutdownNow();
                setMode(Mode.DECOMMISSIONED, true);
                // let op be responsible for killing the process
            }
        };
        unbootstrap(finishLeaving);
    }

    private void leaveRing()
    {
        SystemKeyspace.setBootstrapState(SystemKeyspace.BootstrapState.NEEDS_BOOTSTRAP);
        tokenMetadata.removeEndpoint(FBUtilities.getBroadcastAddress());
        PendingRangeCalculatorService.instance.update();

        Gossiper.instance.addLocalApplicationState(ApplicationState.STATUS, valueFactory.left(getLocalTokens(),Gossiper.computeExpireTime()));
        int delay = Math.max(RING_DELAY, Gossiper.intervalInMillis * 2);
        logger.info("Announcing that I have left the ring for " + delay + "ms");
        Uninterruptibles.sleepUninterruptibly(delay, TimeUnit.MILLISECONDS);
    }

    private void unbootstrap(final Runnable onFinish)
    {
        Map<String, Multimap<Range<Token>, InetAddress>> rangesToStream = new HashMap<String, Multimap<Range<Token>, InetAddress>>();

        for (final String keyspaceName : Schema.instance.getNonSystemKeyspaces())
        {
            Multimap<Range<Token>, InetAddress> rangesMM = getChangedRangesForLeaving(keyspaceName, FBUtilities.getBroadcastAddress());

            if (logger.isDebugEnabled())
                logger.debug("Ranges needing transfer are [" + StringUtils.join(rangesMM.keySet(), ",") + "]");

            rangesToStream.put(keyspaceName, rangesMM);
        }

        setMode(Mode.LEAVING, "streaming data to other nodes", true);

        Future<StreamState> streamSuccess = streamRanges(rangesToStream);
        Future<StreamState> hintsSuccess = streamHints();

        // wait for the transfer runnables to signal the latch.
        logger.debug("waiting for stream aks.");
        try
        {
            streamSuccess.get();
            hintsSuccess.get();
        }
        catch (ExecutionException | InterruptedException e)
        {
            throw new RuntimeException(e);
        }
        logger.debug("stream acks all received.");
        leaveRing();
        onFinish.run();
    }

    private Future<StreamState> streamHints()
    {
        // StreamPlan will not fail if there are zero files to transfer, so flush anyway (need to get any in-memory hints, as well)
        ColumnFamilyStore hintsCF = Keyspace.open(Keyspace.SYSTEM_KS).getColumnFamilyStore(SystemKeyspace.HINTS_CF);
        FBUtilities.waitOnFuture(hintsCF.forceFlush());

        // gather all live nodes in the cluster that aren't also leaving
        List<InetAddress> candidates = new ArrayList<InetAddress>(StorageService.instance.getTokenMetadata().cloneAfterAllLeft().getAllEndpoints());
        candidates.remove(FBUtilities.getBroadcastAddress());
        for (Iterator<InetAddress> iter = candidates.iterator(); iter.hasNext(); )
        {
            InetAddress address = iter.next();
            if (!FailureDetector.instance.isAlive(address))
                iter.remove();
        }

        if (candidates.isEmpty())
        {
            logger.warn("Unable to stream hints since no live endpoints seen");
            return Futures.immediateFuture(null);
        }
        else
        {
            // stream to the closest peer as chosen by the snitch
            DatabaseDescriptor.getEndpointSnitch().sortByProximity(FBUtilities.getBroadcastAddress(), candidates);
            InetAddress hintsDestinationHost = candidates.get(0);

            // stream all hints -- range list will be a singleton of "the entire ring"
            Token token = StorageService.getPartitioner().getMinimumToken();
            List<Range<Token>> ranges = Collections.singletonList(new Range<Token>(token, token));

            return new StreamPlan("Hints").transferRanges(hintsDestinationHost,
                                                                      Keyspace.SYSTEM_KS,
                                                                      ranges,
                                                                      SystemKeyspace.HINTS_CF)
                                                      .execute();
        }
    }

    public void move(String newToken) throws IOException
    {
        try
        {
            getPartitioner().getTokenFactory().validate(newToken);
        }
        catch (ConfigurationException e)
        {
            throw new IOException(e.getMessage());
        }
        move(getPartitioner().getTokenFactory().fromString(newToken));
    }

    /**
     * move the node to new token or find a new token to boot to according to load
     *
     * @param newToken new token to boot to, or if null, find balanced token to boot to
     *
     * @throws IOException on any I/O operation error
     */
    private void move(Token newToken) throws IOException
    {
        if (newToken == null)
            throw new IOException("Can't move to the undefined (null) token.");

        if (tokenMetadata.sortedTokens().contains(newToken))
            throw new IOException("target token " + newToken + " is already owned by another node.");

        // address of the current node
        InetAddress localAddress = FBUtilities.getBroadcastAddress();

        // This doesn't make any sense in a vnodes environment.
        if (getTokenMetadata().getTokens(localAddress).size() > 1)
        {
            logger.error("Invalid request to move(Token); This node has more than one token and cannot be moved thusly.");
            throw new UnsupportedOperationException("This node has more than one token and cannot be moved thusly.");
        }

        List<String> keyspacesToProcess = Schema.instance.getNonSystemKeyspaces();

        PendingRangeCalculatorService.instance.blockUntilFinished();
        // checking if data is moving to this node
        for (String keyspaceName : keyspacesToProcess)
        {
            if (tokenMetadata.getPendingRanges(keyspaceName, localAddress).size() > 0)
                throw new UnsupportedOperationException("data is currently moving to this node; unable to leave the ring");
        }

        Gossiper.instance.addLocalApplicationState(ApplicationState.STATUS, valueFactory.moving(newToken));
        setMode(Mode.MOVING, String.format("Moving %s from %s to %s.", localAddress, getLocalTokens().iterator().next(), newToken), true);

        setMode(Mode.MOVING, String.format("Sleeping %s ms before start streaming/fetching ranges", RING_DELAY), true);
        Uninterruptibles.sleepUninterruptibly(RING_DELAY, TimeUnit.MILLISECONDS);

        RangeRelocator relocator = new RangeRelocator(Collections.singleton(newToken), keyspacesToProcess);

        if (relocator.streamsNeeded())
        {
            setMode(Mode.MOVING, "fetching new ranges and streaming old ranges", true);
            try
            {
                relocator.stream().get();
            }
            catch (ExecutionException | InterruptedException e)
            {
                throw new RuntimeException("Interrupted while waiting for stream/fetch ranges to finish: " + e.getMessage());
            }
        }
        else
        {
            setMode(Mode.MOVING, "No ranges to fetch/stream", true);
        }

        setTokens(Collections.singleton(newToken)); // setting new token as we have everything settled

        if (logger.isDebugEnabled())
            logger.debug("Successfully moved to new token {}", getLocalTokens().iterator().next());
    }

    private class RangeRelocator
    {
        private StreamPlan streamPlan = new StreamPlan("Moving");

        private RangeRelocator(Collection<Token> tokens, List<String> keyspaceNames)
        {
            calculateToFromStreams(tokens, keyspaceNames);
        }

        private void calculateToFromStreams(Collection<Token> newTokens, List<String> keyspaceNames)
        {
            InetAddress localAddress = FBUtilities.getBroadcastAddress();
            IEndpointSnitch snitch = DatabaseDescriptor.getEndpointSnitch();
            TokenMetadata tokenMetaCloneAllSettled = tokenMetadata.cloneAfterAllSettled();
            // clone to avoid concurrent modification in calculateNaturalEndpoints
            TokenMetadata tokenMetaClone = tokenMetadata.cloneOnlyTokenMap();

            for (String keyspace : keyspaceNames)
            {
                for (Token newToken : newTokens)
                {
                    // replication strategy of the current keyspace (aka table)
                    AbstractReplicationStrategy strategy = Keyspace.open(keyspace).getReplicationStrategy();

                    // getting collection of the currently used ranges by this keyspace
                    Collection<Range<Token>> currentRanges = getRangesForEndpoint(keyspace, localAddress);
                    // collection of ranges which this node will serve after move to the new token
                    Collection<Range<Token>> updatedRanges = strategy.getPendingAddressRanges(tokenMetadata, newToken, localAddress);

                    // ring ranges and endpoints associated with them
                    // this used to determine what nodes should we ping about range data
                    Multimap<Range<Token>, InetAddress> rangeAddresses = strategy.getRangeAddresses(tokenMetaClone);

                    // calculated parts of the ranges to request/stream from/to nodes in the ring
                    Pair<Set<Range<Token>>, Set<Range<Token>>> rangesPerKeyspace = calculateStreamAndFetchRanges(currentRanges, updatedRanges);

                    /**
                     * In this loop we are going through all ranges "to fetch" and determining
                     * nodes in the ring responsible for data we are interested in
                     */
                    Multimap<Range<Token>, InetAddress> rangesToFetchWithPreferredEndpoints = ArrayListMultimap.create();
                    for (Range<Token> toFetch : rangesPerKeyspace.right)
                    {
                        for (Range<Token> range : rangeAddresses.keySet())
                        {
                            if (range.contains(toFetch))
                            {
                                List<InetAddress> endpoints = snitch.getSortedListByProximity(localAddress, rangeAddresses.get(range));
                                // storing range and preferred endpoint set
                                rangesToFetchWithPreferredEndpoints.putAll(toFetch, endpoints);
                            }
                        }
                    }

                    // calculating endpoints to stream current ranges to if needed
                    // in some situations node will handle current ranges as part of the new ranges
                    Multimap<InetAddress, Range<Token>> endpointRanges = HashMultimap.create();
                    for (Range<Token> toStream : rangesPerKeyspace.left)
                    {
                        Set<InetAddress> currentEndpoints = ImmutableSet.copyOf(strategy.calculateNaturalEndpoints(toStream.right, tokenMetaClone));
                        Set<InetAddress> newEndpoints = ImmutableSet.copyOf(strategy.calculateNaturalEndpoints(toStream.right, tokenMetaCloneAllSettled));
                        logger.debug("Range:" + toStream + "Current endpoints: " + currentEndpoints + " New endpoints: " + newEndpoints);
                        for (InetAddress address : Sets.difference(newEndpoints, currentEndpoints))
                            endpointRanges.put(address, toStream);
                    }

                    // stream ranges
                    for (InetAddress address : endpointRanges.keySet())
                        streamPlan.transferRanges(address, keyspace, endpointRanges.get(address));

                    // stream requests
                    Multimap<InetAddress, Range<Token>> workMap = RangeStreamer.getWorkMap(rangesToFetchWithPreferredEndpoints);
                    for (InetAddress address : workMap.keySet())
                        streamPlan.requestRanges(address, keyspace, workMap.get(address));

                    if (logger.isDebugEnabled())
                        logger.debug("Keyspace {}: work map {}.", keyspace, workMap);
                }
            }
        }

        public Future<StreamState> stream()
        {
            return streamPlan.execute();
        }

        public boolean streamsNeeded()
        {
            return !streamPlan.isEmpty();
        }
    }

    /**
     * Get the status of a token removal.
     */
    public String getRemovalStatus()
    {
        if (removingNode == null) {
            return "No token removals in process.";
        }
        return String.format("Removing token (%s). Waiting for replication confirmation from [%s].",
                             tokenMetadata.getToken(removingNode),
                             StringUtils.join(replicatingNodes, ","));
    }

    /**
     * Force a remove operation to complete. This may be necessary if a remove operation
     * blocks forever due to node/stream failure. removeToken() must be called
     * first, this is a last resort measure.  No further attempt will be made to restore replicas.
     */
    public void forceRemoveCompletion()
    {
        if (!replicatingNodes.isEmpty()  || !tokenMetadata.getLeavingEndpoints().isEmpty())
        {
            logger.warn("Removal not confirmed for for " + StringUtils.join(this.replicatingNodes, ","));
            for (InetAddress endpoint : tokenMetadata.getLeavingEndpoints())
            {
                UUID hostId = tokenMetadata.getHostId(endpoint);
                Gossiper.instance.advertiseTokenRemoved(endpoint, hostId);
                excise(tokenMetadata.getTokens(endpoint), endpoint);
            }
            replicatingNodes.clear();
            removingNode = null;
        }
        else
        {
            logger.warn("No tokens to force removal on, call 'removenode' first");
        }
    }

    /**
     * Remove a node that has died, attempting to restore the replica count.
     * If the node is alive, decommission should be attempted.  If decommission
     * fails, then removeToken should be called.  If we fail while trying to
     * restore the replica count, finally forceRemoveCompleteion should be
     * called to forcibly remove the node without regard to replica count.
     *
     * @param hostIdString token for the node
     */
    public void removeNode(String hostIdString)
    {
        InetAddress myAddress = FBUtilities.getBroadcastAddress();
        UUID localHostId = tokenMetadata.getHostId(myAddress);
        UUID hostId = UUID.fromString(hostIdString);
        InetAddress endpoint = tokenMetadata.getEndpointForHostId(hostId);

        if (endpoint == null)
            throw new UnsupportedOperationException("Host ID not found.");

        Collection<Token> tokens = tokenMetadata.getTokens(endpoint);

        if (endpoint.equals(myAddress))
             throw new UnsupportedOperationException("Cannot remove self");

        if (Gossiper.instance.getLiveMembers().contains(endpoint))
            throw new UnsupportedOperationException("Node " + endpoint + " is alive and owns this ID. Use decommission command to remove it from the ring");

        // A leaving endpoint that is dead is already being removed.
        if (tokenMetadata.isLeaving(endpoint))
            logger.warn("Node " + endpoint + " is already being removed, continuing removal anyway");

        if (!replicatingNodes.isEmpty())
            throw new UnsupportedOperationException("This node is already processing a removal. Wait for it to complete, or use 'removenode force' if this has failed.");

        // Find the endpoints that are going to become responsible for data
        for (String keyspaceName : Schema.instance.getNonSystemKeyspaces())
        {
            // if the replication factor is 1 the data is lost so we shouldn't wait for confirmation
            if (Keyspace.open(keyspaceName).getReplicationStrategy().getReplicationFactor() == 1)
                continue;

            // get all ranges that change ownership (that is, a node needs
            // to take responsibility for new range)
            Multimap<Range<Token>, InetAddress> changedRanges = getChangedRangesForLeaving(keyspaceName, endpoint);
            IFailureDetector failureDetector = FailureDetector.instance;
            for (InetAddress ep : changedRanges.values())
            {
                if (failureDetector.isAlive(ep))
                    replicatingNodes.add(ep);
                else
                    logger.warn("Endpoint " + ep + " is down and will not receive data for re-replication of " + endpoint);
            }
        }
        removingNode = endpoint;

        tokenMetadata.addLeavingEndpoint(endpoint);
        PendingRangeCalculatorService.instance.update();

        // the gossiper will handle spoofing this node's state to REMOVING_TOKEN for us
        // we add our own token so other nodes to let us know when they're done
        Gossiper.instance.advertiseRemoving(endpoint, hostId, localHostId);

        // kick off streaming commands
        restoreReplicaCount(endpoint, myAddress);

        // wait for ReplicationFinishedVerbHandler to signal we're done
        while (!replicatingNodes.isEmpty())
        {
            Uninterruptibles.sleepUninterruptibly(100, TimeUnit.MILLISECONDS);
        }

        excise(tokens, endpoint);

        // gossiper will indicate the token has left
        Gossiper.instance.advertiseTokenRemoved(endpoint, hostId);

        replicatingNodes.clear();
        removingNode = null;
    }

    public void confirmReplication(InetAddress node)
    {
        // replicatingNodes can be empty in the case where this node used to be a removal coordinator,
        // but restarted before all 'replication finished' messages arrived. In that case, we'll
        // still go ahead and acknowledge it.
        if (!replicatingNodes.isEmpty())
        {
            replicatingNodes.remove(node);
        }
        else
        {
            logger.info("Received unexpected REPLICATION_FINISHED message from " + node
                         + ". Was this node recently a removal coordinator?");
        }
    }

    public boolean isClientMode()
    {
        return isClientMode;
    }

    public synchronized void requestGC()
    {
        if (hasUnreclaimedSpace())
        {
            logger.info("requesting GC to free disk space");
            System.gc();
            Uninterruptibles.sleepUninterruptibly(1, TimeUnit.SECONDS);
        }
    }

    private boolean hasUnreclaimedSpace()
    {
        for (ColumnFamilyStore cfs : ColumnFamilyStore.all())
        {
            if (cfs.hasUnreclaimedSpace())
                return true;
        }
        return false;
    }

    public String getOperationMode()
    {
        return operationMode.toString();
    }

    public String getDrainProgress()
    {
        return String.format("Drained %s/%s ColumnFamilies", remainingCFs, totalCFs);
    }

    /**
     * Shuts node off to writes, empties memtables and the commit log.
     * There are two differences between drain and the normal shutdown hook:
     * - Drain waits for in-progress streaming to complete
     * - Drain flushes *all* columnfamilies (shutdown hook only flushes non-durable CFs)
     */
    public synchronized void drain() throws IOException, InterruptedException, ExecutionException
    {
        ExecutorService mutationStage = StageManager.getStage(Stage.MUTATION);
        if (mutationStage.isTerminated())
        {
            logger.warn("Cannot drain node (did it already happen?)");
            return;
        }
        setMode(Mode.DRAINING, "starting drain process", true);
        shutdownClientServers();
        optionalTasks.shutdown();
        Gossiper.instance.stop();

        setMode(Mode.DRAINING, "shutting down MessageService", false);
        MessagingService.instance().shutdown();

        setMode(Mode.DRAINING, "clearing mutation stage", false);
        mutationStage.shutdown();
        mutationStage.awaitTermination(3600, TimeUnit.SECONDS);

        StorageProxy.instance.verifyNoHintsInProgress();

        setMode(Mode.DRAINING, "flushing column families", false);
        // count CFs first, since forceFlush could block for the flushWriter to get a queue slot empty
        totalCFs = 0;
        for (Keyspace keyspace : Keyspace.nonSystem())
            totalCFs += keyspace.getColumnFamilyStores().size();
        remainingCFs = totalCFs;
        // flush
        List<Future<?>> flushes = new ArrayList<Future<?>>();
        for (Keyspace keyspace : Keyspace.nonSystem())
        {
            for (ColumnFamilyStore cfs : keyspace.getColumnFamilyStores())
                flushes.add(cfs.forceFlush());
        }
        // wait for the flushes.
        // TODO this is a godawful way to track progress, since they flush in parallel.  a long one could
        // thus make several short ones "instant" if we wait for them later.
        for (Future f : flushes)
        {
            FBUtilities.waitOnFuture(f);
            remainingCFs--;
        }
        // flush the system ones after all the rest are done, just in case flushing modifies any system state
        // like CASSANDRA-5151. don't bother with progress tracking since system data is tiny.
        flushes.clear();
        for (Keyspace keyspace : Keyspace.system())
        {
            for (ColumnFamilyStore cfs : keyspace.getColumnFamilyStores())
                flushes.add(cfs.forceFlush());
        }
        FBUtilities.waitOnFutures(flushes);

        BatchlogManager.batchlogTasks.shutdown();
        BatchlogManager.batchlogTasks.awaitTermination(60, TimeUnit.SECONDS);

        ColumnFamilyStore.postFlushExecutor.shutdown();
        ColumnFamilyStore.postFlushExecutor.awaitTermination(60, TimeUnit.SECONDS);

        CommitLog.instance.shutdownBlocking();

        // wait for miscellaneous tasks like sstable and commitlog segment deletion
        tasks.shutdown();
        if (!tasks.awaitTermination(1, TimeUnit.MINUTES))
            logger.warn("Miscellaneous task executor still busy after one minute; proceeding with shutdown");

        setMode(Mode.DRAINED, true);
    }

    // Never ever do this at home. Used by tests.
    IPartitioner setPartitionerUnsafe(IPartitioner newPartitioner)
    {
        IPartitioner oldPartitioner = DatabaseDescriptor.getPartitioner();
        DatabaseDescriptor.setPartitioner(newPartitioner);
        valueFactory = new VersionedValue.VersionedValueFactory(getPartitioner());
        return oldPartitioner;
    }

    TokenMetadata setTokenMetadataUnsafe(TokenMetadata tmd)
    {
        TokenMetadata old = tokenMetadata;
        tokenMetadata = tmd;
        return old;
    }

    public void truncate(String keyspace, String columnFamily) throws TimeoutException, IOException
    {
        try
        {
            StorageProxy.truncateBlocking(keyspace, columnFamily);
        }
        catch (UnavailableException e)
        {
            throw new IOException(e.getMessage());
        }
    }

    public Map<InetAddress, Float> getOwnership()
    {
        List<Token> sortedTokens = tokenMetadata.sortedTokens();
        // describeOwnership returns tokens in an unspecified order, let's re-order them
        Map<Token, Float> tokenMap = new TreeMap<Token, Float>(getPartitioner().describeOwnership(sortedTokens));
        Map<InetAddress, Float> nodeMap = new LinkedHashMap<InetAddress, Float>();
        for (Map.Entry<Token, Float> entry : tokenMap.entrySet())
        {
            InetAddress endpoint = tokenMetadata.getEndpoint(entry.getKey());
            Float tokenOwnership = entry.getValue();
            if (nodeMap.containsKey(endpoint))
                nodeMap.put(endpoint, nodeMap.get(endpoint) + tokenOwnership);
            else
                nodeMap.put(endpoint, tokenOwnership);
        }
        return nodeMap;
    }

    /**
     * Calculates ownership. If there are multiple DC's and the replication strategy is DC aware then ownership will be
     * calculated per dc, i.e. each DC will have total ring ownership divided amongst its nodes. Without replication
     * total ownership will be a multiple of the number of DC's and this value will then go up within each DC depending
     * on the number of replicas within itself. For DC unaware replication strategies, ownership without replication
     * will be 100%.
     *
     * @throws IllegalStateException when node is not configured properly.
     */
    public LinkedHashMap<InetAddress, Float> effectiveOwnership(String keyspace) throws IllegalStateException
    {
        if (Schema.instance.getNonSystemKeyspaces().size() <= 0)
            throw new IllegalStateException("Couldn't find any Non System Keyspaces to infer replication topology");
        if (keyspace == null && !hasSameReplication(Schema.instance.getNonSystemKeyspaces()))
            throw new IllegalStateException("Non System keyspaces doesnt have the same topology");

        TokenMetadata metadata = tokenMetadata.cloneOnlyTokenMap();

        if (keyspace == null)
            keyspace = Schema.instance.getNonSystemKeyspaces().get(0);

        Collection<Collection<InetAddress>> endpointsGroupedByDc = new ArrayList<Collection<InetAddress>>();
        // mapping of dc's to nodes, use sorted map so that we get dcs sorted
        SortedMap<String, Collection<InetAddress>> sortedDcsToEndpoints = new TreeMap<String, Collection<InetAddress>>();
        sortedDcsToEndpoints.putAll(metadata.getTopology().getDatacenterEndpoints().asMap());
        for (Collection<InetAddress> endpoints : sortedDcsToEndpoints.values())
            endpointsGroupedByDc.add(endpoints);

        Map<Token, Float> tokenOwnership = getPartitioner().describeOwnership(tokenMetadata.sortedTokens());
        LinkedHashMap<InetAddress, Float> finalOwnership = Maps.newLinkedHashMap();

        // calculate ownership per dc
        for (Collection<InetAddress> endpoints : endpointsGroupedByDc)
        {
            // calculate the ownership with replication and add the endpoint to the final ownership map
            for (InetAddress endpoint : endpoints)
            {
                float ownership = 0.0f;
                for (Range<Token> range : getRangesForEndpoint(keyspace, endpoint))
                {
                    if (tokenOwnership.containsKey(range.right))
                        ownership += tokenOwnership.get(range.right);
                }
                finalOwnership.put(endpoint, ownership);
            }
        }
        return finalOwnership;
    }


    private boolean hasSameReplication(List<String> list)
    {
        if (list.isEmpty())
            return false;

        for (int i = 0; i < list.size() -1; i++)
        {
            KSMetaData ksm1 = Schema.instance.getKSMetaData(list.get(i));
            KSMetaData ksm2 = Schema.instance.getKSMetaData(list.get(i + 1));
            if (!ksm1.strategyClass.equals(ksm2.strategyClass) ||
                    !Iterators.elementsEqual(ksm1.strategyOptions.entrySet().iterator(),
                                             ksm2.strategyOptions.entrySet().iterator()))
                return false;
        }
        return true;
    }

    public List<String> getKeyspaces()
    {
        List<String> keyspaceNamesList = new ArrayList<String>(Schema.instance.getKeyspaces());
        return Collections.unmodifiableList(keyspaceNamesList);
    }

    public void updateSnitch(String epSnitchClassName, Boolean dynamic, Integer dynamicUpdateInterval, Integer dynamicResetInterval, Double dynamicBadnessThreshold) throws ClassNotFoundException
    {
        IEndpointSnitch oldSnitch = DatabaseDescriptor.getEndpointSnitch();

        // new snitch registers mbean during construction
        IEndpointSnitch newSnitch;
        try
        {
            newSnitch = FBUtilities.construct(epSnitchClassName, "snitch");
        }
        catch (ConfigurationException e)
        {
            throw new ClassNotFoundException(e.getMessage());
        }
        if (dynamic)
        {
            DatabaseDescriptor.setDynamicUpdateInterval(dynamicUpdateInterval);
            DatabaseDescriptor.setDynamicResetInterval(dynamicResetInterval);
            DatabaseDescriptor.setDynamicBadnessThreshold(dynamicBadnessThreshold);
            newSnitch = new DynamicEndpointSnitch(newSnitch);
        }

        // point snitch references to the new instance
        DatabaseDescriptor.setEndpointSnitch(newSnitch);
        for (String ks : Schema.instance.getKeyspaces())
        {
            Keyspace.open(ks).getReplicationStrategy().snitch = newSnitch;
        }

        if (oldSnitch instanceof DynamicEndpointSnitch)
            ((DynamicEndpointSnitch)oldSnitch).unregisterMBean();
    }

    /**
     * Seed data to the endpoints that will be responsible for it at the future
     *
     * @param rangesToStreamByKeyspace keyspaces and data ranges with endpoints included for each
     * @return async Future for whether stream was success
     */
    private Future<StreamState> streamRanges(final Map<String, Multimap<Range<Token>, InetAddress>> rangesToStreamByKeyspace)
    {
        // First, we build a list of ranges to stream to each host, per table
        final Map<String, Map<InetAddress, List<Range<Token>>>> sessionsToStreamByKeyspace = new HashMap<String, Map<InetAddress, List<Range<Token>>>>();
        for (Map.Entry<String, Multimap<Range<Token>, InetAddress>> entry : rangesToStreamByKeyspace.entrySet())
        {
            String keyspace = entry.getKey();
            Multimap<Range<Token>, InetAddress> rangesWithEndpoints = entry.getValue();

            if (rangesWithEndpoints.isEmpty())
                continue;

            Map<InetAddress, List<Range<Token>>> rangesPerEndpoint = new HashMap<InetAddress, List<Range<Token>>>();
            for (final Map.Entry<Range<Token>, InetAddress> endPointEntry : rangesWithEndpoints.entries())
            {
                final Range<Token> range = endPointEntry.getKey();
                final InetAddress endpoint = endPointEntry.getValue();

                List<Range<Token>> curRanges = rangesPerEndpoint.get(endpoint);
                if (curRanges == null)
                {
                    curRanges = new LinkedList<Range<Token>>();
                    rangesPerEndpoint.put(endpoint, curRanges);
                }
                curRanges.add(range);
            }

            sessionsToStreamByKeyspace.put(keyspace, rangesPerEndpoint);
        }

        StreamPlan streamPlan = new StreamPlan("Unbootstrap");
        for (Map.Entry<String, Map<InetAddress, List<Range<Token>>>> entry : sessionsToStreamByKeyspace.entrySet())
        {
            final String keyspaceName = entry.getKey();
            final Map<InetAddress, List<Range<Token>>> rangesPerEndpoint = entry.getValue();

            for (final Map.Entry<InetAddress, List<Range<Token>>> rangesEntry : rangesPerEndpoint.entrySet())
            {
                final List<Range<Token>> ranges = rangesEntry.getValue();
                final InetAddress newEndpoint = rangesEntry.getKey();

                // TODO each call to transferRanges re-flushes, this is potentially a lot of waste
                streamPlan.transferRanges(newEndpoint, keyspaceName, ranges);
            }
        }
        return streamPlan.execute();
    }

    /**
     * Calculate pair of ranges to stream/fetch for given two range collections
     * (current ranges for keyspace and ranges after move to new token)
     *
     * @param current collection of the ranges by current token
     * @param updated collection of the ranges after token is changed
     * @return pair of ranges to stream/fetch for given current and updated range collections
     */
    public Pair<Set<Range<Token>>, Set<Range<Token>>> calculateStreamAndFetchRanges(Collection<Range<Token>> current, Collection<Range<Token>> updated)
    {
        Set<Range<Token>> toStream = new HashSet<Range<Token>>();
        Set<Range<Token>> toFetch  = new HashSet<Range<Token>>();


        for (Range r1 : current)
        {
            boolean intersect = false;
            for (Range r2 : updated)
            {
                if (r1.intersects(r2))
                {
                    // adding difference ranges to fetch from a ring
                    toStream.addAll(r1.subtract(r2));
                    intersect = true;
                }
            }
            if (!intersect)
            {
                toStream.add(r1); // should seed whole old range
            }
        }

        for (Range r2 : updated)
        {
            boolean intersect = false;
            for (Range r1 : current)
            {
                if (r2.intersects(r1))
                {
                    // adding difference ranges to fetch from a ring
                    toFetch.addAll(r2.subtract(r1));
                    intersect = true;
                }
            }
            if (!intersect)
            {
                toFetch.add(r2); // should fetch whole old range
            }
        }

        return Pair.create(toStream, toFetch);
    }

    public void bulkLoad(String directory)
    {
        try
        {
            bulkLoadInternal(directory).get();
        }
        catch (Exception e)
        {
            throw new RuntimeException(e);
        }
    }

    public String bulkLoadAsync(String directory)
    {
        return bulkLoadInternal(directory).planId.toString();
    }

    private StreamResultFuture bulkLoadInternal(String directory)
    {
        File dir = new File(directory);

        if (!dir.exists() || !dir.isDirectory())
            throw new IllegalArgumentException("Invalid directory " + directory);

        SSTableLoader.Client client = new SSTableLoader.Client()
        {
            public void init(String keyspace)
            {
                try
                {
                    setPartitioner(DatabaseDescriptor.getPartitioner());
                    for (Map.Entry<Range<Token>, List<InetAddress>> entry : StorageService.instance.getRangeToAddressMap(keyspace).entrySet())
                    {
                        Range<Token> range = entry.getKey();
                        for (InetAddress endpoint : entry.getValue())
                            addRangeForEndpoint(range, endpoint);
                    }
                }
                catch (Exception e)
                {
                    throw new RuntimeException(e);
                }
            }

            public CFMetaData getCFMetaData(String keyspace, String cfName)
            {
                return Schema.instance.getCFMetaData(keyspace, cfName);
            }
        };

        SSTableLoader loader = new SSTableLoader(dir, client, new OutputHandler.LogOutput());
        return loader.stream();
    }

    public int getExceptionCount()
    {
        return (int)StorageMetrics.exceptions.count();
    }

    public void rescheduleFailedDeletions()
    {
        SSTableDeletingTask.rescheduleFailedTasks();
    }

    /**
     * #{@inheritDoc}
     */
    public void loadNewSSTables(String ksName, String cfName)
    {
        ColumnFamilyStore.loadNewSSTables(ksName, cfName);
    }

    /**
     * #{@inheritDoc}
     */
    public List<String> sampleKeyRange() // do not rename to getter - see CASSANDRA-4452 for details
    {
        List<DecoratedKey> keys = new ArrayList<DecoratedKey>();
        for (Keyspace keyspace : Keyspace.nonSystem())
        {
            for (Range<Token> range : getPrimaryRangesForEndpoint(keyspace.getName(), FBUtilities.getBroadcastAddress()))
                keys.addAll(keySamples(keyspace.getColumnFamilyStores(), range));
        }

        List<String> sampledKeys = new ArrayList<String>(keys.size());
        for (DecoratedKey key : keys)
            sampledKeys.add(key.getToken().toString());
        return sampledKeys;
    }

    public void rebuildSecondaryIndex(String ksName, String cfName, String... idxNames)
    {
        ColumnFamilyStore.rebuildSecondaryIndex(ksName, cfName, idxNames);
    }

    public void resetLocalSchema() throws IOException
    {
        MigrationManager.resetLocalSchema();
    }

    public void setTraceProbability(double probability)
    {
        this.tracingProbability = probability;
    }

    public double getTracingProbability()
    {
        return tracingProbability;
    }

    public void disableAutoCompaction(String ks, String... columnFamilies) throws IOException
    {
        for (ColumnFamilyStore cfs : getValidColumnFamilies(true, true, ks, columnFamilies))
        {
            cfs.disableAutoCompaction();
        }
    }

    public void enableAutoCompaction(String ks, String... columnFamilies) throws IOException
    {
        for (ColumnFamilyStore cfs : getValidColumnFamilies(true, true, ks, columnFamilies))
        {
            cfs.enableAutoCompaction();
        }
    }

    /** Returns the name of the cluster */
    public String getClusterName()
    {
        return DatabaseDescriptor.getClusterName();
    }

    /** Returns the cluster partitioner */
    public String getPartitionerName()
    {
        return DatabaseDescriptor.getPartitionerName();
    }

    public int getTombstoneWarnThreshold()
    {
        return DatabaseDescriptor.getTombstoneWarnThreshold();
    }

    public void setTombstoneWarnThreshold(int threshold)
    {
        DatabaseDescriptor.setTombstoneWarnThreshold(threshold);
    }

    public int getTombstoneFailureThreshold()
    {
        return DatabaseDescriptor.getTombstoneFailureThreshold();
    }

    public void setTombstoneFailureThreshold(int threshold)
    {
        DatabaseDescriptor.setTombstoneFailureThreshold(threshold);
    }

    public void setHintedHandoffThrottleInKB(int throttleInKB)
    {
        DatabaseDescriptor.setHintedHandoffThrottleInKB(throttleInKB);
        logger.info(String.format("Updated hinted_handoff_throttle_in_kb to %d", throttleInKB));
    }
}<|MERGE_RESOLUTION|>--- conflicted
+++ resolved
@@ -1924,11 +1924,7 @@
         // Find (for each range) all nodes that store replicas for these ranges as well
         TokenMetadata metadata = tokenMetadata.cloneOnlyTokenMap(); // don't do this in the loop! #7758
         for (Range<Token> range : ranges)
-<<<<<<< HEAD
-            currentReplicaEndpoints.put(range, Keyspace.open(keyspaceName).getReplicationStrategy().calculateNaturalEndpoints(range.right, tokenMetadata.cloneOnlyTokenMap()));
-=======
-            currentReplicaEndpoints.put(range, Table.open(table).getReplicationStrategy().calculateNaturalEndpoints(range.right, metadata));
->>>>>>> 2738e867
+            currentReplicaEndpoints.put(range, Keyspace.open(keyspaceName).getReplicationStrategy().calculateNaturalEndpoints(range.right, metadata));
 
         TokenMetadata temp = tokenMetadata.cloneAfterAllLeft();
 
