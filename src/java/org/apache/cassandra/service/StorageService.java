--- conflicted
+++ resolved
@@ -853,7 +853,6 @@
         }
     }
 
-<<<<<<< HEAD
     public void waitForSchema(int delay)
     {
         // first sleep the delay to make sure we see all our peers
@@ -877,12 +876,9 @@
         }
     }
 
-    private void joinTokenRing(int delay) throws ConfigurationException
-=======
     @VisibleForTesting
     public void joinTokenRing(int delay) throws ConfigurationException
->>>>>>> e4b5d981
-    {
+{
         joined = true;
 
         // We bootstrap if we haven't successfully bootstrapped before, as long as we are not a seed.
@@ -2470,53 +2466,6 @@
                 tokenMetadata.updateHostId(hostId, endpoint);
         }
 
-<<<<<<< HEAD
-        for (final Token token : tokens)
-        {
-            // we don't want to update if this node is responsible for the token and it has a later startup time than endpoint.
-            InetAddress currentOwner = tokenMetadata.getEndpoint(token);
-            if (currentOwner == null)
-            {
-                logger.debug("New node {} at token {}", endpoint, token);
-                tokensToUpdateInMetadata.add(token);
-                tokensToUpdateInSystemKeyspace.add(token);
-            }
-            else if (endpoint.equals(currentOwner))
-            {
-                // set state back to normal, since the node may have tried to leave, but failed and is now back up
-                tokensToUpdateInMetadata.add(token);
-                tokensToUpdateInSystemKeyspace.add(token);
-            }
-            else if (Gossiper.instance.compareEndpointStartup(endpoint, currentOwner) > 0)
-            {
-                tokensToUpdateInMetadata.add(token);
-                tokensToUpdateInSystemKeyspace.add(token);
-
-                // currentOwner is no longer current, endpoint is.  Keep track of these moves, because when
-                // a host no longer has any tokens, we'll want to remove it.
-                Multimap<InetAddress, Token> epToTokenCopy = getTokenMetadata().getEndpointToTokenMapForReading();
-                epToTokenCopy.get(currentOwner).remove(token);
-                if (epToTokenCopy.get(currentOwner).size() < 1)
-                    endpointsToRemove.add(currentOwner);
-
-                logger.info("Nodes {} and {} have the same token {}.  {} is the new owner",
-                            endpoint,
-                            currentOwner,
-                            token,
-                            endpoint);
-            }
-            else
-            {
-                logger.info("Nodes {} and {} have the same token {}.  Ignoring {}",
-                            endpoint,
-                            currentOwner,
-                            token,
-                            endpoint);
-            }
-        }
-
-=======
->>>>>>> e4b5d981
         // capture because updateNormalTokens clears moving and member status
         boolean isMember = tokenMetadata.isMember(endpoint);
         boolean isMoving = tokenMetadata.isMoving(endpoint);
