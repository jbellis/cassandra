--- conflicted
+++ resolved
@@ -677,27 +677,15 @@
         // to get schema info from gossip which defeats the purpose.  See CASSANDRA-4427 for the gory details.
         Set<InetAddress> current = new HashSet<InetAddress>();
         logger.debug("Bootstrap variables: {} {} {} {}",
-<<<<<<< HEAD
                      DatabaseDescriptor.isAutoBootstrap(),
                      SystemKeyspace.bootstrapInProgress(),
                      SystemKeyspace.bootstrapComplete(),
                      DatabaseDescriptor.getSeeds().contains(FBUtilities.getBroadcastAddress()));
+        if (DatabaseDescriptor.isAutoBootstrap() && !SystemKeyspace.bootstrapComplete() && DatabaseDescriptor.getSeeds().contains(FBUtilities.getBroadcastAddress()))
+            logger.info("This node will not auto bootstrap because it is configured to be a seed node.");
         if (shouldBootstrap())
         {
             if (SystemKeyspace.bootstrapInProgress())
-=======
-                      new Object[]{ DatabaseDescriptor.isAutoBootstrap(),
-                                    SystemTable.bootstrapInProgress(),
-                                    SystemTable.bootstrapComplete(),
-                                    DatabaseDescriptor.getSeeds().contains(FBUtilities.getBroadcastAddress())});
-        if (DatabaseDescriptor.isAutoBootstrap() && !SystemTable.bootstrapComplete() && DatabaseDescriptor.getSeeds().contains(FBUtilities.getLocalAddress()))
-            logger.info("This node will not auto bootstrap because it is configured to be a seed node.");
-        if (DatabaseDescriptor.isAutoBootstrap()
-            && !SystemTable.bootstrapComplete()
-            && !DatabaseDescriptor.getSeeds().contains(FBUtilities.getBroadcastAddress()))
-        {
-            if (SystemTable.bootstrapInProgress())
->>>>>>> a4d7e227
                 logger.warn("Detected previous bootstrap failure; retrying");
             else
                 SystemKeyspace.setBootstrapState(SystemKeyspace.BootstrapState.IN_PROGRESS);
