--- conflicted
+++ resolved
@@ -164,12 +164,8 @@
 
         if (!isLeaf(node))
         {
-<<<<<<< HEAD
-            // if we're on a key in a branch, we MUST have a descendant either side of us, so we always go down
-=======
-            // if we're on a key in a branch, we MUST have a descendant either side of us
+            // if we're on a key in a branch, we MUST have a descendant either side of us,
             // so we always go down the left-most child until we hit a leaf
->>>>>>> edbd5535
             node = (Object[]) node[getBranchKeyEnd(node) + i + 1];
             while (!isLeaf(node))
             {
@@ -235,13 +231,9 @@
             return;
         }
 
-<<<<<<< HEAD
-        while (true)
-=======
         // we've reached the beginning of this leaf
         // so go up until we reach something we've not finished visiting
         while (!isRoot())
->>>>>>> edbd5535
         {
             pop();
             i = currentIndex() - 1;
