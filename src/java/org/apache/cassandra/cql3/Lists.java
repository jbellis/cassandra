--- conflicted
+++ resolved
@@ -424,15 +424,8 @@
             long time = PrecisionTime.REFERENCE_TIME - (System.currentTimeMillis() - PrecisionTime.REFERENCE_TIME);
 
             List<ByteBuffer> toAdd = ((Lists.Value)value).elements;
-<<<<<<< HEAD
-            for (int i = 0; i < toAdd.size(); i++)
-            {
-=======
-            ColumnNameBuilder column = maybeUpdatePrefix(cf.metadata(), prefix).add(columnName.key);
             for (int i = toAdd.size() - 1; i >= 0; i--)
             {
-                ColumnNameBuilder b = i == 0 ? column : column.copy();
->>>>>>> 2d8bddb0
                 PrecisionTime pt = PrecisionTime.getNext(time);
                 ByteBuffer uuid = ByteBuffer.wrap(UUIDGen.getTimeUUIDBytes(pt.millis, pt.nanos));
                 cf.addColumn(params.makeColumn(cf.getComparator().create(prefix, column, uuid), toAdd.get(i)));
