--- conflicted
+++ resolved
@@ -38,10 +38,6 @@
     {
     }
 
-<<<<<<< HEAD
-=======
-    public static final String NAME = "system_traces";
-
     /**
      * Generation is used as a timestamp for automatic table creation on startup.
      * If you make any changes to the tables below, make sure to increment the
@@ -57,7 +53,6 @@
      */
     public static final long GENERATION = 1577836800000000L;
 
->>>>>>> 7e878c1e
     public static final String SESSIONS = "sessions";
     public static final String EVENTS = "events";
 
