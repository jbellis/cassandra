--- conflicted
+++ resolved
@@ -1,4 +1,3 @@
-<<<<<<< HEAD
 1.1-dev
  * add nodetool rangekeysample (CASSANDRA-2917)
  * Fix streaming too much data during move operations (CASSANDRA-3639)
@@ -70,12 +69,11 @@
  * fix system tests (CASSANDRA-3827)
  * CQL support for altering key_validation_class in ALTER TABLE (CASSANDRA-3781)
  * turn compression on by default (CASSANDRA-3871)
-Merged from 1.0:
-=======
+
+
 1.0.8
  * avoid including non-queried nodes in rangeslice read repair
    (CASSANDRA-3843)
->>>>>>> c3dc7894
  * Only snapshot CF being compacted for snapshot_before_compaction 
    (CASSANDRA-3803)
  * Log active compactions in StatusLogger (CASSANDRA-3703)
