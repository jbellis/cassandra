1.0-dev
 * removed binarymemtable (CASSANDRA-2692)
 * add commitlog_total_space_in_mb to prevent fragmented logs (CASSANDRA-2427)
 * removed commitlog_rotation_threshold_in_mb configuration (CASSANDRA-2771)
 * make AbstractBounds.normalize de-overlapp overlapping ranges (CASSANDRA-2641)
 * replace CollatingIterator, ReducingIterator with MergeIterator 
   (CASSANDRA-2062)
 * Fixed the ability to set compaction strategy in cli using create column family command (CASSANDRA-2778)
 * Add startup flag to renew counter node id (CASSANDRA-2788)

0.8.1
 * CQL:
   - support for insert, delete in BATCH (CASSANDRA-2537)
   - support for IN to SELECT, UPDATE (CASSANDRA-2553)
   - timestamp support for INSERT, UPDATE, and BATCH (CASSANDRA-2555)
   - TTL support (CASSANDRA-2476)
   - counter support (CASSANDRA-2473)
   - improve JDBC spec compliance (CASSANDRA-2720)
   - ALTER COLUMNFAMILY (CASSANDRA-1709)
   - DROP INDEX (CASSANDRA-2617)
   - add SCHEMA/TABLE as aliases for KS/CF (CASSANDRA-2743)
   - server handles wait-for-schema-agreement (CASSANDRA-2756)
   - key alias support (CASSANDRA-2480)
 * add support for comparator parameters and a generic ReverseType
   (CASSANDRA-2355)
 * add CompositeType and DynamicCompositeType (CASSANDRA-2231)
 * optimize batches containing multiple updates to the same row
   (CASSANDRA-2583)
 * adjust hinted handoff page size to avoid OOM with large columns 
   (CASSANDRA-2652)
 * mark BRAF buffer invalid post-flush so we don't re-flush partial
   buffers again, especially on CL writes (CASSANDRA-2660)
 * add DROP INDEX support to CLI (CASSANDRA-2616)
 * don't perform HH to client-mode [storageproxy] nodes (CASSANDRA-2668)
 * Improve forceDeserialize/getCompactedRow encapsulation (CASSANDRA-2659)
 * Assert ranges are not overlapping in AB.normalize (CASSANDRA-2641)
 * Don't write CounterUpdateColumn to disk in tests (CASSANDRA-2650)
 * Add sstable bulk loading utility (CASSANDRA-1278)
 * avoid replaying hints to dropped columnfamilies (CASSANDRA-2685)
 * add placeholders for missing rows in range query pseudo-RR (CASSANDRA-2680)
 * remove no-op HHOM.renameHints (CASSANDRA-2693)
 * clone super columns to avoid modifying them during flush (CASSANDRA-2675)
 * allow writes to bypass the commitlog for certain keyspaces (CASSANDRA-2683)
 * avoid NPE when bypassing commitlog during memtable flush (CASSANDRA-2781)
 * Added support for making bootstrap retry if nodes flap (CASSANDRA-2644)
 * Added statusthrift to nodetool to report if thrift server is running (CASSANDRA-2722)
 * Fixed rows being cached if they do not exist (CASSANDRA-2723)
 * Support passing tableName and cfName to RowCacheProviders (CASSANDRA-2702)
 * close scrub file handles (CASSANDRA-2669)
 * throttle migration replay (CASSANDRA-2714)
 * optimize column serializer creation (CASSANDRA-2716)
 * Added support for making bootstrap retry if nodes flap (CASSANDRA-2644)
 * Added statusthrift to nodetool to report if thrift server is running
   (CASSANDRA-2722)
 * Fixed rows being cached if they do not exist (CASSANDRA-2723)
 * fix truncate/compaction race (CASSANDRA-2673)
 * workaround large resultsets causing large allocation retention
   by nio sockets (CASSANDRA-2654)
 * restrict repair streaming to specific columnfamilies (CASSANDRA-2280)
 * fix nodetool ring use with Ec2Snitch (CASSANDRA-2733)
 * fix removing columns and subcolumns that are supressed by a row or
   supercolumn tombstone during replica resolution (CASSANDRA-2590)
<<<<<<< HEAD
 * support sstable2json against snapshot sstables (CASSANDRA-2386)
 * remove active-pull schema requests (CASSANDRA-2715)
 * avoid marking entire list of sstables as actively being compacted
   in multithreaded compaction (CASSANDRA-2765)
 * seek back after deserializing a row to update cache with (CASSANDRA-2752)
 * avoid skipping rows in scrub for counter column family (CASSANDRA-2759)
 * fix ConcurrentModificationException in repair when dealing with 0.7 node
   (CASSANDRA-2767)
 * avoid infinite loop when creating merkle tree (CASSANDRA-2758)


0.8.0-final
 * fix CQL grammar warning and cqlsh regression from CASSANDRA-2622
 * add ant generate-cql-html target (CASSANDRA-2526)
 * update CQL consistency levels (CASSANDRA-2566)
 * debian packaging fixes (CASSANDRA-2481, 2647)
 * fix UUIDType, IntegerType for direct buffers (CASSANDRA-2682, 2684)
 * switch to native Thrift for Hadoop map/reduce (CASSANDRA-2667)
 * fix StackOverflowError when building from eclipse (CASSANDRA-2687)
 * only provide replication_factor to strategy_options "help" for
   SimpleStrategy, OldNetworkTopologyStrategy (CASSANDRA-2678, 2713)
 * fix exception adding validators to non-string columns (CASSANDRA-2696)
 * avoid instantiating DatabaseDescriptor in JDBC (CASSANDRA-2694)
 * fix potential stack overflow during compaction (CASSANDRA-2626)
 * clone super columns to avoid modifying them during flush (CASSANDRA-2675)
 * reset underlying iterator in EchoedRow constructor (CASSANDRA-2653)
=======
 * use threadsafe collections for StreamInSession (CASSANDRA-2766)
>>>>>>> bc15e804


0.8.0-rc1
 * faster flushes and compaction from fixing excessively pessimistic 
   rebuffering in BRAF (CASSANDRA-2581)
 * fix returning null column values in the python cql driver (CASSANDRA-2593)
 * fix merkle tree splitting exiting early (CASSANDRA-2605)
 * snapshot_before_compaction directory name fix (CASSANDRA-2598)
 * Disable compaction throttling during bootstrap (CASSANDRA-2612) 
 * fix CQL treatment of > and < operators in range slices (CASSANDRA-2592)
 * fix potential double-application of counter updates on commitlog replay
   (CASSANDRA-2419)
 * JDBC CQL driver exposes getColumn for access to timestamp
 * JDBC ResultSetMetadata properties added to AbstractType
 * r/m clustertool (CASSANDRA-2607)
 * add support for presenting row key as a column in CQL result sets 
   (CASSANDRA-2622)
 * Don't allow {LOCAL|EACH}_QUORUM unless strategy is NTS (CASSANDRA-2627)
 * validate keyspace strategy_options during CQL create (CASSANDRA-2624)
 * fix empty Result with secondary index when limit=1 (CASSANDRA-2628)
 * Fix regression where bootstrapping a node with no schema fails
   (CASSANDRA-2625)
 * Allow removing LocationInfo sstables (CASSANDRA-2632)
 * avoid attempting to replay mutations from dropped keyspaces (CASSANDRA-2631)
 * avoid using cached position of a key when GT is requested (CASSANDRA-2633)
 * fix counting bloom filter true positives (CASSANDRA-2637)
 * initialize local ep state prior to gossip startup if needed (CASSANDRA-2638)
 * fix counter increment lost after restart (CASSANDRA-2642)
 * add quote-escaping via backslash to CLI (CASSANDRA-2623)
 * fix pig example script (CASSANDRA-2487)
 * fix dynamic snitch race in adding latencies (CASSANDRA-2618)
 * Start/stop cassandra after more important services such as mdadm in
   debian packaging (CASSANDRA-2481)


0.8.0-beta2
 * fix NPE compacting index CFs (CASSANDRA-2528)
 * Remove checking all column families on startup for compaction candidates 
   (CASSANDRA-2444)
 * validate CQL create keyspace options (CASSANDRA-2525)
 * fix nodetool setcompactionthroughput (CASSANDRA-2550)
 * move	gossip heartbeat back to its own thread (CASSANDRA-2554)
 * validate cql TRUNCATE columnfamily before truncating (CASSANDRA-2570)
 * fix batch_mutate for mixed standard-counter mutations (CASSANDRA-2457)
 * disallow making schema changes to system keyspace (CASSANDRA-2563)
 * fix sending mutation messages multiple times (CASSANDRA-2557)
 * fix incorrect use of NBHM.size in ReadCallback that could cause
   reads to time out even when responses were received (CASSAMDRA-2552)
 * trigger read repair correctly for LOCAL_QUORUM reads (CASSANDRA-2556)
 * Allow configuring the number of compaction thread (CASSANDRA-2558)
 * forceUserDefinedCompaction will attempt to compact what it is given
   even if the pessimistic estimate is that there is not enough disk space;
   automatic compactions will only compact 2 or more sstables (CASSANDRA-2575)
 * refuse to apply migrations with older timestamps than the current 
   schema (CASSANDRA-2536)
 * remove unframed Thrift transport option
 * include indexes in snapshots (CASSANDRA-2596)
 * improve ignoring of obsolete mutations in index maintenance (CASSANDRA-2401)
 * recognize attempt to drop just the index while leaving the column
   definition alone (CASSANDRA-2619)
  

0.8.0-beta1
 * remove Avro RPC support (CASSANDRA-926)
 * support for columns that act as incr/decr counters 
   (CASSANDRA-1072, 1937, 1944, 1936, 2101, 2093, 2288, 2105, 2384, 2236, 2342,
   2454)
 * CQL (CASSANDRA-1703, 1704, 1705, 1706, 1707, 1708, 1710, 1711, 1940, 
   2124, 2302, 2277, 2493)
 * avoid double RowMutation serialization on write path (CASSANDRA-1800)
 * make NetworkTopologyStrategy the default (CASSANDRA-1960)
 * configurable internode encryption (CASSANDRA-1567, 2152)
 * human readable column names in sstable2json output (CASSANDRA-1933)
 * change default JMX port to 7199 (CASSANDRA-2027)
 * backwards compatible internal messaging (CASSANDRA-1015)
 * atomic switch of memtables and sstables (CASSANDRA-2284)
 * add pluggable SeedProvider (CASSANDRA-1669)
 * Fix clustertool to not throw exception when calling get_endpoints (CASSANDRA-2437)
 * upgrade to thrift 0.6 (CASSANDRA-2412) 
 * repair works on a token range instead of full ring (CASSANDRA-2324)
 * purge tombstones from row cache (CASSANDRA-2305)
 * push replication_factor into strategy_options (CASSANDRA-1263)
 * give snapshots the same name on each node (CASSANDRA-1791)
 * remove "nodetool loadbalance" (CASSANDRA-2448)
 * multithreaded compaction (CASSANDRA-2191)
 * compaction throttling (CASSANDRA-2156)
 * add key type information and alias (CASSANDRA-2311, 2396)
 * cli no longer divides read_repair_chance by 100 (CASSANDRA-2458)
 * made CompactionInfo.getTaskType return an enum (CASSANDRA-2482)
 * add a server-wide cap on measured memtable memory usage (CASSANDRA-2006)
 * add unified UUIDType (CASSANDRA-2233)


0.7.5
 * improvements/fixes to PIG driver (CASSANDRA-1618, CASSANDRA-2387,
   CASSANDRA-2465, CASSANDRA-2484)
 * validate index names (CASSANDRA-1761)
 * reduce contention on Table.flusherLock (CASSANDRA-1954)
 * try harder to detect failures during streaming, cleaning up temporary
   files more reliably (CASSANDRA-2088)


0.6.13
 * shut down server for OOM on a Thrift thread (CASSANDRA-2269)
 * fix tombstone handling in repair and sstable2json (CASSANDRA-2279)
 * preserve version when streaming data from old sstables (CASSANDRA-2283)
 * don't start repair if a neighboring node is marked as dead (CASSANDRA-2290)
 * purge tombstones from row cache (CASSANDRA-2305)
 * Avoid seeking when sstable2json exports the entire file (CASSANDRA-2318)
 * clear Built flag in system table when dropping an index (CASSANDRA-2320)
 * don't allow arbitrary argument for stress.java (CASSANDRA-2323)
 * validate values for index predicates in get_indexed_slice (CASSANDRA-2328)
 * queue secondary indexes for flush before the parent (CASSANDRA-2330)
 * allow job configuration to set the CL used in Hadoop jobs (CASSANDRA-2331)
 * add memtable_flush_queue_size defaulting to 4 (CASSANDRA-2333)
 * Allow overriding of initial_token, storage_port and rpc_port from system
   properties (CASSANDRA-2343)
 * fix comparator used for non-indexed secondary expressions in index scan
   (CASSANDRA-2347)
 * ensure size calculation and write phase of large-row compaction use
   the same threshold for TTL expiration (CASSANDRA-2349)
 * fix race when iterating CFs during add/drop (CASSANDRA-2350)
 * add ConsistencyLevel command to CLI (CASSANDRA-2354)
 * allow negative numbers in the cli (CASSANDRA-2358)
 * hard code serialVersionUID for tokens class (CASSANDRA-2361)
 * fix potential infinite loop in ByteBufferUtil.inputStream (CASSANDRA-2365)
 * fix encoding bugs in HintedHandoffManager, SystemTable when default
   charset is not UTF8 (CASSANDRA-2367)
 * avoids having removed node reappearing in Gossip (CASSANDRA-2371)
 * fix incorrect truncation of long to int when reading columns via block
   index (CASSANDRA-2376)
 * fix NPE during stream session (CASSANDRA-2377)
 * fix race condition that could leave orphaned data files when dropping CF or
   KS (CASSANDRA-2381)
 * fsync statistics component on write (CASSANDRA-2382)
 * fix duplicate results from CFS.scan (CASSANDRA-2406)
 * add IntegerType to CLI help (CASSANDRA-2414)
 * avoid caching token-only decoratedkeys (CASSANDRA-2416)
 * convert mmap assertion to if/throw so scrub can catch it (CASSANDRA-2417)
 * don't overwrite gc log (CASSANDR-2418)
 * invalidate row cache for streamed row to avoid inconsitencies
   (CASSANDRA-2420)
 * avoid copies in range/index scans (CASSANDRA-2425)
 * make sure we don't wipe data during cleanup if the node has not join
   the ring (CASSANDRA-2428)
 * Try harder to close files after compaction (CASSANDRA-2431)
 * re-set bootstrapped flag after move finishes (CASSANDRA-2435)
 * display validation_class in CLI 'describe keyspace' (CASSANDRA-2442)
 * make cleanup compactions cleanup the row cache (CASSANDRA-2451)
 * add column fields validation to scrub (CASSANDRA-2460)
 * use 64KB flush buffer instead of in_memory_compaction_limit (CASSANDRA-2463)
 * fix backslash substitutions in CLI (CASSANDRA-2492)
 * disable cache saving for system CFS (CASSANDRA-2502)
 * fixes for verifying destination availability under hinted conditions
   so UE can be thrown intead of timing out (CASSANDRA-2514)
 * fix update of validation class in column metadata (CASSANDRA-2512)
 * support LOCAL_QUORUM, EACH_QUORUM CLs outside of NTS (CASSANDRA-2516)
 * preserve version when streaming data from old sstables (CASSANDRA-2283)
 * fix backslash substitutions in CLI (CASSANDRA-2492)
 * count a row deletion as one operation towards memtable threshold 
   (CASSANDRA-2519)
 * support LOCAL_QUORUM, EACH_QUORUM CLs outside of NTS (CASSANDRA-2516)


0.7.4
 * add nodetool join command (CASSANDRA-2160)
 * fix secondary indexes on pre-existing or streamed data (CASSANDRA-2244)
 * initialize endpoint in gossiper earlier (CASSANDRA-2228)
 * add ability to write to Cassandra from Pig (CASSANDRA-1828)
 * add rpc_[min|max]_threads (CASSANDRA-2176)
 * add CL.TWO, CL.THREE (CASSANDRA-2013)
 * avoid exporting an un-requested row in sstable2json, when exporting 
   a key that does not exist (CASSANDRA-2168)
 * add incremental_backups option (CASSANDRA-1872)
 * add configurable row limit to Pig loadfunc (CASSANDRA-2276)
 * validate column values in batches as well as single-Column inserts
   (CASSANDRA-2259)
 * move sample schema from cassandra.yaml to schema-sample.txt,
   a cli scripts (CASSANDRA-2007)
 * avoid writing empty rows when scrubbing tombstoned rows (CASSANDRA-2296)
 * fix assertion error in range and index scans for CL < ALL
   (CASSANDRA-2282)
 * fix commitlog replay when flush position refers to data that didn't
   get synced before server died (CASSANDRA-2285)
 * fix fd leak in sstable2json with non-mmap'd i/o (CASSANDRA-2304)
 * reduce memory use during streaming of multiple sstables (CASSANDRA-2301)
 * purge tombstoned rows from cache after GCGraceSeconds (CASSANDRA-2305)
 * allow zero replicas in a NTS datacenter (CASSANDRA-1924)
 * make range queries respect snitch for local replicas (CASSANDRA-2286)
 * fix HH delivery when column index is larger than 2GB (CASSANDRA-2297)
 * make 2ary indexes use parent CF flush thresholds during initial build
   (CASSANDRA-2294)
 * update memtable_throughput to be a long (CASSANDRA-2158)


0.7.3
 * Keep endpoint state until aVeryLongTime (CASSANDRA-2115)
 * lower-latency read repair (CASSANDRA-2069)
 * add hinted_handoff_throttle_delay_in_ms option (CASSANDRA-2161)
 * fixes for cache save/load (CASSANDRA-2172, -2174)
 * Handle whole-row deletions in CFOutputFormat (CASSANDRA-2014)
 * Make memtable_flush_writers flush in parallel (CASSANDRA-2178)
 * Add compaction_preheat_key_cache option (CASSANDRA-2175)
 * refactor stress.py to have only one copy of the format string 
   used for creating row keys (CASSANDRA-2108)
 * validate index names for \w+ (CASSANDRA-2196)
 * Fix Cassandra cli to respect timeout if schema does not settle 
   (CASSANDRA-2187)
 * fix for compaction and cleanup writing old-format data into new-version 
   sstable (CASSANDRA-2211, -2216)
 * add nodetool scrub (CASSANDRA-2217, -2240)
 * fix sstable2json large-row pagination (CASSANDRA-2188)
 * fix EOFing on requests for the last bytes in a file (CASSANDRA-2213)
 * fix BufferedRandomAccessFile bugs (CASSANDRA-2218, -2241)
 * check for memtable flush_after_mins exceeded every 10s (CASSANDRA-2183)
 * fix cache saving on Windows (CASSANDRA-2207)
 * add validateSchemaAgreement call + synchronization to schema
   modification operations (CASSANDRA-2222)
 * fix for reversed slice queries on large rows (CASSANDRA-2212)
 * fat clients were writing local data (CASSANDRA-2223)
 * turn off string interning in json2sstable (CASSANDRA-2189)
 * set DEFAULT_MEMTABLE_LIFETIME_IN_MINS to 24h
 * improve detection and cleanup of partially-written sstables 
   (CASSANDRA-2206)
 * fix supercolumn de/serialization when subcolumn comparator is different
   from supercolumn's (CASSANDRA-2104)
 * fix starting up on Windows when CASSANDRA_HOME contains whitespace
   (CASSANDRA-2237)
 * add [get|set][row|key]cacheSavePeriod to JMX (CASSANDRA-2100)
 * fix Hadoop ColumnFamilyOutputFormat dropping of mutations
   when batch fills up (CASSANDRA-2255)
 * move file deletions off of scheduledtasks executor (CASSANDRA-2253)


0.7.2
 * copy DecoratedKey.key when inserting into caches to avoid retaining
   a reference to the underlying buffer (CASSANDRA-2102)
 * format subcolumn names with subcomparator (CASSANDRA-2136)
 * fix column bloom filter deserialization (CASSANDRA-2165)


0.7.1
 * refactor MessageDigest creation code. (CASSANDRA-2107)
 * buffer network stack to avoid inefficient small TCP messages while avoiding
   the nagle/delayed ack problem (CASSANDRA-1896)
 * check log4j configuration for changes every 10s (CASSANDRA-1525, 1907)
 * more-efficient cross-DC replication (CASSANDRA-1530, -2051, -2138)
 * avoid polluting page cache with commitlog or sstable writes
   and seq scan operations (CASSANDRA-1470)
 * add RMI authentication options to nodetool (CASSANDRA-1921)
 * make snitches configurable at runtime (CASSANDRA-1374)
 * retry hadoop split requests on connection failure (CASSANDRA-1927)
 * implement describeOwnership for BOP, COPP (CASSANDRA-1928)
 * make read repair behave as expected for ConsistencyLevel > ONE
   (CASSANDRA-982, 2038)
 * distributed test harness (CASSANDRA-1859, 1964)
 * reduce flush lock contention (CASSANDRA-1930)
 * optimize supercolumn deserialization (CASSANDRA-1891)
 * fix CFMetaData.apply to only compare objects of the same class 
   (CASSANDRA-1962)
 * allow specifying specific SSTables to compact from JMX (CASSANDRA-1963)
 * fix race condition in MessagingService.targets (CASSANDRA-1959, 2094, 2081)
 * refuse to open sstables from a future version (CASSANDRA-1935)
 * zero-copy reads (CASSANDRA-1714)
 * fix copy bounds for word Text in wordcount demo (CASSANDRA-1993)
 * fixes for contrib/javautils (CASSANDRA-1979)
 * check more frequently for memtable expiration (CASSANDRA-2000)
 * fix writing SSTable column count statistics (CASSANDRA-1976)
 * fix streaming of multiple CFs during bootstrap (CASSANDRA-1992)
 * explicitly set JVM GC new generation size with -Xmn (CASSANDRA-1968)
 * add short options for CLI flags (CASSANDRA-1565)
 * make keyspace argument to "describe keyspace" in CLI optional
   when authenticated to keyspace already (CASSANDRA-2029)
 * added option to specify -Dcassandra.join_ring=false on startup
   to allow "warm spare" nodes or performing JMX maintenance before
   joining the ring (CASSANDRA-526)
 * log migrations at INFO (CASSANDRA-2028)
 * add CLI verbose option in file mode (CASSANDRA-2030)
 * add single-line "--" comments to CLI (CASSANDRA-2032)
 * message serialization tests (CASSANDRA-1923)
 * switch from ivy to maven-ant-tasks (CASSANDRA-2017)
 * CLI attempts to block for new schema to propagate (CASSANDRA-2044)
 * fix potential overflow in nodetool cfstats (CASSANDRA-2057)
 * add JVM shutdownhook to sync commitlog (CASSANDRA-1919)
 * allow nodes to be up without being part of  normal traffic (CASSANDRA-1951)
 * fix CLI "show keyspaces" with null options on NTS (CASSANDRA-2049)
 * fix possible ByteBuffer race conditions (CASSANDRA-2066)
 * reduce garbage generated by MessagingService to prevent load spikes
   (CASSANDRA-2058)
 * fix math in RandomPartitioner.describeOwnership (CASSANDRA-2071)
 * fix deletion of sstable non-data components (CASSANDRA-2059)
 * avoid blocking gossip while deleting handoff hints (CASSANDRA-2073)
 * ignore messages from newer versions, keep track of nodes in gossip 
   regardless of version (CASSANDRA-1970)
 * cache writing moved to CompactionManager to reduce i/o contention and
   updated to use non-cache-polluting writes (CASSANDRA-2053)
 * page through large rows when exporting to JSON (CASSANDRA-2041)
 * add flush_largest_memtables_at and reduce_cache_sizes_at options
   (CASSANDRA-2142)
 * add cli 'describe cluster' command (CASSANDRA-2127)
 * add cli support for setting username/password at 'connect' command 
   (CASSANDRA-2111)
 * add -D option to Stress.java to allow reading hosts from a file 
   (CASSANDRA-2149)
 * bound hints CF throughput between 32M and 256M (CASSANDRA-2148)
 * continue starting when invalid saved cache entries are encountered
   (CASSANDRA-2076)
 * add max_hint_window_in_ms option (CASSANDRA-1459)


0.7.0-final
 * fix offsets to ByteBuffer.get (CASSANDRA-1939)


0.7.0-rc4
 * fix cli crash after backgrounding (CASSANDRA-1875)
 * count timeouts in storageproxy latencies, and include latency 
   histograms in StorageProxyMBean (CASSANDRA-1893)
 * fix CLI get recognition of supercolumns (CASSANDRA-1899)
 * enable keepalive on intra-cluster sockets (CASSANDRA-1766)
 * count timeouts towards dynamicsnitch latencies (CASSANDRA-1905)
 * Expose index-building status in JMX + cli schema description
   (CASSANDRA-1871)
 * allow [LOCAL|EACH]_QUORUM to be used with non-NetworkTopology 
   replication Strategies
 * increased amount of index locks for faster commitlog replay
 * collect secondary index tombstones immediately (CASSANDRA-1914)
 * revert commitlog changes from #1780 (CASSANDRA-1917)
 * change RandomPartitioner min token to -1 to avoid collision w/
   tokens on actual nodes (CASSANDRA-1901)
 * examine the right nibble when validating TimeUUID (CASSANDRA-1910)
 * include secondary indexes in cleanup (CASSANDRA-1916)
 * CFS.scrubDataDirectories should also cleanup invalid secondary indexes
   (CASSANDRA-1904)
 * ability to disable/enable gossip on nodes to force them down
   (CASSANDRA-1108)


0.7.0-rc3
 * expose getNaturalEndpoints in StorageServiceMBean taking byte[]
   key; RMI cannot serialize ByteBuffer (CASSANDRA-1833)
 * infer org.apache.cassandra.locator for replication strategy classes
   when not otherwise specified
 * validation that generates less garbage (CASSANDRA-1814)
 * add TTL support to CLI (CASSANDRA-1838)
 * cli defaults to bytestype for subcomparator when creating
   column families (CASSANDRA-1835)
 * unregister index MBeans when index is dropped (CASSANDRA-1843)
 * make ByteBufferUtil.clone thread-safe (CASSANDRA-1847)
 * change exception for read requests during bootstrap from 
   InvalidRequest to Unavailable (CASSANDRA-1862)
 * respect row-level tombstones post-flush in range scans
   (CASSANDRA-1837)
 * ReadResponseResolver check digests against each other (CASSANDRA-1830)
 * return InvalidRequest when remove of subcolumn without supercolumn
   is requested (CASSANDRA-1866)
 * flush before repair (CASSANDRA-1748)
 * SSTableExport validates key order (CASSANDRA-1884)
 * large row support for SSTableExport (CASSANDRA-1867)
 * Re-cache hot keys post-compaction without hitting disk (CASSANDRA-1878)
 * manage read repair in coordinator instead of data source, to
   provide latency information to dynamic snitch (CASSANDRA-1873)


0.7.0-rc2
 * fix live-column-count of slice ranges including tombstoned supercolumn 
   with live subcolumn (CASSANDRA-1591)
 * rename o.a.c.internal.AntientropyStage -> AntiEntropyStage,
   o.a.c.request.Request_responseStage -> RequestResponseStage,
   o.a.c.internal.Internal_responseStage -> InternalResponseStage
 * add AbstractType.fromString (CASSANDRA-1767)
 * require index_type to be present when specifying index_name
   on ColumnDef (CASSANDRA-1759)
 * fix add/remove index bugs in CFMetadata (CASSANDRA-1768)
 * rebuild Strategy during system_update_keyspace (CASSANDRA-1762)
 * cli updates prompt to ... in continuation lines (CASSANDRA-1770)
 * support multiple Mutations per key in hadoop ColumnFamilyOutputFormat
   (CASSANDRA-1774)
 * improvements to Debian init script (CASSANDRA-1772)
 * use local classloader to check for version.properties (CASSANDRA-1778)
 * Validate that column names in column_metadata are valid for the
   defined comparator, and decode properly in cli (CASSANDRA-1773)
 * use cross-platform newlines in cli (CASSANDRA-1786)
 * add ExpiringColumn support to sstable import/export (CASSANDRA-1754)
 * add flush for each append to periodic commitlog mode; added
   periodic_without_flush option to disable this (CASSANDRA-1780)
 * close file handle used for post-flush truncate (CASSANDRA-1790)
 * various code cleanup (CASSANDRA-1793, -1794, -1795)
 * fix range queries against wrapped range (CASSANDRA-1781)
 * fix consistencylevel calculations for NetworkTopologyStrategy
   (CASSANDRA-1804)
 * cli support index type enum names (CASSANDRA-1810)
 * improved validation of column_metadata (CASSANDRA-1813)
 * reads at ConsistencyLevel > 1 throw UnavailableException
   immediately if insufficient live nodes exist (CASSANDRA-1803)
 * copy bytebuffers for local writes to avoid retaining the entire
   Thrift frame (CASSANDRA-1801)
 * fix NPE adding index to column w/o prior metadata (CASSANDRA-1764)
 * reduce fat client timeout (CASSANDRA-1730)
 * fix botched merge of CASSANDRA-1316


0.7.0-rc1
 * fix compaction and flush races with schema updates (CASSANDRA-1715)
 * add clustertool, config-converter, sstablekeys, and schematool 
   Windows .bat files (CASSANDRA-1723)
 * reject range queries received during bootstrap (CASSANDRA-1739)
 * fix wrapping-range queries on non-minimum token (CASSANDRA-1700)
 * add nodetool cfhistogram (CASSANDRA-1698)
 * limit repaired ranges to what the nodes have in common (CASSANDRA-1674)
 * index scan treats missing columns as not matching secondary
   expressions (CASSANDRA-1745)
 * Fix misuse of DataOutputBuffer.getData in AntiEntropyService
   (CASSANDRA-1729)
 * detect and warn when obsolete version of JNA is present (CASSANDRA-1760)
 * reduce fat client timeout (CASSANDRA-1730)
 * cleanup smallest CFs first to increase free temp space for larger ones
   (CASSANDRA-1811)
 * Update windows .bat files to work outside of main Cassandra
   directory (CASSANDRA-1713)
 * fix read repair regression from 0.6.7 (CASSANDRA-1727)
 * more-efficient read repair (CASSANDRA-1719)
 * fix hinted handoff replay (CASSANDRA-1656)
 * log type of dropped messages (CASSANDRA-1677)
 * upgrade to SLF4J 1.6.1
 * fix ByteBuffer bug in ExpiringColumn.updateDigest (CASSANDRA-1679)
 * fix IntegerType.getString (CASSANDRA-1681)
 * make -Djava.net.preferIPv4Stack=true the default (CASSANDRA-628)
 * add INTERNAL_RESPONSE verb to differentiate from responses related
   to client requests (CASSANDRA-1685)
 * log tpstats when dropping messages (CASSANDRA-1660)
 * include unreachable nodes in describeSchemaVersions (CASSANDRA-1678)
 * Avoid dropping messages off the client request path (CASSANDRA-1676)
 * fix jna errno reporting (CASSANDRA-1694)
 * add friendlier error for UnknownHostException on startup (CASSANDRA-1697)
 * include jna dependency in RPM package (CASSANDRA-1690)
 * add --skip-keys option to stress.py (CASSANDRA-1696)
 * improve cli handling of non-string keys and column names 
   (CASSANDRA-1701, -1693)
 * r/m extra subcomparator line in cli keyspaces output (CASSANDRA-1712)
 * add read repair chance to cli "show keyspaces"
 * upgrade to ConcurrentLinkedHashMap 1.1 (CASSANDRA-975)
 * fix index scan routing (CASSANDRA-1722)
 * fix tombstoning of supercolumns in range queries (CASSANDRA-1734)
 * clear endpoint cache after updating keyspace metadata (CASSANDRA-1741)
 * fix wrapping-range queries on non-minimum token (CASSANDRA-1700)
 * truncate includes secondary indexes (CASSANDRA-1747)
 * retain reference to PendingFile sstables (CASSANDRA-1749)
 * fix sstableimport regression (CASSANDRA-1753)
 * fix for bootstrap when no non-system tables are defined (CASSANDRA-1732)
 * handle replica unavailability in index scan (CASSANDRA-1755)
 * fix service initialization order deadlock (CASSANDRA-1756)
 * multi-line cli commands (CASSANDRA-1742)
 * fix race between snapshot and compaction (CASSANDRA-1736)
 * add listEndpointsPendingHints, deleteHintsForEndpoint JMX methods 
   (CASSANDRA-1551)


0.7.0-beta3
 * add strategy options to describe_keyspace output (CASSANDRA-1560)
 * log warning when using randomly generated token (CASSANDRA-1552)
 * re-organize JMX into .db, .net, .internal, .request (CASSANDRA-1217)
 * allow nodes to change IPs between restarts (CASSANDRA-1518)
 * remember ring state between restarts by default (CASSANDRA-1518)
 * flush index built flag so we can read it before log replay (CASSANDRA-1541)
 * lock row cache updates to prevent race condition (CASSANDRA-1293)
 * remove assertion causing rare (and harmless) error messages in
   commitlog (CASSANDRA-1330)
 * fix moving nodes with no keyspaces defined (CASSANDRA-1574)
 * fix unbootstrap when no data is present in a transfer range (CASSANDRA-1573)
 * take advantage of AVRO-495 to simplify our avro IDL (CASSANDRA-1436)
 * extend authorization hierarchy to column family (CASSANDRA-1554)
 * deletion support in secondary indexes (CASSANDRA-1571)
 * meaningful error message for invalid replication strategy class 
   (CASSANDRA-1566)
 * allow keyspace creation with RF > N (CASSANDRA-1428)
 * improve cli error handling (CASSANDRA-1580)
 * add cache save/load ability (CASSANDRA-1417, 1606, 1647)
 * add StorageService.getDrainProgress (CASSANDRA-1588)
 * Disallow bootstrap to an in-use token (CASSANDRA-1561)
 * Allow dynamic secondary index creation and destruction (CASSANDRA-1532)
 * log auto-guessed memtable thresholds (CASSANDRA-1595)
 * add ColumnDef support to cli (CASSANDRA-1583)
 * reduce index sample time by 75% (CASSANDRA-1572)
 * add cli support for column, strategy metadata (CASSANDRA-1578, 1612)
 * add cli support for schema modification (CASSANDRA-1584)
 * delete temp files on failed compactions (CASSANDRA-1596)
 * avoid blocking for dead nodes during removetoken (CASSANDRA-1605)
 * remove ConsistencyLevel.ZERO (CASSANDRA-1607)
 * expose in-progress compaction type in jmx (CASSANDRA-1586)
 * removed IClock & related classes from internals (CASSANDRA-1502)
 * fix removing tokens from SystemTable on decommission and removetoken
   (CASSANDRA-1609)
 * include CF metadata in cli 'show keyspaces' (CASSANDRA-1613)
 * switch from Properties to HashMap in PropertyFileSnitch to
   avoid synchronization bottleneck (CASSANDRA-1481)
 * PropertyFileSnitch configuration file renamed to 
   cassandra-topology.properties
 * add cli support for get_range_slices (CASSANDRA-1088, CASSANDRA-1619)
 * Make memtable flush thresholds per-CF instead of global 
   (CASSANDRA-1007, 1637)
 * add cli support for binary data without CfDef hints (CASSANDRA-1603)
 * fix building SSTable statistics post-stream (CASSANDRA-1620)
 * fix potential infinite loop in 2ary index queries (CASSANDRA-1623)
 * allow creating NTS keyspaces with no replicas configured (CASSANDRA-1626)
 * add jmx histogram of sstables accessed per read (CASSANDRA-1624)
 * remove system_rename_column_family and system_rename_keyspace from the
   client API until races can be fixed (CASSANDRA-1630, CASSANDRA-1585)
 * add cli sanity tests (CASSANDRA-1582)
 * update GC settings in cassandra.bat (CASSANDRA-1636)
 * cli support for index queries (CASSANDRA-1635)
 * cli support for updating schema memtable settings (CASSANDRA-1634)
 * cli --file option (CASSANDRA-1616)
 * reduce automatically chosen memtable sizes by 50% (CASSANDRA-1641)
 * move endpoint cache from snitch to strategy (CASSANDRA-1643)
 * fix commitlog recovery deleting the newly-created segment as well as
   the old ones (CASSANDRA-1644)
 * upgrade to Thrift 0.5 (CASSANDRA-1367)
 * renamed CL.DCQUORUM to LOCAL_QUORUM and DCQUORUMSYNC to EACH_QUORUM
 * cli truncate support (CASSANDRA-1653)
 * update GC settings in cassandra.bat (CASSANDRA-1636)
 * avoid logging when a node's ip/token is gossipped back to it (CASSANDRA-1666)


0.7-beta2
 * always use UTF-8 for hint keys (CASSANDRA-1439)
 * remove cassandra.yaml dependency from Hadoop and Pig (CASSADRA-1322)
 * expose CfDef metadata in describe_keyspaces (CASSANDRA-1363)
 * restore use of mmap_index_only option (CASSANDRA-1241)
 * dropping a keyspace with no column families generated an error 
   (CASSANDRA-1378)
 * rename RackAwareStrategy to OldNetworkTopologyStrategy, RackUnawareStrategy 
   to SimpleStrategy, DatacenterShardStrategy to NetworkTopologyStrategy,
   AbstractRackAwareSnitch to AbstractNetworkTopologySnitch (CASSANDRA-1392)
 * merge StorageProxy.mutate, mutateBlocking (CASSANDRA-1396)
 * faster UUIDType, LongType comparisons (CASSANDRA-1386, 1393)
 * fix setting read_repair_chance from CLI addColumnFamily (CASSANDRA-1399)
 * fix updates to indexed columns (CASSANDRA-1373)
 * fix race condition leaving to FileNotFoundException (CASSANDRA-1382)
 * fix sharded lock hash on index write path (CASSANDRA-1402)
 * add support for GT/E, LT/E in subordinate index clauses (CASSANDRA-1401)
 * cfId counter got out of sync when CFs were added (CASSANDRA-1403)
 * less chatty schema updates (CASSANDRA-1389)
 * rename column family mbeans. 'type' will now include either 
   'IndexColumnFamilies' or 'ColumnFamilies' depending on the CFS type.
   (CASSANDRA-1385)
 * disallow invalid keyspace and column family names. This includes name that
   matches a '^\w+' regex. (CASSANDRA-1377)
 * use JNA, if present, to take snapshots (CASSANDRA-1371)
 * truncate hints if starting 0.7 for the first time (CASSANDRA-1414)
 * fix FD leak in single-row slicepredicate queries (CASSANDRA-1416)
 * allow index expressions against columns that are not part of the 
   SlicePredicate (CASSANDRA-1410)
 * config-converter properly handles snitches and framed support 
   (CASSANDRA-1420)
 * remove keyspace argument from multiget_count (CASSANDRA-1422)
 * allow specifying cassandra.yaml location as (local or remote) URL
   (CASSANDRA-1126)
 * fix using DynamicEndpointSnitch with NetworkTopologyStrategy
   (CASSANDRA-1429)
 * Add CfDef.default_validation_class (CASSANDRA-891)
 * fix EstimatedHistogram.max (CASSANDRA-1413)
 * quorum read optimization (CASSANDRA-1622)
 * handle zero-length (or missing) rows during HH paging (CASSANDRA-1432)
 * include secondary indexes during schema migrations (CASSANDRA-1406)
 * fix commitlog header race during schema change (CASSANDRA-1435)
 * fix ColumnFamilyStoreMBeanIterator to use new type name (CASSANDRA-1433)
 * correct filename generated by xml->yaml converter (CASSANDRA-1419)
 * add CMSInitiatingOccupancyFraction=75 and UseCMSInitiatingOccupancyOnly
   to default JVM options
 * decrease jvm heap for cassandra-cli (CASSANDRA-1446)
 * ability to modify keyspaces and column family definitions on a live cluster
   (CASSANDRA-1285)
 * support for Hadoop Streaming [non-jvm map/reduce via stdin/out]
   (CASSANDRA-1368)
 * Move persistent sstable stats from the system table to an sstable component
   (CASSANDRA-1430)
 * remove failed bootstrap attempt from pending ranges when gossip times
   it out after 1h (CASSANDRA-1463)
 * eager-create tcp connections to other cluster members (CASSANDRA-1465)
 * enumerate stages and derive stage from message type instead of 
   transmitting separately (CASSANDRA-1465)
 * apply reversed flag during collation from different data sources
   (CASSANDRA-1450)
 * make failure to remove comitlog segment non-fatal (CASSANDRA-1348)
 * correct ordering of drain operations so CL.recover is no longer 
   necessary (CASSANDRA-1408)
 * removed keyspace from describe_splits method (CASSANDRA-1425)
 * rename check_schema_agreement to describe_schema_versions
   (CASSANDRA-1478)
 * fix QUORUM calculation for RF > 3 (CASSANDRA-1487)
 * remove tombstones during non-major compactions when bloom filter
   verifies that row does not exist in other sstables (CASSANDRA-1074)
 * nodes that coordinated a loadbalance in the past could not be seen by
   newly added nodes (CASSANDRA-1467)
 * exposed endpoint states (gossip details) via jmx (CASSANDRA-1467)
 * ensure that compacted sstables are not included when new readers are
   instantiated (CASSANDRA-1477)
 * by default, calculate heap size and memtable thresholds at runtime (CASSANDRA-1469)
 * fix races dealing with adding/dropping keyspaces and column families in
   rapid succession (CASSANDRA-1477)
 * clean up of Streaming system (CASSANDRA-1503, 1504, 1506)
 * add options to configure Thrift socket keepalive and buffer sizes (CASSANDRA-1426)
 * make contrib CassandraServiceDataCleaner recursive (CASSANDRA-1509)
 * min, max compaction threshold are configurable and persistent 
   per-ColumnFamily (CASSANDRA-1468)
 * fix replaying the last mutation in a commitlog unnecessarily 
   (CASSANDRA-1512)
 * invoke getDefaultUncaughtExceptionHandler from DTPE with the original
   exception rather than the ExecutionException wrapper (CASSANDRA-1226)
 * remove Clock from the Thrift (and Avro) API (CASSANDRA-1501)
 * Close intra-node sockets when connection is broken (CASSANDRA-1528)
 * RPM packaging spec file (CASSANDRA-786)
 * weighted request scheduler (CASSANDRA-1485)
 * treat expired columns as deleted (CASSANDRA-1539)
 * make IndexInterval configurable (CASSANDRA-1488)
 * add describe_snitch to Thrift API (CASSANDRA-1490)
 * MD5 authenticator compares plain text submitted password with MD5'd
   saved property, instead of vice versa (CASSANDRA-1447)
 * JMX MessagingService pending and completed counts (CASSANDRA-1533)
 * fix race condition processing repair responses (CASSANDRA-1511)
 * make repair blocking (CASSANDRA-1511)
 * create EndpointSnitchInfo and MBean to expose rack and DC (CASSANDRA-1491)
 * added option to contrib/word_count to output results back to Cassandra
   (CASSANDRA-1342)
 * rewrite Hadoop ColumnFamilyRecordWriter to pool connections, retry to
   multiple Cassandra nodes, and smooth impact on the Cassandra cluster
   by using smaller batch sizes (CASSANDRA-1434)
 * fix setting gc_grace_seconds via CLI (CASSANDRA-1549)
 * support TTL'd index values (CASSANDRA-1536)
 * make removetoken work like decommission (CASSANDRA-1216)
 * make cli comparator-aware and improve quote rules (CASSANDRA-1523,-1524)
 * make nodetool compact and cleanup blocking (CASSANDRA-1449)
 * add memtable, cache information to GCInspector logs (CASSANDRA-1558)
 * enable/disable HintedHandoff via JMX (CASSANDRA-1550)
 * Ignore stray files in the commit log directory (CASSANDRA-1547)
 * Disallow bootstrap to an in-use token (CASSANDRA-1561)


0.7-beta1
 * sstable versioning (CASSANDRA-389)
 * switched to slf4j logging (CASSANDRA-625)
 * add (optional) expiration time for column (CASSANDRA-699)
 * access levels for authentication/authorization (CASSANDRA-900)
 * add ReadRepairChance to CF definition (CASSANDRA-930)
 * fix heisenbug in system tests, especially common on OS X (CASSANDRA-944)
 * convert to byte[] keys internally and all public APIs (CASSANDRA-767)
 * ability to alter schema definitions on a live cluster (CASSANDRA-44)
 * renamed configuration file to cassandra.xml, and log4j.properties to
   log4j-server.properties, which must now be loaded from
   the classpath (which is how our scripts in bin/ have always done it)
   (CASSANDRA-971)
 * change get_count to require a SlicePredicate. create multi_get_count
   (CASSANDRA-744)
 * re-organized endpointsnitch implementations and added SimpleSnitch
   (CASSANDRA-994)
 * Added preload_row_cache option (CASSANDRA-946)
 * add CRC to commitlog header (CASSANDRA-999)
 * removed deprecated batch_insert and get_range_slice methods (CASSANDRA-1065)
 * add truncate thrift method (CASSANDRA-531)
 * http mini-interface using mx4j (CASSANDRA-1068)
 * optimize away copy of sliced row on memtable read path (CASSANDRA-1046)
 * replace constant-size 2GB mmaped segments and special casing for index 
   entries spanning segment boundaries, with SegmentedFile that computes 
   segments that always contain entire entries/rows (CASSANDRA-1117)
 * avoid reading large rows into memory during compaction (CASSANDRA-16)
 * added hadoop OutputFormat (CASSANDRA-1101)
 * efficient Streaming (no more anticompaction) (CASSANDRA-579)
 * split commitlog header into separate file and add size checksum to
   mutations (CASSANDRA-1179)
 * avoid allocating a new byte[] for each mutation on replay (CASSANDRA-1219)
 * revise HH schema to be per-endpoint (CASSANDRA-1142)
 * add joining/leaving status to nodetool ring (CASSANDRA-1115)
 * allow multiple repair sessions per node (CASSANDRA-1190)
 * optimize away MessagingService for local range queries (CASSANDRA-1261)
 * make framed transport the default so malformed requests can't OOM the 
   server (CASSANDRA-475)
 * significantly faster reads from row cache (CASSANDRA-1267)
 * take advantage of row cache during range queries (CASSANDRA-1302)
 * make GCGraceSeconds a per-ColumnFamily value (CASSANDRA-1276)
 * keep persistent row size and column count statistics (CASSANDRA-1155)
 * add IntegerType (CASSANDRA-1282)
 * page within a single row during hinted handoff (CASSANDRA-1327)
 * push DatacenterShardStrategy configuration into keyspace definition,
   eliminating datacenter.properties. (CASSANDRA-1066)
 * optimize forward slices starting with '' and single-index-block name 
   queries by skipping the column index (CASSANDRA-1338)
 * streaming refactor (CASSANDRA-1189)
 * faster comparison for UUID types (CASSANDRA-1043)
 * secondary index support (CASSANDRA-749 and subtasks)
 * make compaction buckets deterministic (CASSANDRA-1265)


0.6.6
 * Allow using DynamicEndpointSnitch with RackAwareStrategy (CASSANDRA-1429)
 * remove the remaining vestiges of the unfinished DatacenterShardStrategy 
   (replaced by NetworkTopologyStrategy in 0.7)
   

0.6.5
 * fix key ordering in range query results with RandomPartitioner
   and ConsistencyLevel > ONE (CASSANDRA-1145)
 * fix for range query starting with the wrong token range (CASSANDRA-1042)
 * page within a single row during hinted handoff (CASSANDRA-1327)
 * fix compilation on non-sun JDKs (CASSANDRA-1061)
 * remove String.trim() call on row keys in batch mutations (CASSANDRA-1235)
 * Log summary of dropped messages instead of spamming log (CASSANDRA-1284)
 * add dynamic endpoint snitch (CASSANDRA-981)
 * fix streaming for keyspaces with hyphens in their name (CASSANDRA-1377)
 * fix errors in hard-coded bloom filter optKPerBucket by computing it
   algorithmically (CASSANDRA-1220
 * remove message deserialization stage, and uncap read/write stages
   so slow reads/writes don't block gossip processing (CASSANDRA-1358)
 * add jmx port configuration to Debian package (CASSANDRA-1202)
 * use mlockall via JNA, if present, to prevent Linux from swapping
   out parts of the JVM (CASSANDRA-1214)


0.6.4
 * avoid queuing multiple hint deliveries for the same endpoint
   (CASSANDRA-1229)
 * better performance for and stricter checking of UTF8 column names
   (CASSANDRA-1232)
 * extend option to lower compaction priority to hinted handoff
   as well (CASSANDRA-1260)
 * log errors in gossip instead of re-throwing (CASSANDRA-1289)
 * avoid aborting commitlog replay prematurely if a flushed-but-
   not-removed commitlog segment is encountered (CASSANDRA-1297)
 * fix duplicate rows being read during mapreduce (CASSANDRA-1142)
 * failure detection wasn't closing command sockets (CASSANDRA-1221)
 * cassandra-cli.bat works on windows (CASSANDRA-1236)
 * pre-emptively drop requests that cannot be processed within RPCTimeout
   (CASSANDRA-685)
 * add ack to Binary write verb and update CassandraBulkLoader
   to wait for acks for each row (CASSANDRA-1093)
 * added describe_partitioner Thrift method (CASSANDRA-1047)
 * Hadoop jobs no longer require the Cassandra storage-conf.xml
   (CASSANDRA-1280, CASSANDRA-1047)
 * log thread pool stats when GC is excessive (CASSANDRA-1275)
 * remove gossip message size limit (CASSANDRA-1138)
 * parallelize local and remote reads during multiget, and respect snitch 
   when determining whether to do local read for CL.ONE (CASSANDRA-1317)
 * fix read repair to use requested consistency level on digest mismatch,
   rather than assuming QUORUM (CASSANDRA-1316)
 * process digest mismatch re-reads in parallel (CASSANDRA-1323)
 * switch hints CF comparator to BytesType (CASSANDRA-1274)


0.6.3
 * retry to make streaming connections up to 8 times. (CASSANDRA-1019)
 * reject describe_ring() calls on invalid keyspaces (CASSANDRA-1111)
 * fix cache size calculation for size of 100% (CASSANDRA-1129)
 * fix cache capacity only being recalculated once (CASSANDRA-1129)
 * remove hourly scan of all hints on the off chance that the gossiper
   missed a status change; instead, expose deliverHintsToEndpoint to JMX
   so it can be done manually, if necessary (CASSANDRA-1141)
 * don't reject reads at CL.ALL (CASSANDRA-1152)
 * reject deletions to supercolumns in CFs containing only standard
   columns (CASSANDRA-1139)
 * avoid preserving login information after client disconnects
   (CASSANDRA-1057)
 * prefer sun jdk to openjdk in debian init script (CASSANDRA-1174)
 * detect partioner config changes between restarts and fail fast 
   (CASSANDRA-1146)
 * use generation time to resolve node token reassignment disagreements
   (CASSANDRA-1118)
 * restructure the startup ordering of Gossiper and MessageService to avoid
   timing anomalies (CASSANDRA-1160)
 * detect incomplete commit log hearders (CASSANDRA-1119)
 * force anti-entropy service to stream files on the stream stage to avoid
   sending streams out of order (CASSANDRA-1169)
 * remove inactive stream managers after AES streams files (CASSANDRA-1169)
 * allow removing entire row through batch_mutate Deletion (CASSANDRA-1027)
 * add JMX metrics for row-level bloom filter false positives (CASSANDRA-1212)
 * added a redhat init script to contrib (CASSANDRA-1201)
 * use midpoint when bootstrapping a new machine into range with not
   much data yet instead of random token (CASSANDRA-1112)
 * kill server on OOM in executor stage as well as Thrift (CASSANDRA-1226)
 * remove opportunistic repairs, when two machines with overlapping replica
   responsibilities happen to finish major compactions of the same CF near
   the same time.  repairs are now fully manual (CASSANDRA-1190)
 * add ability to lower compaction priority (default is no change from 0.6.2)
   (CASSANDRA-1181)


0.6.2
 * fix contrib/word_count build. (CASSANDRA-992)
 * split CommitLogExecutorService into BatchCommitLogExecutorService and 
   PeriodicCommitLogExecutorService (CASSANDRA-1014)
 * add latency histograms to CFSMBean (CASSANDRA-1024)
 * make resolving timestamp ties deterministic by using value bytes
   as a tiebreaker (CASSANDRA-1039)
 * Add option to turn off Hinted Handoff (CASSANDRA-894)
 * fix windows startup (CASSANDRA-948)
 * make concurrent_reads, concurrent_writes configurable at runtime via JMX
   (CASSANDRA-1060)
 * disable GCInspector on non-Sun JVMs (CASSANDRA-1061)
 * fix tombstone handling in sstable rows with no other data (CASSANDRA-1063)
 * fix size of row in spanned index entries (CASSANDRA-1056)
 * install json2sstable, sstable2json, and sstablekeys to Debian package
 * StreamingService.StreamDestinations wouldn't empty itself after streaming
   finished (CASSANDRA-1076)
 * added Collections.shuffle(splits) before returning the splits in 
   ColumnFamilyInputFormat (CASSANDRA-1096)
 * do not recalculate cache capacity post-compaction if it's been manually 
   modified (CASSANDRA-1079)
 * better defaults for flush sorter + writer executor queue sizes
   (CASSANDRA-1100)
 * windows scripts for SSTableImport/Export (CASSANDRA-1051)
 * windows script for nodetool (CASSANDRA-1113)
 * expose PhiConvictThreshold (CASSANDRA-1053)
 * make repair of RF==1 a no-op (CASSANDRA-1090)
 * improve default JVM GC options (CASSANDRA-1014)
 * fix SlicePredicate serialization inside Hadoop jobs (CASSANDRA-1049)
 * close Thrift sockets in Hadoop ColumnFamilyRecordReader (CASSANDRA-1081)


0.6.1
 * fix NPE in sstable2json when no excluded keys are given (CASSANDRA-934)
 * keep the replica set constant throughout the read repair process
   (CASSANDRA-937)
 * allow querying getAllRanges with empty token list (CASSANDRA-933)
 * fix command line arguments inversion in clustertool (CASSANDRA-942)
 * fix race condition that could trigger a false-positive assertion
   during post-flush discard of old commitlog segments (CASSANDRA-936)
 * fix neighbor calculation for anti-entropy repair (CASSANDRA-924)
 * perform repair even for small entropy differences (CASSANDRA-924)
 * Use hostnames in CFInputFormat to allow Hadoop's naive string-based
   locality comparisons to work (CASSANDRA-955)
 * cache read-only BufferedRandomAccessFile length to avoid
   3 system calls per invocation (CASSANDRA-950)
 * nodes with IPv6 (and no IPv4) addresses could not join cluster
   (CASSANDRA-969)
 * Retrieve the correct number of undeleted columns, if any, from
   a supercolumn in a row that had been deleted previously (CASSANDRA-920)
 * fix index scans that cross the 2GB mmap boundaries for both mmap
   and standard i/o modes (CASSANDRA-866)
 * expose drain via nodetool (CASSANDRA-978)


0.6.0-RC1
 * JMX drain to flush memtables and run through commit log (CASSANDRA-880)
 * Bootstrapping can skip ranges under the right conditions (CASSANDRA-902)
 * fix merging row versions in range_slice for CL > ONE (CASSANDRA-884)
 * default write ConsistencyLeven chaned from ZERO to ONE
 * fix for index entries spanning mmap buffer boundaries (CASSANDRA-857)
 * use lexical comparison if time part of TimeUUIDs are the same 
   (CASSANDRA-907)
 * bound read, mutation, and response stages to fix possible OOM
   during log replay (CASSANDRA-885)
 * Use microseconds-since-epoch (UTC) in cli, instead of milliseconds
 * Treat batch_mutate Deletion with null supercolumn as "apply this predicate 
   to top level supercolumns" (CASSANDRA-834)
 * Streaming destination nodes do not update their JMX status (CASSANDRA-916)
 * Fix internal RPC timeout calculation (CASSANDRA-911)
 * Added Pig loadfunc to contrib/pig (CASSANDRA-910)


0.6.0-beta3
 * fix compaction bucketing bug (CASSANDRA-814)
 * update windows batch file (CASSANDRA-824)
 * deprecate KeysCachedFraction configuration directive in favor
   of KeysCached; move to unified-per-CF key cache (CASSANDRA-801)
 * add invalidateRowCache to ColumnFamilyStoreMBean (CASSANDRA-761)
 * send Handoff hints to natural locations to reduce load on
   remaining nodes in a failure scenario (CASSANDRA-822)
 * Add RowWarningThresholdInMB configuration option to warn before very 
   large rows get big enough to threaten node stability, and -x option to
   be able to remove them with sstable2json if the warning is unheeded
   until it's too late (CASSANDRA-843)
 * Add logging of GC activity (CASSANDRA-813)
 * fix ConcurrentModificationException in commitlog discard (CASSANDRA-853)
 * Fix hardcoded row count in Hadoop RecordReader (CASSANDRA-837)
 * Add a jmx status to the streaming service and change several DEBUG
   messages to INFO (CASSANDRA-845)
 * fix classpath in cassandra-cli.bat for Windows (CASSANDRA-858)
 * allow re-specifying host, port to cassandra-cli if invalid ones
   are first tried (CASSANDRA-867)
 * fix race condition handling rpc timeout in the coordinator
   (CASSANDRA-864)
 * Remove CalloutLocation and StagingFileDirectory from storage-conf files 
   since those settings are no longer used (CASSANDRA-878)
 * Parse a long from RowWarningThresholdInMB instead of an int (CASSANDRA-882)
 * Remove obsolete ControlPort code from DatabaseDescriptor (CASSANDRA-886)
 * move skipBytes side effect out of assert (CASSANDRA-899)
 * add "double getLoad" to StorageServiceMBean (CASSANDRA-898)
 * track row stats per CF at compaction time (CASSANDRA-870)
 * disallow CommitLogDirectory matching a DataFileDirectory (CASSANDRA-888)
 * default key cache size is 200k entries, changed from 10% (CASSANDRA-863)
 * add -Dcassandra-foreground=yes to cassandra.bat
 * exit if cluster name is changed unexpectedly (CASSANDRA-769)


0.6.0-beta1/beta2
 * add batch_mutate thrift command, deprecating batch_insert (CASSANDRA-336)
 * remove get_key_range Thrift API, deprecated in 0.5 (CASSANDRA-710)
 * add optional login() Thrift call for authentication (CASSANDRA-547)
 * support fat clients using gossiper and StorageProxy to perform
   replication in-process [jvm-only] (CASSANDRA-535)
 * support mmapped I/O for reads, on by default on 64bit JVMs 
   (CASSANDRA-408, CASSANDRA-669)
 * improve insert concurrency, particularly during Hinted Handoff
   (CASSANDRA-658)
 * faster network code (CASSANDRA-675)
 * stress.py moved to contrib (CASSANDRA-635)
 * row caching [must be explicitly enabled per-CF in config] (CASSANDRA-678)
 * present a useful measure of compaction progress in JMX (CASSANDRA-599)
 * add bin/sstablekeys (CASSNADRA-679)
 * add ConsistencyLevel.ANY (CASSANDRA-687)
 * make removetoken remove nodes from gossip entirely (CASSANDRA-644)
 * add ability to set cache sizes at runtime (CASSANDRA-708)
 * report latency and cache hit rate statistics with lifetime totals
   instead of average over the last minute (CASSANDRA-702)
 * support get_range_slice for RandomPartitioner (CASSANDRA-745)
 * per-keyspace replication factory and replication strategy (CASSANDRA-620)
 * track latency in microseconds (CASSANDRA-733)
 * add describe_ Thrift methods, deprecating get_string_property and 
   get_string_list_property
 * jmx interface for tracking operation mode and streams in general.
   (CASSANDRA-709)
 * keep memtables in sorted order to improve range query performance
   (CASSANDRA-799)
 * use while loop instead of recursion when trimming sstables compaction list 
   to avoid blowing stack in pathological cases (CASSANDRA-804)
 * basic Hadoop map/reduce support (CASSANDRA-342)


0.5.1
 * ensure all files for an sstable are streamed to the same directory.
   (CASSANDRA-716)
 * more accurate load estimate for bootstrapping (CASSANDRA-762)
 * tolerate dead or unavailable bootstrap target on write (CASSANDRA-731)
 * allow larger numbers of keys (> 140M) in a sstable bloom filter
   (CASSANDRA-790)
 * include jvm argument improvements from CASSANDRA-504 in debian package
 * change streaming chunk size to 32MB to accomodate Windows XP limitations
   (was 64MB) (CASSANDRA-795)
 * fix get_range_slice returning results in the wrong order (CASSANDRA-781)
 

0.5.0 final
 * avoid attempting to delete temporary bootstrap files twice (CASSANDRA-681)
 * fix bogus NaN in nodeprobe cfstats output (CASSANDRA-646)
 * provide a policy for dealing with single thread executors w/ a full queue
   (CASSANDRA-694)
 * optimize inner read in MessagingService, vastly improving multiple-node
   performance (CASSANDRA-675)
 * wait for table flush before streaming data back to a bootstrapping node.
   (CASSANDRA-696)
 * keep track of bootstrapping sources by table so that bootstrapping doesn't 
   give the indication of finishing early (CASSANDRA-673)


0.5.0 RC3
 * commit the correct version of the patch for CASSANDRA-663


0.5.0 RC2 (unreleased)
 * fix bugs in converting get_range_slice results to Thrift 
   (CASSANDRA-647, CASSANDRA-649)
 * expose java.util.concurrent.TimeoutException in StorageProxy methods
   (CASSANDRA-600)
 * TcpConnectionManager was holding on to disconnected connections, 
   giving the false indication they were being used. (CASSANDRA-651)
 * Remove duplicated write. (CASSANDRA-662)
 * Abort bootstrap if IP is already in the token ring (CASSANDRA-663)
 * increase default commitlog sync period, and wait for last sync to 
   finish before submitting another (CASSANDRA-668)


0.5.0 RC1
 * Fix potential NPE in get_range_slice (CASSANDRA-623)
 * add CRC32 to commitlog entries (CASSANDRA-605)
 * fix data streaming on windows (CASSANDRA-630)
 * GC compacted sstables after cleanup and compaction (CASSANDRA-621)
 * Speed up anti-entropy validation (CASSANDRA-629)
 * Fix anti-entropy assertion error (CASSANDRA-639)
 * Fix pending range conflicts when bootstapping or moving
   multiple nodes at once (CASSANDRA-603)
 * Handle obsolete gossip related to node movement in the case where
   one or more nodes is down when the movement occurs (CASSANDRA-572)
 * Include dead nodes in gossip to avoid a variety of problems
   and fix HH to removed nodes (CASSANDRA-634)
 * return an InvalidRequestException for mal-formed SlicePredicates
   (CASSANDRA-643)
 * fix bug determining closest neighbor for use in multiple datacenters
   (CASSANDRA-648)
 * Vast improvements in anticompaction speed (CASSANDRA-607)
 * Speed up log replay and writes by avoiding redundant serializations
   (CASSANDRA-652)


0.5.0 beta 2
 * Bootstrap improvements (several tickets)
 * add nodeprobe repair anti-entropy feature (CASSANDRA-193, CASSANDRA-520)
 * fix possibility of partition when many nodes restart at once
   in clusters with multiple seeds (CASSANDRA-150)
 * fix NPE in get_range_slice when no data is found (CASSANDRA-578)
 * fix potential NPE in hinted handoff (CASSANDRA-585)
 * fix cleanup of local "system" keyspace (CASSANDRA-576)
 * improve computation of cluster load balance (CASSANDRA-554)
 * added super column read/write, column count, and column/row delete to
   cassandra-cli (CASSANDRA-567, CASSANDRA-594)
 * fix returning live subcolumns of deleted supercolumns (CASSANDRA-583)
 * respect JAVA_HOME in bin/ scripts (several tickets)
 * add StorageService.initClient for fat clients on the JVM (CASSANDRA-535)
   (see contrib/client_only for an example of use)
 * make consistency_level functional in get_range_slice (CASSANDRA-568)
 * optimize key deserialization for RandomPartitioner (CASSANDRA-581)
 * avoid GCing tombstones except on major compaction (CASSANDRA-604)
 * increase failure conviction threshold, resulting in less nodes
   incorrectly (and temporarily) marked as down (CASSANDRA-610)
 * respect memtable thresholds during log replay (CASSANDRA-609)
 * support ConsistencyLevel.ALL on read (CASSANDRA-584)
 * add nodeprobe removetoken command (CASSANDRA-564)


0.5.0 beta
 * Allow multiple simultaneous flushes, improving flush throughput 
   on multicore systems (CASSANDRA-401)
 * Split up locks to improve write and read throughput on multicore systems
   (CASSANDRA-444, CASSANDRA-414)
 * More efficient use of memory during compaction (CASSANDRA-436)
 * autobootstrap option: when enabled, all non-seed nodes will attempt
   to bootstrap when started, until bootstrap successfully
   completes. -b option is removed.  (CASSANDRA-438)
 * Unless a token is manually specified in the configuration xml,
   a bootstraping node will use a token that gives it half the
   keys from the most-heavily-loaded node in the cluster,
   instead of generating a random token. 
   (CASSANDRA-385, CASSANDRA-517)
 * Miscellaneous bootstrap fixes (several tickets)
 * Ability to change a node's token even after it has data on it
   (CASSANDRA-541)
 * Ability to decommission a live node from the ring (CASSANDRA-435)
 * Semi-automatic loadbalancing via nodeprobe (CASSANDRA-192)
 * Add ability to set compaction thresholds at runtime via
   JMX / nodeprobe.  (CASSANDRA-465)
 * Add "comment" field to ColumnFamily definition. (CASSANDRA-481)
 * Additional JMX metrics (CASSANDRA-482)
 * JSON based export and import tools (several tickets)
 * Hinted Handoff fixes (several tickets)
 * Add key cache to improve read performance (CASSANDRA-423)
 * Simplified construction of custom ReplicationStrategy classes
   (CASSANDRA-497)
 * Graphical application (Swing) for ring integrity verification and 
   visualization was added to contrib (CASSANDRA-252)
 * Add DCQUORUM, DCQUORUMSYNC consistency levels and corresponding
   ReplicationStrategy / EndpointSnitch classes.  Experimental.
   (CASSANDRA-492)
 * Web client interface added to contrib (CASSANDRA-457)
 * More-efficient flush for Random, CollatedOPP partitioners 
   for normal writes (CASSANDRA-446) and bulk load (CASSANDRA-420)
 * Add MemtableFlushAfterMinutes, a global replacement for the old 
   per-CF FlushPeriodInMinutes setting (CASSANDRA-463)
 * optimizations to slice reading (CASSANDRA-350) and supercolumn
   queries (CASSANDRA-510)
 * force binding to given listenaddress for nodes with multiple
   interfaces (CASSANDRA-546)
 * stress.py benchmarking tool improvements (several tickets)
 * optimized replica placement code (CASSANDRA-525)
 * faster log replay on restart (CASSANDRA-539, CASSANDRA-540)
 * optimized local-node writes (CASSANDRA-558)
 * added get_range_slice, deprecating get_key_range (CASSANDRA-344)
 * expose TimedOutException to thrift (CASSANDRA-563)
 

0.4.2
 * Add validation disallowing null keys (CASSANDRA-486)
 * Fix race conditions in TCPConnectionManager (CASSANDRA-487)
 * Fix using non-utf8-aware comparison as a sanity check.
   (CASSANDRA-493)
 * Improve default garbage collector options (CASSANDRA-504)
 * Add "nodeprobe flush" (CASSANDRA-505)
 * remove NotFoundException from get_slice throws list (CASSANDRA-518)
 * fix get (not get_slice) of entire supercolumn (CASSANDRA-508)
 * fix null token during bootstrap (CASSANDRA-501)


0.4.1
 * Fix FlushPeriod columnfamily configuration regression
   (CASSANDRA-455)
 * Fix long column name support (CASSANDRA-460)
 * Fix for serializing a row that only contains tombstones
   (CASSANDRA-458)
 * Fix for discarding unneeded commitlog segments (CASSANDRA-459)
 * Add SnapshotBeforeCompaction configuration option (CASSANDRA-426)
 * Fix compaction abort under insufficient disk space (CASSANDRA-473)
 * Fix reading subcolumn slice from tombstoned CF (CASSANDRA-484)
 * Fix race condition in RVH causing occasional NPE (CASSANDRA-478)


0.4.0
 * fix get_key_range problems when a node is down (CASSANDRA-440)
   and add UnavailableException to more Thrift methods
 * Add example EndPointSnitch contrib code (several tickets)


0.4.0 RC2
 * fix SSTable generation clash during compaction (CASSANDRA-418)
 * reject method calls with null parameters (CASSANDRA-308)
 * properly order ranges in nodeprobe output (CASSANDRA-421)
 * fix logging of certain errors on executor threads (CASSANDRA-425)


0.4.0 RC1
 * Bootstrap feature is live; use -b on startup (several tickets)
 * Added multiget api (CASSANDRA-70)
 * fix Deadlock with SelectorManager.doProcess and TcpConnection.write
   (CASSANDRA-392)
 * remove key cache b/c of concurrency bugs in third-party
   CLHM library (CASSANDRA-405)
 * update non-major compaction logic to use two threshold values
   (CASSANDRA-407)
 * add periodic / batch commitlog sync modes (several tickets)
 * inline BatchMutation into batch_insert params (CASSANDRA-403)
 * allow setting the logging level at runtime via mbean (CASSANDRA-402)
 * change default comparator to BytesType (CASSANDRA-400)
 * add forwards-compatible ConsistencyLevel parameter to get_key_range
   (CASSANDRA-322)
 * r/m special case of blocking for local destination when writing with 
   ConsistencyLevel.ZERO (CASSANDRA-399)
 * Fixes to make BinaryMemtable [bulk load interface] useful (CASSANDRA-337);
   see contrib/bmt_example for an example of using it.
 * More JMX properties added (several tickets)
 * Thrift changes (several tickets)
    - Merged _super get methods with the normal ones; return values
      are now of ColumnOrSuperColumn.
    - Similarly, merged batch_insert_super into batch_insert.



0.4.0 beta
 * On-disk data format has changed to allow billions of keys/rows per
   node instead of only millions
 * Multi-keyspace support
 * Scan all sstables for all queries to avoid situations where
   different types of operation on the same ColumnFamily could
   disagree on what data was present
 * Snapshot support via JMX
 * Thrift API has changed a _lot_:
    - removed time-sorted CFs; instead, user-defined comparators
      may be defined on the column names, which are now byte arrays.
      Default comparators are provided for UTF8, Bytes, Ascii, Long (i64),
      and UUID types.
    - removed colon-delimited strings in thrift api in favor of explicit
      structs such as ColumnPath, ColumnParent, etc.  Also normalized
      thrift struct and argument naming.
    - Added columnFamily argument to get_key_range.
    - Change signature of get_slice to accept starting and ending
      columns as well as an offset.  (This allows use of indexes.)
      Added "ascending" flag to allow reasonably-efficient reverse
      scans as well.  Removed get_slice_by_range as redundant.
    - get_key_range operates on one CF at a time
    - changed `block` boolean on insert methods to ConsistencyLevel enum,
      with options of NONE, ONE, QUORUM, and ALL.
    - added similar consistency_level parameter to read methods
    - column-name-set slice with no names given now returns zero columns
      instead of all of them.  ("all" can run your server out of memory.
      use a range-based slice with a high max column count instead.)
 * Removed the web interface. Node information can now be obtained by 
   using the newly introduced nodeprobe utility.
 * More JMX stats
 * Remove magic values from internals (e.g. special key to indicate
   when to flush memtables)
 * Rename configuration "table" to "keyspace"
 * Moved to crash-only design; no more shutdown (just kill the process)
 * Lots of bug fixes

Full list of issues resolved in 0.4 is at https://issues.apache.org/jira/secure/IssueNavigator.jspa?reset=true&&pid=12310865&fixfor=12313862&resolution=1&sorter/field=issuekey&sorter/order=DESC


0.3.0 RC3
 * Fix potential deadlock under load in TCPConnection.
   (CASSANDRA-220)


0.3.0 RC2
 * Fix possible data loss when server is stopped after replaying
   log but before new inserts force memtable flush.
   (CASSANDRA-204)
 * Added BUGS file


0.3.0 RC1
 * Range queries on keys, including user-defined key collation
 * Remove support
 * Workarounds for a weird bug in JDK select/register that seems
   particularly common on VM environments. Cassandra should deploy
   fine on EC2 now
 * Much improved infrastructure: the beginnings of a decent test suite
   ("ant test" for unit tests; "nosetests" for system tests), code
   coverage reporting, etc.
 * Expanded node status reporting via JMX
 * Improved error reporting/logging on both server and client
 * Reduced memory footprint in default configuration
 * Combined blocking and non-blocking versions of insert APIs
 * Added FlushPeriodInMinutes configuration parameter to force
   flushing of infrequently-updated ColumnFamilies<|MERGE_RESOLUTION|>--- conflicted
+++ resolved
@@ -8,6 +8,14 @@
  * Fixed the ability to set compaction strategy in cli using create column family command (CASSANDRA-2778)
  * Add startup flag to renew counter node id (CASSANDRA-2788)
 
+
+0.8.2
+ * fix cache mbean getSize (CASSANDRA-2781)
+ * Add Date, Float, Double, and Boolean types (CASSANDRA-2530)
+ * fix repair hanging if a neighbor has nothing to send (CASSANDRA-2797)
+ * add jamm agent to cassandra.bat (CASSANDRA-2787)
+
+
 0.8.1
  * CQL:
    - support for insert, delete in BATCH (CASSANDRA-2537)
@@ -15,7 +23,6 @@
    - timestamp support for INSERT, UPDATE, and BATCH (CASSANDRA-2555)
    - TTL support (CASSANDRA-2476)
    - counter support (CASSANDRA-2473)
-   - improve JDBC spec compliance (CASSANDRA-2720)
    - ALTER COLUMNFAMILY (CASSANDRA-1709)
    - DROP INDEX (CASSANDRA-2617)
    - add SCHEMA/TABLE as aliases for KS/CF (CASSANDRA-2743)
@@ -58,9 +65,9 @@
    by nio sockets (CASSANDRA-2654)
  * restrict repair streaming to specific columnfamilies (CASSANDRA-2280)
  * fix nodetool ring use with Ec2Snitch (CASSANDRA-2733)
+ * fix inconsistency window during bootstrap (CASSANDRA-833)
  * fix removing columns and subcolumns that are supressed by a row or
    supercolumn tombstone during replica resolution (CASSANDRA-2590)
-<<<<<<< HEAD
  * support sstable2json against snapshot sstables (CASSANDRA-2386)
  * remove active-pull schema requests (CASSANDRA-2715)
  * avoid marking entire list of sstables as actively being compacted
@@ -69,7 +76,14 @@
  * avoid skipping rows in scrub for counter column family (CASSANDRA-2759)
  * fix ConcurrentModificationException in repair when dealing with 0.7 node
    (CASSANDRA-2767)
+ * use threadsafe collections for StreamInSession (CASSANDRA-2766)
  * avoid infinite loop when creating merkle tree (CASSANDRA-2758)
+ * avoids unmarking compacting sstable prematurely in cleanup (CASSANDRA-2769)
+ * fix NPE when the commit log is bypassed (CASSANDRA-2718)
+ * don't throw an exception in SS.isRPCServerRunning (CASSANDRA-2721)
+ * make stress.jar executable (CASSANDRA-2744)
+ * add daemon mode to java stress (CASSANDRA-2267)
+ * expose the DC and rack of a node through JMX and nodetool ring (CASSANDRA-2531)
 
 
 0.8.0-final
@@ -87,9 +101,6 @@
  * fix potential stack overflow during compaction (CASSANDRA-2626)
  * clone super columns to avoid modifying them during flush (CASSANDRA-2675)
  * reset underlying iterator in EchoedRow constructor (CASSANDRA-2653)
-=======
- * use threadsafe collections for StreamInSession (CASSANDRA-2766)
->>>>>>> bc15e804
 
 
 0.8.0-rc1
@@ -179,7 +190,8 @@
  * add key type information and alias (CASSANDRA-2311, 2396)
  * cli no longer divides read_repair_chance by 100 (CASSANDRA-2458)
  * made CompactionInfo.getTaskType return an enum (CASSANDRA-2482)
- * add a server-wide cap on measured memtable memory usage (CASSANDRA-2006)
+ * add a server-wide cap on measured memtable memory usage and aggressively
+   flush to keep under that threshold (CASSANDRA-2006)
  * add unified UUIDType (CASSANDRA-2233)
 
 
