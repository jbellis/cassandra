2.0.0
Merged from 1.2:
 * Fix getBloomFilterDiskSpaceUsed for AlwaysPresentFilter (CASSANDRA-5900)


2.0.0-rc2
 * enable vnodes by default (CASSANDRA-5869)
 * fix CAS contention timeout (CASSANDRA-5830)
 * fix HsHa to respect max frame size (CASSANDRA-4573)
 * Fix (some) 2i on composite components omissions (CASSANDRA-5851)
 * cqlsh: add DESCRIBE FULL SCHEMA variant (CASSANDRA-5880)
Merged from 1.2:
 * Correctly validate sparse composite cells in scrub (CASSANDRA-5855)
 * Add KeyCacheHitRate metric to CF metrics (CASSANDRA-5868)
 * cqlsh: add support for multiline comments (CASSANDRA-5798)
 * Handle CQL3 SELECT duplicate IN restrictions on clustering columns
   (CASSANDRA-5856)


2.0.0-rc1
 * improve DecimalSerializer performance (CASSANDRA-5837)
 * fix potential spurious wakeup in AsyncOneResponse (CASSANDRA-5690)
 * fix schema-related trigger issues (CASSANDRA-5774)
 * Better validation when accessing CQL3 table from thrift (CASSANDRA-5138)
 * Fix assertion error during repair (CASSANDRA-5801)
 * Fix range tombstone bug (CASSANDRA-5805)
 * DC-local CAS (CASSANDRA-5797)
 * Add a native_protocol_version column to the system.local table (CASSANRDA-5819)
 * Use index_interval from cassandra.yaml when upgraded (CASSANDRA-5822)
 * Fix buffer underflow on socket close (CASSANDRA-5792)
Merged from 1.2:
 * fix bulk-loading compressed sstables (CASSANDRA-5820)
 * (Hadoop) fix quoting in CqlPagingRecordReader and CqlRecordWriter 
   (CASSANDRA-5824)
 * update default LCS sstable size to 160MB (CASSANDRA-5727)
 * Allow compacting 2Is via nodetool (CASSANDRA-5670)
 * Hex-encode non-String keys in OPP (CASSANDRA-5793)
 * nodetool history logging (CASSANDRA-5823)
 * (Hadoop) fix support for Thrift tables in CqlPagingRecordReader 
   (CASSANDRA-5752)
 * add "all time blocked" to StatusLogger output (CASSANDRA-5825)
 * Future-proof inter-major-version schema migrations (CASSANDRA-5845)
 * (Hadoop) add CqlPagingRecordReader support for ReversedType in Thrift table
   (CASSANDRA-5718)
<<<<<<< HEAD
=======
 * Add KeyCacheHitRate metric to CF metrics (CASSANDRA-5868)
 * cqlsh: add support for multiline comments (CASSANDRA-5798)
 * Handle CQL3 SELECT duplicate IN restrictions on clustering columns
   (CASSANDRA-5856)
 * Don't announce schema version until we've loaded the changes locally
   (CASSANDRA-5904)
Merged from 1.1:
 * Correctly validate sparse composite cells in scrub (CASSANDRA-5855)


1.2.8
>>>>>>> 1df9823a
 * Fix reading DeletionTime from 1.1-format sstables (CASSANDRA-5814)
 * cqlsh: add collections support to COPY (CASSANDRA-5698)
 * retry important messages for any IOException (CASSANDRA-5804)
 * Allow empty IN relations in SELECT/UPDATE/DELETE statements (CASSANDRA-5626)
 * cqlsh: fix crashing on Windows due to libedit detection (CASSANDRA-5812)


2.0.0-beta2
 * Replace countPendingHints with Hints Created metric (CASSANDRA-5746)
 * Allow nodetool with no args, and with help to run without a server (CASSANDRA-5734)
 * Cleanup AbstractType/TypeSerializer classes (CASSANDRA-5744)
 * Remove unimplemented cli option schema-mwt (CASSANDRA-5754)
 * Support range tombstones in thrift (CASSANDRA-5435)
 * Normalize table-manipulating CQL3 statements' class names (CASSANDRA-5759)
 * cqlsh: add missing table options to DESCRIBE output (CASSANDRA-5749)
 * Fix assertion error during repair (CASSANDRA-5757)
 * Fix bulkloader (CASSANDRA-5542)
 * Add LZ4 compression to the native protocol (CASSANDRA-5765)
 * Fix bugs in the native protocol v2 (CASSANDRA-5770)
 * CAS on 'primary key only' table (CASSANDRA-5715)
 * Support streaming SSTables of old versions (CASSANDRA-5772)
 * Always respect protocol version in native protocol (CASSANDRA-5778)
 * Fix ConcurrentModificationException during streaming (CASSANDRA-5782)
 * Update deletion timestamp in Commit#updatesWithPaxosTime (CASSANDRA-5787)
 * Thrift cas() method crashes if input columns are not sorted (CASSANDRA-5786)
 * Order columns names correctly when querying for CAS (CASSANDRA-5788)
 * Fix streaming retry (CASSANDRA-5775)
Merged from 1.2:
 * if no seeds can be a reached a node won't start in a ring by itself (CASSANDRA-5768)
 * add cassandra.unsafesystem property (CASSANDRA-5704)
 * (Hadoop) quote identifiers in CqlPagingRecordReader (CASSANDRA-5763)
 * Add replace_node functionality for vnodes (CASSANDRA-5337)
 * Add timeout events to query traces (CASSANDRA-5520)
 * Fix serialization of the LEFT gossip value (CASSANDRA-5696)
 * Expose native protocol server status in nodetool info (CASSANDRA-5735)
 * Fix pathetic performance of range tombstones (CASSANDRA-5677)
 * Fix querying with an empty (impossible) range (CASSANDRA-5573)
 * cqlsh: handle CUSTOM 2i in DESCRIBE output (CASSANDRA-5760)
 * Fix minor bug in Range.intersects(Bound) (CASSANDRA-5771)
 * cqlsh: handle disabled compression in DESCRIBE output (CASSANDRA-5766)
 * Ensure all UP events are notified on the native protocol (CASSANDRA-5769)
 * Fix formatting of sstable2json with multiple -k arguments (CASSANDRA-5781)
 * Don't rely on row marker for queries in general to hide lost markers
   after TTL expires (CASSANDRA-5762)
 * Sort nodetool help output (CASSANDRA-5776)
 * Fix column expiring during 2 phases compaction (CASSANDRA-5799)
 * now() is being rejected in INSERTs when inside collections (CASSANDRA-5795)


2.0.0-beta1
 * Removed on-heap row cache (CASSANDRA-5348)
 * use nanotime consistently for node-local timeouts (CASSANDRA-5581)
 * Avoid unnecessary second pass on name-based queries (CASSANDRA-5577)
 * Experimental triggers (CASSANDRA-1311)
 * JEMalloc support for off-heap allocation (CASSANDRA-3997)
 * Single-pass compaction (CASSANDRA-4180)
 * Removed token range bisection (CASSANDRA-5518)
 * Removed compatibility with pre-1.2.5 sstables and network messages
   (CASSANDRA-5511)
 * removed PBSPredictor (CASSANDRA-5455)
 * CAS support (CASSANDRA-5062, 5441, 5442, 5443, 5619, 5667)
 * Leveled compaction performs size-tiered compactions in L0 
   (CASSANDRA-5371, 5439)
 * Add yaml network topology snitch for mixed ec2/other envs (CASSANDRA-5339)
 * Log when a node is down longer than the hint window (CASSANDRA-4554)
 * Optimize tombstone creation for ExpiringColumns (CASSANDRA-4917)
 * Improve LeveledScanner work estimation (CASSANDRA-5250, 5407)
 * Replace compaction lock with runWithCompactionsDisabled (CASSANDRA-3430)
 * Change Message IDs to ints (CASSANDRA-5307)
 * Move sstable level information into the Stats component, removing the
   need for a separate Manifest file (CASSANDRA-4872)
 * avoid serializing to byte[] on commitlog append (CASSANDRA-5199)
 * make index_interval configurable per columnfamily (CASSANDRA-3961, CASSANDRA-5650)
 * add default_time_to_live (CASSANDRA-3974)
 * add memtable_flush_period_in_ms (CASSANDRA-4237)
 * replace supercolumns internally by composites (CASSANDRA-3237, 5123)
 * upgrade thrift to 0.9.0 (CASSANDRA-3719)
 * drop unnecessary keyspace parameter from user-defined compaction API 
   (CASSANDRA-5139)
 * more robust solution to incomplete compactions + counters (CASSANDRA-5151)
 * Change order of directory searching for c*.in.sh (CASSANDRA-3983)
 * Add tool to reset SSTable compaction level for LCS (CASSANDRA-5271)
 * Allow custom configuration loader (CASSANDRA-5045)
 * Remove memory emergency pressure valve logic (CASSANDRA-3534)
 * Reduce request latency with eager retry (CASSANDRA-4705)
 * cqlsh: Remove ASSUME command (CASSANDRA-5331)
 * Rebuild BF when loading sstables if bloom_filter_fp_chance
   has changed since compaction (CASSANDRA-5015)
 * remove row-level bloom filters (CASSANDRA-4885)
 * Change Kernel Page Cache skipping into row preheating (disabled by default)
   (CASSANDRA-4937)
 * Improve repair by deciding on a gcBefore before sending
   out TreeRequests (CASSANDRA-4932)
 * Add an official way to disable compactions (CASSANDRA-5074)
 * Reenable ALTER TABLE DROP with new semantics (CASSANDRA-3919)
 * Add binary protocol versioning (CASSANDRA-5436)
 * Swap THshaServer for TThreadedSelectorServer (CASSANDRA-5530)
 * Add alias support to SELECT statement (CASSANDRA-5075)
 * Don't create empty RowMutations in CommitLogReplayer (CASSANDRA-5541)
 * Use range tombstones when dropping cfs/columns from schema (CASSANDRA-5579)
 * cqlsh: drop CQL2/CQL3-beta support (CASSANDRA-5585)
 * Track max/min column names in sstables to be able to optimize slice
   queries (CASSANDRA-5514, CASSANDRA-5595, CASSANDRA-5600)
 * Binary protocol: allow batching already prepared statements (CASSANDRA-4693)
 * Allow preparing timestamp, ttl and limit in CQL3 queries (CASSANDRA-4450)
 * Support native link w/o JNA in Java7 (CASSANDRA-3734)
 * Use SASL authentication in binary protocol v2 (CASSANDRA-5545)
 * Replace Thrift HsHa with LMAX Disruptor based implementation (CASSANDRA-5582)
 * cqlsh: Add row count to SELECT output (CASSANDRA-5636)
 * Include a timestamp with all read commands to determine column expiration
   (CASSANDRA-5149)
 * Streaming 2.0 (CASSANDRA-5286, 5699)
 * Conditional create/drop ks/table/index statements in CQL3 (CASSANDRA-2737)
 * more pre-table creation property validation (CASSANDRA-5693)
 * Redesign repair messages (CASSANDRA-5426)
 * Fix ALTER RENAME post-5125 (CASSANDRA-5702)
 * Disallow renaming a 2ndary indexed column (CASSANDRA-5705)
 * Rename Table to Keyspace (CASSANDRA-5613)
 * Ensure changing column_index_size_in_kb on different nodes don't corrupt the
   sstable (CASSANDRA-5454)
 * Move resultset type information into prepare, not execute (CASSANDRA-5649)
 * Auto paging in binary protocol (CASSANDRA-4415, 5714)
 * Don't tie client side use of AbstractType to JDBC (CASSANDRA-4495)
 * Adds new TimestampType to replace DateType (CASSANDRA-5723, CASSANDRA-5729)
Merged from 1.2:
 * make starting native protocol server idempotent (CASSANDRA-5728)
 * Fix loading key cache when a saved entry is no longer valid (CASSANDRA-5706)
 * Fix serialization of the LEFT gossip value (CASSANDRA-5696)
 * cqlsh: Don't show 'null' in place of empty values (CASSANDRA-5675)
 * Race condition in detecting version on a mixed 1.1/1.2 cluster
   (CASSANDRA-5692)
 * Fix skipping range tombstones with reverse queries (CASSANDRA-5712)
 * Expire entries out of ThriftSessionManager (CASSANRDA-5719)
 * Don't keep ancestor information in memory (CASSANDRA-5342)
 * cqlsh: fix handling of semicolons inside BATCH queries (CASSANDRA-5697)


1.2.6
 * Fix tracing when operation completes before all responses arrive 
   (CASSANDRA-5668)
 * Fix cross-DC mutation forwarding (CASSANDRA-5632)
 * Reduce SSTableLoader memory usage (CASSANDRA-5555)
 * Scale hinted_handoff_throttle_in_kb to cluster size (CASSANDRA-5272)
 * (Hadoop) Add CQL3 input/output formats (CASSANDRA-4421, 5622)
 * (Hadoop) Fix InputKeyRange in CFIF (CASSANDRA-5536)
 * Fix dealing with ridiculously large max sstable sizes in LCS (CASSANDRA-5589)
 * Ignore pre-truncate hints (CASSANDRA-4655)
 * Move System.exit on OOM into a separate thread (CASSANDRA-5273)
 * Write row markers when serializing schema (CASSANDRA-5572)
 * Check only SSTables for the requested range when streaming (CASSANDRA-5569)
 * Improve batchlog replay behavior and hint ttl handling (CASSANDRA-5314)
 * Exclude localTimestamp from validation for tombstones (CASSANDRA-5398)
 * cqlsh: add custom prompt support (CASSANDRA-5539)
 * Reuse prepared statements in hot auth queries (CASSANDRA-5594)
 * cqlsh: add vertical output option (see EXPAND) (CASSANDRA-5597)
 * Add a rate limit option to stress (CASSANDRA-5004)
 * have BulkLoader ignore snapshots directories (CASSANDRA-5587) 
 * fix SnitchProperties logging context (CASSANDRA-5602)
 * Expose whether jna is enabled and memory is locked via JMX (CASSANDRA-5508)
 * cqlsh: fix COPY FROM with ReversedType (CASSANDRA-5610)
 * Allow creating CUSTOM indexes on collections (CASSANDRA-5615)
 * Evaluate now() function at execution time (CASSANDRA-5616)
 * Expose detailed read repair metrics (CASSANDRA-5618)
 * Correct blob literal + ReversedType parsing (CASSANDRA-5629)
 * Allow GPFS to prefer the internal IP like EC2MRS (CASSANDRA-5630)
 * fix help text for -tspw cassandra-cli (CASSANDRA-5643)
 * don't throw away initial causes exceptions for internode encryption issues 
   (CASSANDRA-5644)
 * Fix message spelling errors for cql select statements (CASSANDRA-5647)
 * Suppress custom exceptions thru jmx (CASSANDRA-5652)
 * Update CREATE CUSTOM INDEX syntax (CASSANDRA-5639)
 * Fix PermissionDetails.equals() method (CASSANDRA-5655)
 * Never allow partition key ranges in CQL3 without token() (CASSANDRA-5666)
 * Gossiper incorrectly drops AppState for an upgrading node (CASSANDRA-5660)
 * Connection thrashing during multi-region ec2 during upgrade, due to 
   messaging version (CASSANDRA-5669)
 * Avoid over reconnecting in EC2MRS (CASSANDRA-5678)
 * Fix ReadResponseSerializer.serializedSize() for digest reads (CASSANDRA-5476)
 * allow sstable2json on 2i CFs (CASSANDRA-5694)
Merged from 1.1:
 * Remove buggy thrift max message length option (CASSANDRA-5529)
 * Fix NPE in Pig's widerow mode (CASSANDRA-5488)
 * Add split size parameter to Pig and disable split combination (CASSANDRA-5544)


1.2.5
 * make BytesToken.toString only return hex bytes (CASSANDRA-5566)
 * Ensure that submitBackground enqueues at least one task (CASSANDRA-5554)
 * fix 2i updates with identical values and timestamps (CASSANDRA-5540)
 * fix compaction throttling bursty-ness (CASSANDRA-4316)
 * reduce memory consumption of IndexSummary (CASSANDRA-5506)
 * remove per-row column name bloom filters (CASSANDRA-5492)
 * Include fatal errors in trace events (CASSANDRA-5447)
 * Ensure that PerRowSecondaryIndex is notified of row-level deletes
   (CASSANDRA-5445)
 * Allow empty blob literals in CQL3 (CASSANDRA-5452)
 * Fix streaming RangeTombstones at column index boundary (CASSANDRA-5418)
 * Fix preparing statements when current keyspace is not set (CASSANDRA-5468)
 * Fix SemanticVersion.isSupportedBy minor/patch handling (CASSANDRA-5496)
 * Don't provide oldCfId for post-1.1 system cfs (CASSANDRA-5490)
 * Fix primary range ignores replication strategy (CASSANDRA-5424)
 * Fix shutdown of binary protocol server (CASSANDRA-5507)
 * Fix repair -snapshot not working (CASSANDRA-5512)
 * Set isRunning flag later in binary protocol server (CASSANDRA-5467)
 * Fix use of CQL3 functions with descending clustering order (CASSANDRA-5472)
 * Disallow renaming columns one at a time for thrift table in CQL3
   (CASSANDRA-5531)
 * cqlsh: add CLUSTERING ORDER BY support to DESCRIBE (CASSANDRA-5528)
 * Add custom secondary index support to CQL3 (CASSANDRA-5484)
 * Fix repair hanging silently on unexpected error (CASSANDRA-5229)
 * Fix Ec2Snitch regression introduced by CASSANDRA-5171 (CASSANDRA-5432)
 * Add nodetool enablebackup/disablebackup (CASSANDRA-5556)
 * cqlsh: fix DESCRIBE after case insensitive USE (CASSANDRA-5567)
Merged from 1.1
 * Remove buggy thrift max message length option (CASSANDRA-5529)
 * Add retry mechanism to OTC for non-droppable_verbs (CASSANDRA-5393)
 * Use allocator information to improve memtable memory usage estimate
   (CASSANDRA-5497)
 * Fix trying to load deleted row into row cache on startup (CASSANDRA-4463)
 * fsync leveled manifest to avoid corruption (CASSANDRA-5535)
 * Fix Bound intersection computation (CASSANDRA-5551)
 * sstablescrub now respects max memory size in cassandra.in.sh (CASSANDRA-5562)


1.2.4
 * Ensure that PerRowSecondaryIndex updates see the most recent values
   (CASSANDRA-5397)
 * avoid duplicate index entries ind PrecompactedRow and 
   ParallelCompactionIterable (CASSANDRA-5395)
 * remove the index entry on oldColumn when new column is a tombstone 
   (CASSANDRA-5395)
 * Change default stream throughput from 400 to 200 mbps (CASSANDRA-5036)
 * Gossiper logs DOWN for symmetry with UP (CASSANDRA-5187)
 * Fix mixing prepared statements between keyspaces (CASSANDRA-5352)
 * Fix consistency level during bootstrap - strike 3 (CASSANDRA-5354)
 * Fix transposed arguments in AlreadyExistsException (CASSANDRA-5362)
 * Improve asynchronous hint delivery (CASSANDRA-5179)
 * Fix Guava dependency version (12.0 -> 13.0.1) for Maven (CASSANDRA-5364)
 * Validate that provided CQL3 collection value are < 64K (CASSANDRA-5355)
 * Make upgradeSSTable skip current version sstables by default (CASSANDRA-5366)
 * Optimize min/max timestamp collection (CASSANDRA-5373)
 * Invalid streamId in cql binary protocol when using invalid CL 
   (CASSANDRA-5164)
 * Fix validation for IN where clauses with collections (CASSANDRA-5376)
 * Copy resultSet on count query to avoid ConcurrentModificationException 
   (CASSANDRA-5382)
 * Correctly typecheck in CQL3 even with ReversedType (CASSANDRA-5386)
 * Fix streaming compressed files when using encryption (CASSANDRA-5391)
 * cassandra-all 1.2.0 pom missing netty dependency (CASSANDRA-5392)
 * Fix writetime/ttl functions on null values (CASSANDRA-5341)
 * Fix NPE during cql3 select with token() (CASSANDRA-5404)
 * IndexHelper.skipBloomFilters won't skip non-SHA filters (CASSANDRA-5385)
 * cqlsh: Print maps ordered by key, sort sets (CASSANDRA-5413)
 * Add null syntax support in CQL3 for inserts (CASSANDRA-3783)
 * Allow unauthenticated set_keyspace() calls (CASSANDRA-5423)
 * Fix potential incremental backups race (CASSANDRA-5410)
 * Fix prepared BATCH statements with batch-level timestamps (CASSANDRA-5415)
 * Allow overriding superuser setup delay (CASSANDRA-5430)
 * cassandra-shuffle with JMX usernames and passwords (CASSANDRA-5431)
Merged from 1.1:
 * cli: Quote ks and cf names in schema output when needed (CASSANDRA-5052)
 * Fix bad default for min/max timestamp in SSTableMetadata (CASSANDRA-5372)
 * Fix cf name extraction from manifest in Directories.migrateFile() 
   (CASSANDRA-5242)
 * Support pluggable internode authentication (CASSANDRA-5401)


1.2.3
 * add check for sstable overlap within a level on startup (CASSANDRA-5327)
 * replace ipv6 colons in jmx object names (CASSANDRA-5298, 5328)
 * Avoid allocating SSTableBoundedScanner during repair when the range does 
   not intersect the sstable (CASSANDRA-5249)
 * Don't lowercase property map keys (this breaks NTS) (CASSANDRA-5292)
 * Fix composite comparator with super columns (CASSANDRA-5287)
 * Fix insufficient validation of UPDATE queries against counter cfs
   (CASSANDRA-5300)
 * Fix PropertyFileSnitch default DC/Rack behavior (CASSANDRA-5285)
 * Handle null values when executing prepared statement (CASSANDRA-5081)
 * Add netty to pom dependencies (CASSANDRA-5181)
 * Include type arguments in Thrift CQLPreparedResult (CASSANDRA-5311)
 * Fix compaction not removing columns when bf_fp_ratio is 1 (CASSANDRA-5182)
 * cli: Warn about missing CQL3 tables in schema descriptions (CASSANDRA-5309)
 * Re-enable unknown option in replication/compaction strategies option for
   backward compatibility (CASSANDRA-4795)
 * Add binary protocol support to stress (CASSANDRA-4993)
 * cqlsh: Fix COPY FROM value quoting and null handling (CASSANDRA-5305)
 * Fix repair -pr for vnodes (CASSANDRA-5329)
 * Relax CL for auth queries for non-default users (CASSANDRA-5310)
 * Fix AssertionError during repair (CASSANDRA-5245)
 * Don't announce migrations to pre-1.2 nodes (CASSANDRA-5334)
Merged from 1.1:
 * Fix trying to load deleted row into row cache on startup (CASSANDRA-4463)
 * Update offline scrub for 1.0 -> 1.1 directory structure (CASSANDRA-5195)
 * add tmp flag to Descriptor hashcode (CASSANDRA-4021)
 * fix logging of "Found table data in data directories" when only system tables
   are present (CASSANDRA-5289)
 * cli: Add JMX authentication support (CASSANDRA-5080)
 * nodetool: ability to repair specific range (CASSANDRA-5280)
 * Fix possible assertion triggered in SliceFromReadCommand (CASSANDRA-5284)
 * cqlsh: Add inet type support on Windows (ipv4-only) (CASSANDRA-4801)
 * Fix race when initializing ColumnFamilyStore (CASSANDRA-5350)
 * Add UseTLAB JVM flag (CASSANDRA-5361)


1.2.2
 * fix potential for multiple concurrent compactions of the same sstables
   (CASSANDRA-5256)
 * avoid no-op caching of byte[] on commitlog append (CASSANDRA-5199)
 * fix symlinks under data dir not working (CASSANDRA-5185)
 * fix bug in compact storage metadata handling (CASSANDRA-5189)
 * Validate login for USE queries (CASSANDRA-5207)
 * cli: remove default username and password (CASSANDRA-5208)
 * configure populate_io_cache_on_flush per-CF (CASSANDRA-4694)
 * allow configuration of internode socket buffer (CASSANDRA-3378)
 * Make sstable directory picking blacklist-aware again (CASSANDRA-5193)
 * Correctly expire gossip states for edge cases (CASSANDRA-5216)
 * Improve handling of directory creation failures (CASSANDRA-5196)
 * Expose secondary indicies to the rest of nodetool (CASSANDRA-4464)
 * Binary protocol: avoid sending notification for 0.0.0.0 (CASSANDRA-5227)
 * add UseCondCardMark XX jvm settings on jdk 1.7 (CASSANDRA-4366)
 * CQL3 refactor to allow conversion function (CASSANDRA-5226)
 * Fix drop of sstables in some circumstance (CASSANDRA-5232)
 * Implement caching of authorization results (CASSANDRA-4295)
 * Add support for LZ4 compression (CASSANDRA-5038)
 * Fix missing columns in wide rows queries (CASSANDRA-5225)
 * Simplify auth setup and make system_auth ks alterable (CASSANDRA-5112)
 * Stop compactions from hanging during bootstrap (CASSANDRA-5244)
 * fix compressed streaming sending extra chunk (CASSANDRA-5105)
 * Add CQL3-based implementations of IAuthenticator and IAuthorizer
   (CASSANDRA-4898)
 * Fix timestamp-based tomstone removal logic (CASSANDRA-5248)
 * cli: Add JMX authentication support (CASSANDRA-5080)
 * Fix forceFlush behavior (CASSANDRA-5241)
 * cqlsh: Add username autocompletion (CASSANDRA-5231)
 * Fix CQL3 composite partition key error (CASSANDRA-5240)
 * Allow IN clause on last clustering key (CASSANDRA-5230)
Merged from 1.1:
 * fix start key/end token validation for wide row iteration (CASSANDRA-5168)
 * add ConfigHelper support for Thrift frame and max message sizes (CASSANDRA-5188)
 * fix nodetool repair not fail on node down (CASSANDRA-5203)
 * always collect tombstone hints (CASSANDRA-5068)
 * Fix error when sourcing file in cqlsh (CASSANDRA-5235)


1.2.1
 * stream undelivered hints on decommission (CASSANDRA-5128)
 * GossipingPropertyFileSnitch loads saved dc/rack info if needed (CASSANDRA-5133)
 * drain should flush system CFs too (CASSANDRA-4446)
 * add inter_dc_tcp_nodelay setting (CASSANDRA-5148)
 * re-allow wrapping ranges for start_token/end_token range pairitspwng (CASSANDRA-5106)
 * fix validation compaction of empty rows (CASSADRA-5136)
 * nodetool methods to enable/disable hint storage/delivery (CASSANDRA-4750)
 * disallow bloom filter false positive chance of 0 (CASSANDRA-5013)
 * add threadpool size adjustment methods to JMXEnabledThreadPoolExecutor and 
   CompactionManagerMBean (CASSANDRA-5044)
 * fix hinting for dropped local writes (CASSANDRA-4753)
 * off-heap cache doesn't need mutable column container (CASSANDRA-5057)
 * apply disk_failure_policy to bad disks on initial directory creation 
   (CASSANDRA-4847)
 * Optimize name-based queries to use ArrayBackedSortedColumns (CASSANDRA-5043)
 * Fall back to old manifest if most recent is unparseable (CASSANDRA-5041)
 * pool [Compressed]RandomAccessReader objects on the partitioned read path
   (CASSANDRA-4942)
 * Add debug logging to list filenames processed by Directories.migrateFile 
   method (CASSANDRA-4939)
 * Expose black-listed directories via JMX (CASSANDRA-4848)
 * Log compaction merge counts (CASSANDRA-4894)
 * Minimize byte array allocation by AbstractData{Input,Output} (CASSANDRA-5090)
 * Add SSL support for the binary protocol (CASSANDRA-5031)
 * Allow non-schema system ks modification for shuffle to work (CASSANDRA-5097)
 * cqlsh: Add default limit to SELECT statements (CASSANDRA-4972)
 * cqlsh: fix DESCRIBE for 1.1 cfs in CQL3 (CASSANDRA-5101)
 * Correctly gossip with nodes >= 1.1.7 (CASSANDRA-5102)
 * Ensure CL guarantees on digest mismatch (CASSANDRA-5113)
 * Validate correctly selects on composite partition key (CASSANDRA-5122)
 * Fix exception when adding collection (CASSANDRA-5117)
 * Handle states for non-vnode clusters correctly (CASSANDRA-5127)
 * Refuse unrecognized replication and compaction strategy options (CASSANDRA-4795)
 * Pick the correct value validator in sstable2json for cql3 tables (CASSANDRA-5134)
 * Validate login for describe_keyspace, describe_keyspaces and set_keyspace
   (CASSANDRA-5144)
 * Fix inserting empty maps (CASSANDRA-5141)
 * Don't remove tokens from System table for node we know (CASSANDRA-5121)
 * fix streaming progress report for compresed files (CASSANDRA-5130)
 * Coverage analysis for low-CL queries (CASSANDRA-4858)
 * Stop interpreting dates as valid timeUUID value (CASSANDRA-4936)
 * Adds E notation for floating point numbers (CASSANDRA-4927)
 * Detect (and warn) unintentional use of the cql2 thrift methods when cql3 was
   intended (CASSANDRA-5172)
 * cli: Quote ks and cf names in schema output when needed (CASSANDRA-5052)
 * Fix bad default for min/max timestamp in SSTableMetadata (CASSANDRA-5372)
 * Fix cf name extraction from manifest in Directories.migrateFile() (CASSANDRA-5242)
 * Support pluggable internode authentication (CASSANDRA-5401)
 * Replace mistaken usage of commons-logging with slf4j (CASSANDRA-5464)
 * Ensure Jackson dependency matches lib (CASSANDRA-5126)
 * Expose droppable tombstone ratio stats over JMX (CASSANDRA-5159)
Merged from 1.1:
 * Simplify CompressedRandomAccessReader to work around JDK FD bug (CASSANDRA-5088)
 * Improve handling a changing target throttle rate mid-compaction (CASSANDRA-5087)
 * Pig: correctly decode row keys in widerow mode (CASSANDRA-5098)
 * nodetool repair command now prints progress (CASSANDRA-4767)
 * fix user defined compaction to run against 1.1 data directory (CASSANDRA-5118)
 * Fix CQL3 BATCH authorization caching (CASSANDRA-5145)
 * fix get_count returns incorrect value with TTL (CASSANDRA-5099)
 * better handling for mid-compaction failure (CASSANDRA-5137)
 * convert default marshallers list to map for better readability (CASSANDRA-5109)
 * fix ConcurrentModificationException in getBootstrapSource (CASSANDRA-5170)
 * fix sstable maxtimestamp for row deletes and pre-1.1.1 sstables (CASSANDRA-5153)
 * Fix thread growth on node removal (CASSANDRA-5175)
 * Make Ec2Region's datacenter name configurable (CASSANDRA-5155)


1.2.0
 * Disallow counters in collections (CASSANDRA-5082)
 * cqlsh: add unit tests (CASSANDRA-3920)
 * fix default bloom_filter_fp_chance for LeveledCompactionStrategy (CASSANDRA-5093)
Merged from 1.1:
 * add validation for get_range_slices with start_key and end_token (CASSANDRA-5089)


1.2.0-rc2
 * fix nodetool ownership display with vnodes (CASSANDRA-5065)
 * cqlsh: add DESCRIBE KEYSPACES command (CASSANDRA-5060)
 * Fix potential infinite loop when reloading CFS (CASSANDRA-5064)
 * Fix SimpleAuthorizer example (CASSANDRA-5072)
 * cqlsh: force CL.ONE for tracing and system.schema* queries (CASSANDRA-5070)
 * Includes cassandra-shuffle in the debian package (CASSANDRA-5058)
Merged from 1.1:
 * fix multithreaded compaction deadlock (CASSANDRA-4492)
 * fix temporarily missing schema after upgrade from pre-1.1.5 (CASSANDRA-5061)
 * Fix ALTER TABLE overriding compression options with defaults
   (CASSANDRA-4996, 5066)
 * fix specifying and altering crc_check_chance (CASSANDRA-5053)
 * fix Murmur3Partitioner ownership% calculation (CASSANDRA-5076)
 * Don't expire columns sooner than they should in 2ndary indexes (CASSANDRA-5079)


1.2-rc1
 * rename rpc_timeout settings to request_timeout (CASSANDRA-5027)
 * add BF with 0.1 FP to LCS by default (CASSANDRA-5029)
 * Fix preparing insert queries (CASSANDRA-5016)
 * Fix preparing queries with counter increment (CASSANDRA-5022)
 * Fix preparing updates with collections (CASSANDRA-5017)
 * Don't generate UUID based on other node address (CASSANDRA-5002)
 * Fix message when trying to alter a clustering key type (CASSANDRA-5012)
 * Update IAuthenticator to match the new IAuthorizer (CASSANDRA-5003)
 * Fix inserting only a key in CQL3 (CASSANDRA-5040)
 * Fix CQL3 token() function when used with strings (CASSANDRA-5050)
Merged from 1.1:
 * reduce log spam from invalid counter shards (CASSANDRA-5026)
 * Improve schema propagation performance (CASSANDRA-5025)
 * Fix for IndexHelper.IndexFor throws OOB Exception (CASSANDRA-5030)
 * cqlsh: make it possible to describe thrift CFs (CASSANDRA-4827)
 * cqlsh: fix timestamp formatting on some platforms (CASSANDRA-5046)


1.2-beta3
 * make consistency level configurable in cqlsh (CASSANDRA-4829)
 * fix cqlsh rendering of blob fields (CASSANDRA-4970)
 * fix cqlsh DESCRIBE command (CASSANDRA-4913)
 * save truncation position in system table (CASSANDRA-4906)
 * Move CompressionMetadata off-heap (CASSANDRA-4937)
 * allow CLI to GET cql3 columnfamily data (CASSANDRA-4924)
 * Fix rare race condition in getExpireTimeForEndpoint (CASSANDRA-4402)
 * acquire references to overlapping sstables during compaction so bloom filter
   doesn't get free'd prematurely (CASSANDRA-4934)
 * Don't share slice query filter in CQL3 SelectStatement (CASSANDRA-4928)
 * Separate tracing from Log4J (CASSANDRA-4861)
 * Exclude gcable tombstones from merkle-tree computation (CASSANDRA-4905)
 * Better printing of AbstractBounds for tracing (CASSANDRA-4931)
 * Optimize mostRecentTombstone check in CC.collectAllData (CASSANDRA-4883)
 * Change stream session ID to UUID to avoid collision from same node (CASSANDRA-4813)
 * Use Stats.db when bulk loading if present (CASSANDRA-4957)
 * Skip repair on system_trace and keyspaces with RF=1 (CASSANDRA-4956)
 * (cql3) Remove arbitrary SELECT limit (CASSANDRA-4918)
 * Correctly handle prepared operation on collections (CASSANDRA-4945)
 * Fix CQL3 LIMIT (CASSANDRA-4877)
 * Fix Stress for CQL3 (CASSANDRA-4979)
 * Remove cassandra specific exceptions from JMX interface (CASSANDRA-4893)
 * (CQL3) Force using ALLOW FILTERING on potentially inefficient queries (CASSANDRA-4915)
 * (cql3) Fix adding column when the table has collections (CASSANDRA-4982)
 * (cql3) Fix allowing collections with compact storage (CASSANDRA-4990)
 * (cql3) Refuse ttl/writetime function on collections (CASSANDRA-4992)
 * Replace IAuthority with new IAuthorizer (CASSANDRA-4874)
 * clqsh: fix KEY pseudocolumn escaping when describing Thrift tables
   in CQL3 mode (CASSANDRA-4955)
 * add basic authentication support for Pig CassandraStorage (CASSANDRA-3042)
 * fix CQL2 ALTER TABLE compaction_strategy_class altering (CASSANDRA-4965)
Merged from 1.1:
 * Fall back to old describe_splits if d_s_ex is not available (CASSANDRA-4803)
 * Improve error reporting when streaming ranges fail (CASSANDRA-5009)
 * Fix cqlsh timestamp formatting of timezone info (CASSANDRA-4746)
 * Fix assertion failure with leveled compaction (CASSANDRA-4799)
 * Check for null end_token in get_range_slice (CASSANDRA-4804)
 * Remove all remnants of removed nodes (CASSANDRA-4840)
 * Add aut-reloading of the log4j file in debian package (CASSANDRA-4855)
 * Fix estimated row cache entry size (CASSANDRA-4860)
 * reset getRangeSlice filter after finishing a row for get_paged_slice
   (CASSANDRA-4919)
 * expunge row cache post-truncate (CASSANDRA-4940)
 * Allow static CF definition with compact storage (CASSANDRA-4910)
 * Fix endless loop/compaction of schema_* CFs due to broken timestamps (CASSANDRA-4880)
 * Fix 'wrong class type' assertion in CounterColumn (CASSANDRA-4976)


1.2-beta2
 * fp rate of 1.0 disables BF entirely; LCS defaults to 1.0 (CASSANDRA-4876)
 * off-heap bloom filters for row keys (CASSANDRA_4865)
 * add extension point for sstable components (CASSANDRA-4049)
 * improve tracing output (CASSANDRA-4852, 4862)
 * make TRACE verb droppable (CASSANDRA-4672)
 * fix BulkLoader recognition of CQL3 columnfamilies (CASSANDRA-4755)
 * Sort commitlog segments for replay by id instead of mtime (CASSANDRA-4793)
 * Make hint delivery asynchronous (CASSANDRA-4761)
 * Pluggable Thrift transport factories for CLI and cqlsh (CASSANDRA-4609, 4610)
 * cassandra-cli: allow Double value type to be inserted to a column (CASSANDRA-4661)
 * Add ability to use custom TServerFactory implementations (CASSANDRA-4608)
 * optimize batchlog flushing to skip successful batches (CASSANDRA-4667)
 * include metadata for system keyspace itself in schema tables (CASSANDRA-4416)
 * add check to PropertyFileSnitch to verify presence of location for
   local node (CASSANDRA-4728)
 * add PBSPredictor consistency modeler (CASSANDRA-4261)
 * remove vestiges of Thrift unframed mode (CASSANDRA-4729)
 * optimize single-row PK lookups (CASSANDRA-4710)
 * adjust blockFor calculation to account for pending ranges due to node 
   movement (CASSANDRA-833)
 * Change CQL version to 3.0.0 and stop accepting 3.0.0-beta1 (CASSANDRA-4649)
 * (CQL3) Make prepared statement global instead of per connection 
   (CASSANDRA-4449)
 * Fix scrubbing of CQL3 created tables (CASSANDRA-4685)
 * (CQL3) Fix validation when using counter and regular columns in the same 
   table (CASSANDRA-4706)
 * Fix bug starting Cassandra with simple authentication (CASSANDRA-4648)
 * Add support for batchlog in CQL3 (CASSANDRA-4545, 4738)
 * Add support for multiple column family outputs in CFOF (CASSANDRA-4208)
 * Support repairing only the local DC nodes (CASSANDRA-4747)
 * Use rpc_address for binary protocol and change default port (CASSANRA-4751)
 * Fix use of collections in prepared statements (CASSANDRA-4739)
 * Store more information into peers table (CASSANDRA-4351, 4814)
 * Configurable bucket size for size tiered compaction (CASSANDRA-4704)
 * Run leveled compaction in parallel (CASSANDRA-4310)
 * Fix potential NPE during CFS reload (CASSANDRA-4786)
 * Composite indexes may miss results (CASSANDRA-4796)
 * Move consistency level to the protocol level (CASSANDRA-4734, 4824)
 * Fix Subcolumn slice ends not respected (CASSANDRA-4826)
 * Fix Assertion error in cql3 select (CASSANDRA-4783)
 * Fix list prepend logic (CQL3) (CASSANDRA-4835)
 * Add booleans as literals in CQL3 (CASSANDRA-4776)
 * Allow renaming PK columns in CQL3 (CASSANDRA-4822)
 * Fix binary protocol NEW_NODE event (CASSANDRA-4679)
 * Fix potential infinite loop in tombstone compaction (CASSANDRA-4781)
 * Remove system tables accounting from schema (CASSANDRA-4850)
 * (cql3) Force provided columns in clustering key order in 
   'CLUSTERING ORDER BY' (CASSANDRA-4881)
 * Fix composite index bug (CASSANDRA-4884)
 * Fix short read protection for CQL3 (CASSANDRA-4882)
 * Add tracing support to the binary protocol (CASSANDRA-4699)
 * (cql3) Don't allow prepared marker inside collections (CASSANDRA-4890)
 * Re-allow order by on non-selected columns (CASSANDRA-4645)
 * Bug when composite index is created in a table having collections (CASSANDRA-4909)
 * log index scan subject in CompositesSearcher (CASSANDRA-4904)
Merged from 1.1:
 * add get[Row|Key]CacheEntries to CacheServiceMBean (CASSANDRA-4859)
 * fix get_paged_slice to wrap to next row correctly (CASSANDRA-4816)
 * fix indexing empty column values (CASSANDRA-4832)
 * allow JdbcDate to compose null Date objects (CASSANDRA-4830)
 * fix possible stackoverflow when compacting 1000s of sstables
   (CASSANDRA-4765)
 * fix wrong leveled compaction progress calculation (CASSANDRA-4807)
 * add a close() method to CRAR to prevent leaking file descriptors (CASSANDRA-4820)
 * fix potential infinite loop in get_count (CASSANDRA-4833)
 * fix compositeType.{get/from}String methods (CASSANDRA-4842)
 * (CQL) fix CREATE COLUMNFAMILY permissions check (CASSANDRA-4864)
 * Fix DynamicCompositeType same type comparison (CASSANDRA-4711)
 * Fix duplicate SSTable reference when stream session failed (CASSANDRA-3306)
 * Allow static CF definition with compact storage (CASSANDRA-4910)
 * Fix endless loop/compaction of schema_* CFs due to broken timestamps (CASSANDRA-4880)
 * Fix 'wrong class type' assertion in CounterColumn (CASSANDRA-4976)


1.2-beta1
 * add atomic_batch_mutate (CASSANDRA-4542, -4635)
 * increase default max_hint_window_in_ms to 3h (CASSANDRA-4632)
 * include message initiation time to replicas so they can more
   accurately drop timed-out requests (CASSANDRA-2858)
 * fix clientutil.jar dependencies (CASSANDRA-4566)
 * optimize WriteResponse (CASSANDRA-4548)
 * new metrics (CASSANDRA-4009)
 * redesign KEYS indexes to avoid read-before-write (CASSANDRA-2897)
 * debug tracing (CASSANDRA-1123)
 * parallelize row cache loading (CASSANDRA-4282)
 * Make compaction, flush JBOD-aware (CASSANDRA-4292)
 * run local range scans on the read stage (CASSANDRA-3687)
 * clean up ioexceptions (CASSANDRA-2116)
 * add disk_failure_policy (CASSANDRA-2118)
 * Introduce new json format with row level deletion (CASSANDRA-4054)
 * remove redundant "name" column from schema_keyspaces (CASSANDRA-4433)
 * improve "nodetool ring" handling of multi-dc clusters (CASSANDRA-3047)
 * update NTS calculateNaturalEndpoints to be O(N log N) (CASSANDRA-3881)
 * split up rpc timeout by operation type (CASSANDRA-2819)
 * rewrite key cache save/load to use only sequential i/o (CASSANDRA-3762)
 * update MS protocol with a version handshake + broadcast address id
   (CASSANDRA-4311)
 * multithreaded hint replay (CASSANDRA-4189)
 * add inter-node message compression (CASSANDRA-3127)
 * remove COPP (CASSANDRA-2479)
 * Track tombstone expiration and compact when tombstone content is
   higher than a configurable threshold, default 20% (CASSANDRA-3442, 4234)
 * update MurmurHash to version 3 (CASSANDRA-2975)
 * (CLI) track elapsed time for `delete' operation (CASSANDRA-4060)
 * (CLI) jline version is bumped to 1.0 to properly  support
   'delete' key function (CASSANDRA-4132)
 * Save IndexSummary into new SSTable 'Summary' component (CASSANDRA-2392, 4289)
 * Add support for range tombstones (CASSANDRA-3708)
 * Improve MessagingService efficiency (CASSANDRA-3617)
 * Avoid ID conflicts from concurrent schema changes (CASSANDRA-3794)
 * Set thrift HSHA server thread limit to unlimited by default (CASSANDRA-4277)
 * Avoids double serialization of CF id in RowMutation messages
   (CASSANDRA-4293)
 * stream compressed sstables directly with java nio (CASSANDRA-4297)
 * Support multiple ranges in SliceQueryFilter (CASSANDRA-3885)
 * Add column metadata to system column families (CASSANDRA-4018)
 * (cql3) Always use composite types by default (CASSANDRA-4329)
 * (cql3) Add support for set, map and list (CASSANDRA-3647)
 * Validate date type correctly (CASSANDRA-4441)
 * (cql3) Allow definitions with only a PK (CASSANDRA-4361)
 * (cql3) Add support for row key composites (CASSANDRA-4179)
 * improve DynamicEndpointSnitch by using reservoir sampling (CASSANDRA-4038)
 * (cql3) Add support for 2ndary indexes (CASSANDRA-3680)
 * (cql3) fix defining more than one PK to be invalid (CASSANDRA-4477)
 * remove schema agreement checking from all external APIs (Thrift, CQL and CQL3) (CASSANDRA-4487)
 * add Murmur3Partitioner and make it default for new installations (CASSANDRA-3772, 4621)
 * (cql3) update pseudo-map syntax to use map syntax (CASSANDRA-4497)
 * Finer grained exceptions hierarchy and provides error code with exceptions (CASSANDRA-3979)
 * Adds events push to binary protocol (CASSANDRA-4480)
 * Rewrite nodetool help (CASSANDRA-2293)
 * Make CQL3 the default for CQL (CASSANDRA-4640)
 * update stress tool to be able to use CQL3 (CASSANDRA-4406)
 * Accept all thrift update on CQL3 cf but don't expose their metadata (CASSANDRA-4377)
 * Replace Throttle with Guava's RateLimiter for HintedHandOff (CASSANDRA-4541)
 * fix counter add/get using CQL2 and CQL3 in stress tool (CASSANDRA-4633)
 * Add sstable count per level to cfstats (CASSANDRA-4537)
 * (cql3) Add ALTER KEYSPACE statement (CASSANDRA-4611)
 * (cql3) Allow defining default consistency levels (CASSANDRA-4448)
 * (cql3) Fix queries using LIMIT missing results (CASSANDRA-4579)
 * fix cross-version gossip messaging (CASSANDRA-4576)
 * added inet data type (CASSANDRA-4627)


1.1.6
 * Wait for writes on synchronous read digest mismatch (CASSANDRA-4792)
 * fix commitlog replay for nanotime-infected sstables (CASSANDRA-4782)
 * preflight check ttl for maximum of 20 years (CASSANDRA-4771)
 * (Pig) fix widerow input with single column rows (CASSANDRA-4789)
 * Fix HH to compact with correct gcBefore, which avoids wiping out
   undelivered hints (CASSANDRA-4772)
 * LCS will merge up to 32 L0 sstables as intended (CASSANDRA-4778)
 * NTS will default unconfigured DC replicas to zero (CASSANDRA-4675)
 * use default consistency level in counter validation if none is
   explicitly provide (CASSANDRA-4700)
 * Improve IAuthority interface by introducing fine-grained
   access permissions and grant/revoke commands (CASSANDRA-4490, 4644)
 * fix assumption error in CLI when updating/describing keyspace 
   (CASSANDRA-4322)
 * Adds offline sstablescrub to debian packaging (CASSANDRA-4642)
 * Automatic fixing of overlapping leveled sstables (CASSANDRA-4644)
 * fix error when using ORDER BY with extended selections (CASSANDRA-4689)
 * (CQL3) Fix validation for IN queries for non-PK cols (CASSANDRA-4709)
 * fix re-created keyspace disappering after 1.1.5 upgrade 
   (CASSANDRA-4698, 4752)
 * (CLI) display elapsed time in 2 fraction digits (CASSANDRA-3460)
 * add authentication support to sstableloader (CASSANDRA-4712)
 * Fix CQL3 'is reversed' logic (CASSANDRA-4716, 4759)
 * (CQL3) Don't return ReversedType in result set metadata (CASSANDRA-4717)
 * Backport adding AlterKeyspace statement (CASSANDRA-4611)
 * (CQL3) Correcty accept upper-case data types (CASSANDRA-4770)
 * Add binary protocol events for schema changes (CASSANDRA-4684)
Merged from 1.0:
 * Switch from NBHM to CHM in MessagingService's callback map, which
   prevents OOM in long-running instances (CASSANDRA-4708)


1.1.5
 * add SecondaryIndex.reload API (CASSANDRA-4581)
 * use millis + atomicint for commitlog segment creation instead of
   nanotime, which has issues under some hypervisors (CASSANDRA-4601)
 * fix FD leak in slice queries (CASSANDRA-4571)
 * avoid recursion in leveled compaction (CASSANDRA-4587)
 * increase stack size under Java7 to 180K
 * Log(info) schema changes (CASSANDRA-4547)
 * Change nodetool setcachecapcity to manipulate global caches (CASSANDRA-4563)
 * (cql3) fix setting compaction strategy (CASSANDRA-4597)
 * fix broken system.schema_* timestamps on system startup (CASSANDRA-4561)
 * fix wrong skip of cache saving (CASSANDRA-4533)
 * Avoid NPE when lost+found is in data dir (CASSANDRA-4572)
 * Respect five-minute flush moratorium after initial CL replay (CASSANDRA-4474)
 * Adds ntp as recommended in debian packaging (CASSANDRA-4606)
 * Configurable transport in CF Record{Reader|Writer} (CASSANDRA-4558)
 * (cql3) fix potential NPE with both equal and unequal restriction (CASSANDRA-4532)
 * (cql3) improves ORDER BY validation (CASSANDRA-4624)
 * Fix potential deadlock during counter writes (CASSANDRA-4578)
 * Fix cql error with ORDER BY when using IN (CASSANDRA-4612)
Merged from 1.0:
 * increase Xss to 160k to accomodate latest 1.6 JVMs (CASSANDRA-4602)
 * fix toString of hint destination tokens (CASSANDRA-4568)
 * Fix multiple values for CurrentLocal NodeID (CASSANDRA-4626)


1.1.4
 * fix offline scrub to catch >= out of order rows (CASSANDRA-4411)
 * fix cassandra-env.sh on RHEL and other non-dash-based systems 
   (CASSANDRA-4494)
Merged from 1.0:
 * (Hadoop) fix setting key length for old-style mapred api (CASSANDRA-4534)
 * (Hadoop) fix iterating through a resultset consisting entirely
   of tombstoned rows (CASSANDRA-4466)
 * Fix multiple values for CurrentLocal NodeID (CASSANDRA-4626)


1.1.3
 * (cqlsh) add COPY TO (CASSANDRA-4434)
 * munmap commitlog segments before rename (CASSANDRA-4337)
 * (JMX) rename getRangeKeySample to sampleKeyRange to avoid returning
   multi-MB results as an attribute (CASSANDRA-4452)
 * flush based on data size, not throughput; overwritten columns no 
   longer artificially inflate liveRatio (CASSANDRA-4399)
 * update default commitlog segment size to 32MB and total commitlog
   size to 32/1024 MB for 32/64 bit JVMs, respectively (CASSANDRA-4422)
 * avoid using global partitioner to estimate ranges in index sstables
   (CASSANDRA-4403)
 * restore pre-CASSANDRA-3862 approach to removing expired tombstones
   from row cache during compaction (CASSANDRA-4364)
 * (stress) support for CQL prepared statements (CASSANDRA-3633)
 * Correctly catch exception when Snappy cannot be loaded (CASSANDRA-4400)
 * (cql3) Support ORDER BY when IN condition is given in WHERE clause (CASSANDRA-4327)
 * (cql3) delete "component_index" column on DROP TABLE call (CASSANDRA-4420)
 * change nanoTime() to currentTimeInMillis() in schema related code (CASSANDRA-4432)
 * add a token generation tool (CASSANDRA-3709)
 * Fix LCS bug with sstable containing only 1 row (CASSANDRA-4411)
 * fix "Can't Modify Index Name" problem on CF update (CASSANDRA-4439)
 * Fix assertion error in getOverlappingSSTables during repair (CASSANDRA-4456)
 * fix nodetool's setcompactionthreshold command (CASSANDRA-4455)
 * Ensure compacted files are never used, to avoid counter overcount (CASSANDRA-4436)
Merged from 1.0:
 * Push the validation of secondary index values to the SecondaryIndexManager (CASSANDRA-4240)
 * (Hadoop) fix iterating through a resultset consisting entirely
   of tombstoned rows (CASSANDRA-4466)
 * allow dropping columns shadowed by not-yet-expired supercolumn or row
   tombstones in PrecompactedRow (CASSANDRA-4396)


1.1.2
 * Fix cleanup not deleting index entries (CASSANDRA-4379)
 * Use correct partitioner when saving + loading caches (CASSANDRA-4331)
 * Check schema before trying to export sstable (CASSANDRA-2760)
 * Raise a meaningful exception instead of NPE when PFS encounters
   an unconfigured node + no default (CASSANDRA-4349)
 * fix bug in sstable blacklisting with LCS (CASSANDRA-4343)
 * LCS no longer promotes tiny sstables out of L0 (CASSANDRA-4341)
 * skip tombstones during hint replay (CASSANDRA-4320)
 * fix NPE in compactionstats (CASSANDRA-4318)
 * enforce 1m min keycache for auto (CASSANDRA-4306)
 * Have DeletedColumn.isMFD always return true (CASSANDRA-4307)
 * (cql3) exeption message for ORDER BY constraints said primary filter can be
    an IN clause, which is misleading (CASSANDRA-4319)
 * (cql3) Reject (not yet supported) creation of 2ndardy indexes on tables with
   composite primary keys (CASSANDRA-4328)
 * Set JVM stack size to 160k for java 7 (CASSANDRA-4275)
 * cqlsh: add COPY command to load data from CSV flat files (CASSANDRA-4012)
 * CFMetaData.fromThrift to throw ConfigurationException upon error (CASSANDRA-4353)
 * Use CF comparator to sort indexed columns in SecondaryIndexManager
   (CASSANDRA-4365)
 * add strategy_options to the KSMetaData.toString() output (CASSANDRA-4248)
 * (cql3) fix range queries containing unqueried results (CASSANDRA-4372)
 * (cql3) allow updating column_alias types (CASSANDRA-4041)
 * (cql3) Fix deletion bug (CASSANDRA-4193)
 * Fix computation of overlapping sstable for leveled compaction (CASSANDRA-4321)
 * Improve scrub and allow to run it offline (CASSANDRA-4321)
 * Fix assertionError in StorageService.bulkLoad (CASSANDRA-4368)
 * (cqlsh) add option to authenticate to a keyspace at startup (CASSANDRA-4108)
 * (cqlsh) fix ASSUME functionality (CASSANDRA-4352)
 * Fix ColumnFamilyRecordReader to not return progress > 100% (CASSANDRA-3942)
Merged from 1.0:
 * Set gc_grace on index CF to 0 (CASSANDRA-4314)


1.1.1
 * allow larger cache capacities than 2GB (CASSANDRA-4150)
 * add getsstables command to nodetool (CASSANDRA-4199)
 * apply parent CF compaction settings to secondary index CFs (CASSANDRA-4280)
 * preserve commitlog size cap when recycling segments at startup
   (CASSANDRA-4201)
 * (Hadoop) fix split generation regression (CASSANDRA-4259)
 * ignore min/max compactions settings in LCS, while preserving
   behavior that min=max=0 disables autocompaction (CASSANDRA-4233)
 * log number of rows read from saved cache (CASSANDRA-4249)
 * calculate exact size required for cleanup operations (CASSANDRA-1404)
 * avoid blocking additional writes during flush when the commitlog
   gets behind temporarily (CASSANDRA-1991)
 * enable caching on index CFs based on data CF cache setting (CASSANDRA-4197)
 * warn on invalid replication strategy creation options (CASSANDRA-4046)
 * remove [Freeable]Memory finalizers (CASSANDRA-4222)
 * include tombstone size in ColumnFamily.size, which can prevent OOM
   during sudden mass delete operations by yielding a nonzero liveRatio
   (CASSANDRA-3741)
 * Open 1 sstableScanner per level for leveled compaction (CASSANDRA-4142)
 * Optimize reads when row deletion timestamps allow us to restrict
   the set of sstables we check (CASSANDRA-4116)
 * add support for commitlog archiving and point-in-time recovery
   (CASSANDRA-3690)
 * avoid generating redundant compaction tasks during streaming
   (CASSANDRA-4174)
 * add -cf option to nodetool snapshot, and takeColumnFamilySnapshot to
   StorageService mbean (CASSANDRA-556)
 * optimize cleanup to drop entire sstables where possible (CASSANDRA-4079)
 * optimize truncate when autosnapshot is disabled (CASSANDRA-4153)
 * update caches to use byte[] keys to reduce memory overhead (CASSANDRA-3966)
 * add column limit to cli (CASSANDRA-3012, 4098)
 * clean up and optimize DataOutputBuffer, used by CQL compression and
   CompositeType (CASSANDRA-4072)
 * optimize commitlog checksumming (CASSANDRA-3610)
 * identify and blacklist corrupted SSTables from future compactions 
   (CASSANDRA-2261)
 * Move CfDef and KsDef validation out of thrift (CASSANDRA-4037)
 * Expose API to repair a user provided range (CASSANDRA-3912)
 * Add way to force the cassandra-cli to refresh its schema (CASSANDRA-4052)
 * Avoid having replicate on write tasks stacking up at CL.ONE (CASSANDRA-2889)
 * (cql3) Backwards compatibility for composite comparators in non-cql3-aware
   clients (CASSANDRA-4093)
 * (cql3) Fix order by for reversed queries (CASSANDRA-4160)
 * (cql3) Add ReversedType support (CASSANDRA-4004)
 * (cql3) Add timeuuid type (CASSANDRA-4194)
 * (cql3) Minor fixes (CASSANDRA-4185)
 * (cql3) Fix prepared statement in BATCH (CASSANDRA-4202)
 * (cql3) Reduce the list of reserved keywords (CASSANDRA-4186)
 * (cql3) Move max/min compaction thresholds to compaction strategy options
   (CASSANDRA-4187)
 * Fix exception during move when localhost is the only source (CASSANDRA-4200)
 * (cql3) Allow paging through non-ordered partitioner results (CASSANDRA-3771)
 * (cql3) Fix drop index (CASSANDRA-4192)
 * (cql3) Don't return range ghosts anymore (CASSANDRA-3982)
 * fix re-creating Keyspaces/ColumnFamilies with the same name as dropped
   ones (CASSANDRA-4219)
 * fix SecondaryIndex LeveledManifest save upon snapshot (CASSANDRA-4230)
 * fix missing arrayOffset in FBUtilities.hash (CASSANDRA-4250)
 * (cql3) Add name of parameters in CqlResultSet (CASSANDRA-4242)
 * (cql3) Correctly validate order by queries (CASSANDRA-4246)
 * rename stress to cassandra-stress for saner packaging (CASSANDRA-4256)
 * Fix exception on colum metadata with non-string comparator (CASSANDRA-4269)
 * Check for unknown/invalid compression options (CASSANDRA-4266)
 * (cql3) Adds simple access to column timestamp and ttl (CASSANDRA-4217)
 * (cql3) Fix range queries with secondary indexes (CASSANDRA-4257)
 * Better error messages from improper input in cli (CASSANDRA-3865)
 * Try to stop all compaction upon Keyspace or ColumnFamily drop (CASSANDRA-4221)
 * (cql3) Allow keyspace properties to contain hyphens (CASSANDRA-4278)
 * (cql3) Correctly validate keyspace access in create table (CASSANDRA-4296)
 * Avoid deadlock in migration stage (CASSANDRA-3882)
 * Take supercolumn names and deletion info into account in memtable throughput
   (CASSANDRA-4264)
 * Add back backward compatibility for old style replication factor (CASSANDRA-4294)
 * Preserve compatibility with pre-1.1 index queries (CASSANDRA-4262)
Merged from 1.0:
 * Fix super columns bug where cache is not updated (CASSANDRA-4190)
 * fix maxTimestamp to include row tombstones (CASSANDRA-4116)
 * (CLI) properly handle quotes in create/update keyspace commands (CASSANDRA-4129)
 * Avoids possible deadlock during bootstrap (CASSANDRA-4159)
 * fix stress tool that hangs forever on timeout or error (CASSANDRA-4128)
 * stress tool to return appropriate exit code on failure (CASSANDRA-4188)
 * fix compaction NPE when out of disk space and assertions disabled
   (CASSANDRA-3985)
 * synchronize LCS getEstimatedTasks to avoid CME (CASSANDRA-4255)
 * ensure unique streaming session id's (CASSANDRA-4223)
 * kick off background compaction when min/max thresholds change 
   (CASSANDRA-4279)
 * improve ability of STCS.getBuckets to deal with 100s of 1000s of
   sstables, such as when convertinb back from LCS (CASSANDRA-4287)
 * Oversize integer in CQL throws NumberFormatException (CASSANDRA-4291)
 * fix 1.0.x node join to mixed version cluster, other nodes >= 1.1 (CASSANDRA-4195)
 * Fix LCS splitting sstable base on uncompressed size (CASSANDRA-4419)
 * Push the validation of secondary index values to the SecondaryIndexManager (CASSANDRA-4240)
 * Don't purge columns during upgradesstables (CASSANDRA-4462)
 * Make cqlsh work with piping (CASSANDRA-4113)
 * Validate arguments for nodetool decommission (CASSANDRA-4061)
 * Report thrift status in nodetool info (CASSANDRA-4010)


1.1.0-final
 * average a reduced liveRatio estimate with the previous one (CASSANDRA-4065)
 * Allow KS and CF names up to 48 characters (CASSANDRA-4157)
 * fix stress build (CASSANDRA-4140)
 * add time remaining estimate to nodetool compactionstats (CASSANDRA-4167)
 * (cql) fix NPE in cql3 ALTER TABLE (CASSANDRA-4163)
 * (cql) Add support for CL.TWO and CL.THREE in CQL (CASSANDRA-4156)
 * (cql) Fix type in CQL3 ALTER TABLE preventing update (CASSANDRA-4170)
 * (cql) Throw invalid exception from CQL3 on obsolete options (CASSANDRA-4171)
 * (cqlsh) fix recognizing uppercase SELECT keyword (CASSANDRA-4161)
 * Pig: wide row support (CASSANDRA-3909)
Merged from 1.0:
 * avoid streaming empty files with bulk loader if sstablewriter errors out
   (CASSANDRA-3946)


1.1-rc1
 * Include stress tool in binary builds (CASSANDRA-4103)
 * (Hadoop) fix wide row iteration when last row read was deleted
   (CASSANDRA-4154)
 * fix read_repair_chance to really default to 0.1 in the cli (CASSANDRA-4114)
 * Adds caching and bloomFilterFpChange to CQL options (CASSANDRA-4042)
 * Adds posibility to autoconfigure size of the KeyCache (CASSANDRA-4087)
 * fix KEYS index from skipping results (CASSANDRA-3996)
 * Remove sliced_buffer_size_in_kb dead option (CASSANDRA-4076)
 * make loadNewSStable preserve sstable version (CASSANDRA-4077)
 * Respect 1.0 cache settings as much as possible when upgrading 
   (CASSANDRA-4088)
 * relax path length requirement for sstable files when upgrading on 
   non-Windows platforms (CASSANDRA-4110)
 * fix terminination of the stress.java when errors were encountered
   (CASSANDRA-4128)
 * Move CfDef and KsDef validation out of thrift (CASSANDRA-4037)
 * Fix get_paged_slice (CASSANDRA-4136)
 * CQL3: Support slice with exclusive start and stop (CASSANDRA-3785)
Merged from 1.0:
 * support PropertyFileSnitch in bulk loader (CASSANDRA-4145)
 * add auto_snapshot option allowing disabling snapshot before drop/truncate
   (CASSANDRA-3710)
 * allow short snitch names (CASSANDRA-4130)


1.1-beta2
 * rename loaded sstables to avoid conflicts with local snapshots
   (CASSANDRA-3967)
 * start hint replay as soon as FD notifies that the target is back up
   (CASSANDRA-3958)
 * avoid unproductive deserializing of cached rows during compaction
   (CASSANDRA-3921)
 * fix concurrency issues with CQL keyspace creation (CASSANDRA-3903)
 * Show Effective Owership via Nodetool ring <keyspace> (CASSANDRA-3412)
 * Update ORDER BY syntax for CQL3 (CASSANDRA-3925)
 * Fix BulkRecordWriter to not throw NPE if reducer gets no map data from Hadoop (CASSANDRA-3944)
 * Fix bug with counters in super columns (CASSANDRA-3821)
 * Remove deprecated merge_shard_chance (CASSANDRA-3940)
 * add a convenient way to reset a node's schema (CASSANDRA-2963)
 * fix for intermittent SchemaDisagreementException (CASSANDRA-3884)
 * CLI `list <CF>` to limit number of columns and their order (CASSANDRA-3012)
 * ignore deprecated KsDef/CfDef/ColumnDef fields in native schema (CASSANDRA-3963)
 * CLI to report when unsupported column_metadata pair was given (CASSANDRA-3959)
 * reincarnate removed and deprecated KsDef/CfDef attributes (CASSANDRA-3953)
 * Fix race between writes and read for cache (CASSANDRA-3862)
 * perform static initialization of StorageProxy on start-up (CASSANDRA-3797)
 * support trickling fsync() on writes (CASSANDRA-3950)
 * expose counters for unavailable/timeout exceptions given to thrift clients (CASSANDRA-3671)
 * avoid quadratic startup time in LeveledManifest (CASSANDRA-3952)
 * Add type information to new schema_ columnfamilies and remove thrift
   serialization for schema (CASSANDRA-3792)
 * add missing column validator options to the CLI help (CASSANDRA-3926)
 * skip reading saved key cache if CF's caching strategy is NONE or ROWS_ONLY (CASSANDRA-3954)
 * Unify migration code (CASSANDRA-4017)
Merged from 1.0:
 * cqlsh: guess correct version of Python for Arch Linux (CASSANDRA-4090)
 * (CLI) properly handle quotes in create/update keyspace commands (CASSANDRA-4129)
 * Avoids possible deadlock during bootstrap (CASSANDRA-4159)
 * fix stress tool that hangs forever on timeout or error (CASSANDRA-4128)
 * Fix super columns bug where cache is not updated (CASSANDRA-4190)
 * stress tool to return appropriate exit code on failure (CASSANDRA-4188)


1.0.9
 * improve index sampling performance (CASSANDRA-4023)
 * always compact away deleted hints immediately after handoff (CASSANDRA-3955)
 * delete hints from dropped ColumnFamilies on handoff instead of
   erroring out (CASSANDRA-3975)
 * add CompositeType ref to the CLI doc for create/update column family (CASSANDRA-3980)
 * Pig: support Counter ColumnFamilies (CASSANDRA-3973)
 * Pig: Composite column support (CASSANDRA-3684)
 * Avoid NPE during repair when a keyspace has no CFs (CASSANDRA-3988)
 * Fix division-by-zero error on get_slice (CASSANDRA-4000)
 * don't change manifest level for cleanup, scrub, and upgradesstables
   operations under LeveledCompactionStrategy (CASSANDRA-3989, 4112)
 * fix race leading to super columns assertion failure (CASSANDRA-3957)
 * fix NPE on invalid CQL delete command (CASSANDRA-3755)
 * allow custom types in CLI's assume command (CASSANDRA-4081)
 * fix totalBytes count for parallel compactions (CASSANDRA-3758)
 * fix intermittent NPE in get_slice (CASSANDRA-4095)
 * remove unnecessary asserts in native code interfaces (CASSANDRA-4096)
 * Validate blank keys in CQL to avoid assertion errors (CASSANDRA-3612)
 * cqlsh: fix bad decoding of some column names (CASSANDRA-4003)
 * cqlsh: fix incorrect padding with unicode chars (CASSANDRA-4033)
 * Fix EC2 snitch incorrectly reporting region (CASSANDRA-4026)
 * Shut down thrift during decommission (CASSANDRA-4086)
 * Expose nodetool cfhistograms for 2ndary indexes (CASSANDRA-4063)
Merged from 0.8:
 * Fix ConcurrentModificationException in gossiper (CASSANDRA-4019)


1.1-beta1
 * (cqlsh)
   + add SOURCE and CAPTURE commands, and --file option (CASSANDRA-3479)
   + add ALTER COLUMNFAMILY WITH (CASSANDRA-3523)
   + bundle Python dependencies with Cassandra (CASSANDRA-3507)
   + added to Debian package (CASSANDRA-3458)
   + display byte data instead of erroring out on decode failure 
     (CASSANDRA-3874)
 * add nodetool rebuild_index (CASSANDRA-3583)
 * add nodetool rangekeysample (CASSANDRA-2917)
 * Fix streaming too much data during move operations (CASSANDRA-3639)
 * Nodetool and CLI connect to localhost by default (CASSANDRA-3568)
 * Reduce memory used by primary index sample (CASSANDRA-3743)
 * (Hadoop) separate input/output configurations (CASSANDRA-3197, 3765)
 * avoid returning internal Cassandra classes over JMX (CASSANDRA-2805)
 * add row-level isolation via SnapTree (CASSANDRA-2893)
 * Optimize key count estimation when opening sstable on startup
   (CASSANDRA-2988)
 * multi-dc replication optimization supporting CL > ONE (CASSANDRA-3577)
 * add command to stop compactions (CASSANDRA-1740, 3566, 3582)
 * multithreaded streaming (CASSANDRA-3494)
 * removed in-tree redhat spec (CASSANDRA-3567)
 * "defragment" rows for name-based queries under STCS, again (CASSANDRA-2503)
 * Recycle commitlog segments for improved performance 
   (CASSANDRA-3411, 3543, 3557, 3615)
 * update size-tiered compaction to prioritize small tiers (CASSANDRA-2407)
 * add message expiration logic to OutboundTcpConnection (CASSANDRA-3005)
 * off-heap cache to use sun.misc.Unsafe instead of JNA (CASSANDRA-3271)
 * EACH_QUORUM is only supported for writes (CASSANDRA-3272)
 * replace compactionlock use in schema migration by checking CFS.isValid
   (CASSANDRA-3116)
 * recognize that "SELECT first ... *" isn't really "SELECT *" (CASSANDRA-3445)
 * Use faster bytes comparison (CASSANDRA-3434)
 * Bulk loader is no longer a fat client, (HADOOP) bulk load output format
   (CASSANDRA-3045)
 * (Hadoop) add support for KeyRange.filter
 * remove assumption that keys and token are in bijection
   (CASSANDRA-1034, 3574, 3604)
 * always remove endpoints from delevery queue in HH (CASSANDRA-3546)
 * fix race between cf flush and its 2ndary indexes flush (CASSANDRA-3547)
 * fix potential race in AES when a repair fails (CASSANDRA-3548)
 * Remove columns shadowed by a deleted container even when we cannot purge
   (CASSANDRA-3538)
 * Improve memtable slice iteration performance (CASSANDRA-3545)
 * more efficient allocation of small bloom filters (CASSANDRA-3618)
 * Use separate writer thread in SSTableSimpleUnsortedWriter (CASSANDRA-3619)
 * fsync the directory after new sstable or commitlog segment are created (CASSANDRA-3250)
 * fix minor issues reported by FindBugs (CASSANDRA-3658)
 * global key/row caches (CASSANDRA-3143, 3849)
 * optimize memtable iteration during range scan (CASSANDRA-3638)
 * introduce 'crc_check_chance' in CompressionParameters to support
   a checksum percentage checking chance similarly to read-repair (CASSANDRA-3611)
 * a way to deactivate global key/row cache on per-CF basis (CASSANDRA-3667)
 * fix LeveledCompactionStrategy broken because of generation pre-allocation
   in LeveledManifest (CASSANDRA-3691)
 * finer-grained control over data directories (CASSANDRA-2749)
 * Fix ClassCastException during hinted handoff (CASSANDRA-3694)
 * Upgrade Thrift to 0.7 (CASSANDRA-3213)
 * Make stress.java insert operation to use microseconds (CASSANDRA-3725)
 * Allows (internally) doing a range query with a limit of columns instead of
   rows (CASSANDRA-3742)
 * Allow rangeSlice queries to be start/end inclusive/exclusive (CASSANDRA-3749)
 * Fix BulkLoader to support new SSTable layout and add stream
   throttling to prevent an NPE when there is no yaml config (CASSANDRA-3752)
 * Allow concurrent schema migrations (CASSANDRA-1391, 3832)
 * Add SnapshotCommand to trigger snapshot on remote node (CASSANDRA-3721)
 * Make CFMetaData conversions to/from thrift/native schema inverses
   (CASSANDRA_3559)
 * Add initial code for CQL 3.0-beta (CASSANDRA-2474, 3781, 3753)
 * Add wide row support for ColumnFamilyInputFormat (CASSANDRA-3264)
 * Allow extending CompositeType comparator (CASSANDRA-3657)
 * Avoids over-paging during get_count (CASSANDRA-3798)
 * Add new command to rebuild a node without (repair) merkle tree calculations
   (CASSANDRA-3483, 3922)
 * respect not only row cache capacity but caching mode when
   trying to read data (CASSANDRA-3812)
 * fix system tests (CASSANDRA-3827)
 * CQL support for altering row key type in ALTER TABLE (CASSANDRA-3781)
 * turn compression on by default (CASSANDRA-3871)
 * make hexToBytes refuse invalid input (CASSANDRA-2851)
 * Make secondary indexes CF inherit compression and compaction from their
   parent CF (CASSANDRA-3877)
 * Finish cleanup up tombstone purge code (CASSANDRA-3872)
 * Avoid NPE on aboarted stream-out sessions (CASSANDRA-3904)
 * BulkRecordWriter throws NPE for counter columns (CASSANDRA-3906)
 * Support compression using BulkWriter (CASSANDRA-3907)


1.0.8
 * fix race between cleanup and flush on secondary index CFSes (CASSANDRA-3712)
 * avoid including non-queried nodes in rangeslice read repair
   (CASSANDRA-3843)
 * Only snapshot CF being compacted for snapshot_before_compaction 
   (CASSANDRA-3803)
 * Log active compactions in StatusLogger (CASSANDRA-3703)
 * Compute more accurate compaction score per level (CASSANDRA-3790)
 * Return InvalidRequest when using a keyspace that doesn't exist
   (CASSANDRA-3764)
 * disallow user modification of System keyspace (CASSANDRA-3738)
 * allow using sstable2json on secondary index data (CASSANDRA-3738)
 * (cqlsh) add DESCRIBE COLUMNFAMILIES (CASSANDRA-3586)
 * (cqlsh) format blobs correctly and use colors to improve output
   readability (CASSANDRA-3726)
 * synchronize BiMap of bootstrapping tokens (CASSANDRA-3417)
 * show index options in CLI (CASSANDRA-3809)
 * add optional socket timeout for streaming (CASSANDRA-3838)
 * fix truncate not to leave behind non-CFS backed secondary indexes
   (CASSANDRA-3844)
 * make CLI `show schema` to use output stream directly instead
   of StringBuilder (CASSANDRA-3842)
 * remove the wait on hint future during write (CASSANDRA-3870)
 * (cqlsh) ignore missing CfDef opts (CASSANDRA-3933)
 * (cqlsh) look for cqlshlib relative to realpath (CASSANDRA-3767)
 * Fix short read protection (CASSANDRA-3934)
 * Make sure infered and actual schema match (CASSANDRA-3371)
 * Fix NPE during HH delivery (CASSANDRA-3677)
 * Don't put boostrapping node in 'hibernate' status (CASSANDRA-3737)
 * Fix double quotes in windows bat files (CASSANDRA-3744)
 * Fix bad validator lookup (CASSANDRA-3789)
 * Fix soft reset in EC2MultiRegionSnitch (CASSANDRA-3835)
 * Don't leave zombie connections with THSHA thrift server (CASSANDRA-3867)
 * (cqlsh) fix deserialization of data (CASSANDRA-3874)
 * Fix removetoken force causing an inconsistent state (CASSANDRA-3876)
 * Fix ahndling of some types with Pig (CASSANDRA-3886)
 * Don't allow to drop the system keyspace (CASSANDRA-3759)
 * Make Pig deletes disabled by default and configurable (CASSANDRA-3628)
Merged from 0.8:
 * (Pig) fix CassandraStorage to use correct comparator in Super ColumnFamily
   case (CASSANDRA-3251)
 * fix thread safety issues in commitlog replay, primarily affecting
   systems with many (100s) of CF definitions (CASSANDRA-3751)
 * Fix relevant tombstone ignored with super columns (CASSANDRA-3875)


1.0.7
 * fix regression in HH page size calculation (CASSANDRA-3624)
 * retry failed stream on IOException (CASSANDRA-3686)
 * allow configuring bloom_filter_fp_chance (CASSANDRA-3497)
 * attempt hint delivery every ten minutes, or when failure detector
   notifies us that a node is back up, whichever comes first.  hint
   handoff throttle delay default changed to 1ms, from 50 (CASSANDRA-3554)
 * add nodetool setstreamthroughput (CASSANDRA-3571)
 * fix assertion when dropping a columnfamily with no sstables (CASSANDRA-3614)
 * more efficient allocation of small bloom filters (CASSANDRA-3618)
 * CLibrary.createHardLinkWithExec() to check for errors (CASSANDRA-3101)
 * Avoid creating empty and non cleaned writer during compaction (CASSANDRA-3616)
 * stop thrift service in shutdown hook so we can quiesce MessagingService
   (CASSANDRA-3335)
 * (CQL) compaction_strategy_options and compression_parameters for
   CREATE COLUMNFAMILY statement (CASSANDRA-3374)
 * Reset min/max compaction threshold when creating size tiered compaction
   strategy (CASSANDRA-3666)
 * Don't ignore IOException during compaction (CASSANDRA-3655)
 * Fix assertion error for CF with gc_grace=0 (CASSANDRA-3579)
 * Shutdown ParallelCompaction reducer executor after use (CASSANDRA-3711)
 * Avoid < 0 value for pending tasks in leveled compaction (CASSANDRA-3693)
 * (Hadoop) Support TimeUUID in Pig CassandraStorage (CASSANDRA-3327)
 * Check schema is ready before continuing boostrapping (CASSANDRA-3629)
 * Catch overflows during parsing of chunk_length_kb (CASSANDRA-3644)
 * Improve stream protocol mismatch errors (CASSANDRA-3652)
 * Avoid multiple thread doing HH to the same target (CASSANDRA-3681)
 * Add JMX property for rp_timeout_in_ms (CASSANDRA-2940)
 * Allow DynamicCompositeType to compare component of different types
   (CASSANDRA-3625)
 * Flush non-cfs backed secondary indexes (CASSANDRA-3659)
 * Secondary Indexes should report memory consumption (CASSANDRA-3155)
 * fix for SelectStatement start/end key are not set correctly
   when a key alias is involved (CASSANDRA-3700)
 * fix CLI `show schema` command insert of an extra comma in
   column_metadata (CASSANDRA-3714)
Merged from 0.8:
 * avoid logging (harmless) exception when GC takes < 1ms (CASSANDRA-3656)
 * prevent new nodes from thinking down nodes are up forever (CASSANDRA-3626)
 * use correct list of replicas for LOCAL_QUORUM reads when read repair
   is disabled (CASSANDRA-3696)
 * block on flush before compacting hints (may prevent OOM) (CASSANDRA-3733)


1.0.6
 * (CQL) fix cqlsh support for replicate_on_write (CASSANDRA-3596)
 * fix adding to leveled manifest after streaming (CASSANDRA-3536)
 * filter out unavailable cipher suites when using encryption (CASSANDRA-3178)
 * (HADOOP) add old-style api support for CFIF and CFRR (CASSANDRA-2799)
 * Support TimeUUIDType column names in Stress.java tool (CASSANDRA-3541)
 * (CQL) INSERT/UPDATE/DELETE/TRUNCATE commands should allow CF names to
   be qualified by keyspace (CASSANDRA-3419)
 * always remove endpoints from delevery queue in HH (CASSANDRA-3546)
 * fix race between cf flush and its 2ndary indexes flush (CASSANDRA-3547)
 * fix potential race in AES when a repair fails (CASSANDRA-3548)
 * fix default value validation usage in CLI SET command (CASSANDRA-3553)
 * Optimize componentsFor method for compaction and startup time
   (CASSANDRA-3532)
 * (CQL) Proper ColumnFamily metadata validation on CREATE COLUMNFAMILY 
   (CASSANDRA-3565)
 * fix compression "chunk_length_kb" option to set correct kb value for 
   thrift/avro (CASSANDRA-3558)
 * fix missing response during range slice repair (CASSANDRA-3551)
 * 'describe ring' moved from CLI to nodetool and available through JMX (CASSANDRA-3220)
 * add back partitioner to sstable metadata (CASSANDRA-3540)
 * fix NPE in get_count for counters (CASSANDRA-3601)
Merged from 0.8:
 * remove invalid assertion that table was opened before dropping it
   (CASSANDRA-3580)
 * range and index scans now only send requests to enough replicas to
   satisfy requested CL + RR (CASSANDRA-3598)
 * use cannonical host for local node in nodetool info (CASSANDRA-3556)
 * remove nonlocal DC write optimization since it only worked with
   CL.ONE or CL.LOCAL_QUORUM (CASSANDRA-3577, 3585)
 * detect misuses of CounterColumnType (CASSANDRA-3422)
 * turn off string interning in json2sstable, take 2 (CASSANDRA-2189)
 * validate compression parameters on add/update of the ColumnFamily 
   (CASSANDRA-3573)
 * Check for 0.0.0.0 is incorrect in CFIF (CASSANDRA-3584)
 * Increase vm.max_map_count in debian packaging (CASSANDRA-3563)
 * gossiper will never add itself to saved endpoints (CASSANDRA-3485)


1.0.5
 * revert CASSANDRA-3407 (see CASSANDRA-3540)
 * fix assertion error while forwarding writes to local nodes (CASSANDRA-3539)


1.0.4
 * fix self-hinting of timed out read repair updates and make hinted handoff
   less prone to OOMing a coordinator (CASSANDRA-3440)
 * expose bloom filter sizes via JMX (CASSANDRA-3495)
 * enforce RP tokens 0..2**127 (CASSANDRA-3501)
 * canonicalize paths exposed through JMX (CASSANDRA-3504)
 * fix "liveSize" stat when sstables are removed (CASSANDRA-3496)
 * add bloom filter FP rates to nodetool cfstats (CASSANDRA-3347)
 * record partitioner in sstable metadata component (CASSANDRA-3407)
 * add new upgradesstables nodetool command (CASSANDRA-3406)
 * skip --debug requirement to see common exceptions in CLI (CASSANDRA-3508)
 * fix incorrect query results due to invalid max timestamp (CASSANDRA-3510)
 * make sstableloader recognize compressed sstables (CASSANDRA-3521)
 * avoids race in OutboundTcpConnection in multi-DC setups (CASSANDRA-3530)
 * use SETLOCAL in cassandra.bat (CASANDRA-3506)
 * fix ConcurrentModificationException in Table.all() (CASSANDRA-3529)
Merged from 0.8:
 * fix concurrence issue in the FailureDetector (CASSANDRA-3519)
 * fix array out of bounds error in counter shard removal (CASSANDRA-3514)
 * avoid dropping tombstones when they might still be needed to shadow
   data in a different sstable (CASSANDRA-2786)


1.0.3
 * revert name-based query defragmentation aka CASSANDRA-2503 (CASSANDRA-3491)
 * fix invalidate-related test failures (CASSANDRA-3437)
 * add next-gen cqlsh to bin/ (CASSANDRA-3188, 3131, 3493)
 * (CQL) fix handling of rows with no columns (CASSANDRA-3424, 3473)
 * fix querying supercolumns by name returning only a subset of
   subcolumns or old subcolumn versions (CASSANDRA-3446)
 * automatically compute sha1 sum for uncompressed data files (CASSANDRA-3456)
 * fix reading metadata/statistics component for version < h (CASSANDRA-3474)
 * add sstable forward-compatibility (CASSANDRA-3478)
 * report compression ratio in CFSMBean (CASSANDRA-3393)
 * fix incorrect size exception during streaming of counters (CASSANDRA-3481)
 * (CQL) fix for counter decrement syntax (CASSANDRA-3418)
 * Fix race introduced by CASSANDRA-2503 (CASSANDRA-3482)
 * Fix incomplete deletion of delivered hints (CASSANDRA-3466)
 * Avoid rescheduling compactions when no compaction was executed 
   (CASSANDRA-3484)
 * fix handling of the chunk_length_kb compression options (CASSANDRA-3492)
Merged from 0.8:
 * fix updating CF row_cache_provider (CASSANDRA-3414)
 * CFMetaData.convertToThrift method to set RowCacheProvider (CASSANDRA-3405)
 * acquire compactionlock during truncate (CASSANDRA-3399)
 * fix displaying cfdef entries for super columnfamilies (CASSANDRA-3415)
 * Make counter shard merging thread safe (CASSANDRA-3178)
 * Revert CASSANDRA-2855
 * Fix bug preventing the use of efficient cross-DC writes (CASSANDRA-3472)
 * `describe ring` command for CLI (CASSANDRA-3220)
 * (Hadoop) skip empty rows when entire row is requested, redux (CASSANDRA-2855)


1.0.2
 * "defragment" rows for name-based queries under STCS (CASSANDRA-2503)
 * Add timing information to cassandra-cli GET/SET/LIST queries (CASSANDRA-3326)
 * Only create one CompressionMetadata object per sstable (CASSANDRA-3427)
 * cleanup usage of StorageService.setMode() (CASANDRA-3388)
 * Avoid large array allocation for compressed chunk offsets (CASSANDRA-3432)
 * fix DecimalType bytebuffer marshalling (CASSANDRA-3421)
 * fix bug that caused first column in per row indexes to be ignored 
   (CASSANDRA-3441)
 * add JMX call to clean (failed) repair sessions (CASSANDRA-3316)
 * fix sstableloader reference acquisition bug (CASSANDRA-3438)
 * fix estimated row size regression (CASSANDRA-3451)
 * make sure we don't return more columns than asked (CASSANDRA-3303, 3395)
Merged from 0.8:
 * acquire compactionlock during truncate (CASSANDRA-3399)
 * fix displaying cfdef entries for super columnfamilies (CASSANDRA-3415)


1.0.1
 * acquire references during index build to prevent delete problems
   on Windows (CASSANDRA-3314)
 * describe_ring should include datacenter/topology information (CASSANDRA-2882)
 * Thrift sockets are not properly buffered (CASSANDRA-3261)
 * performance improvement for bytebufferutil compare function (CASSANDRA-3286)
 * add system.versions ColumnFamily (CASSANDRA-3140)
 * reduce network copies (CASSANDRA-3333, 3373)
 * limit nodetool to 32MB of heap (CASSANDRA-3124)
 * (CQL) update parser to accept "timestamp" instead of "date" (CASSANDRA-3149)
 * Fix CLI `show schema` to include "compression_options" (CASSANDRA-3368)
 * Snapshot to include manifest under LeveledCompactionStrategy (CASSANDRA-3359)
 * (CQL) SELECT query should allow CF name to be qualified by keyspace (CASSANDRA-3130)
 * (CQL) Fix internal application error specifying 'using consistency ...'
   in lower case (CASSANDRA-3366)
 * fix Deflate compression when compression actually makes the data bigger
   (CASSANDRA-3370)
 * optimize UUIDGen to avoid lock contention on InetAddress.getLocalHost 
   (CASSANDRA-3387)
 * tolerate index being dropped mid-mutation (CASSANDRA-3334, 3313)
 * CompactionManager is now responsible for checking for new candidates
   post-task execution, enabling more consistent leveled compaction 
   (CASSANDRA-3391)
 * Cache HSHA threads (CASSANDRA-3372)
 * use CF/KS names as snapshot prefix for drop + truncate operations
   (CASSANDRA-2997)
 * Break bloom filters up to avoid heap fragmentation (CASSANDRA-2466)
 * fix cassandra hanging on jsvc stop (CASSANDRA-3302)
 * Avoid leveled compaction getting blocked on errors (CASSANDRA-3408)
 * Make reloading the compaction strategy safe (CASSANDRA-3409)
 * ignore 0.8 hints even if compaction begins before we try to purge
   them (CASSANDRA-3385)
 * remove procrun (bin\daemon) from Cassandra source tree and 
   artifacts (CASSANDRA-3331)
 * make cassandra compile under JDK7 (CASSANDRA-3275)
 * remove dependency of clientutil.jar to FBUtilities (CASSANDRA-3299)
 * avoid truncation errors by using long math on long values (CASSANDRA-3364)
 * avoid clock drift on some Windows machine (CASSANDRA-3375)
 * display cache provider in cli 'describe keyspace' command (CASSANDRA-3384)
 * fix incomplete topology information in describe_ring (CASSANDRA-3403)
 * expire dead gossip states based on time (CASSANDRA-2961)
 * improve CompactionTask extensibility (CASSANDRA-3330)
 * Allow one leveled compaction task to kick off another (CASSANDRA-3363)
 * allow encryption only between datacenters (CASSANDRA-2802)
Merged from 0.8:
 * fix truncate allowing data to be replayed post-restart (CASSANDRA-3297)
 * make iwriter final in IndexWriter to avoid NPE (CASSANDRA-2863)
 * (CQL) update grammar to require key clause in DELETE statement
   (CASSANDRA-3349)
 * (CQL) allow numeric keyspace names in USE statement (CASSANDRA-3350)
 * (Hadoop) skip empty rows when slicing the entire row (CASSANDRA-2855)
 * Fix handling of tombstone by SSTableExport/Import (CASSANDRA-3357)
 * fix ColumnIndexer to use long offsets (CASSANDRA-3358)
 * Improved CLI exceptions (CASSANDRA-3312)
 * Fix handling of tombstone by SSTableExport/Import (CASSANDRA-3357)
 * Only count compaction as active (for throttling) when they have
   successfully acquired the compaction lock (CASSANDRA-3344)
 * Display CLI version string on startup (CASSANDRA-3196)
 * (Hadoop) make CFIF try rpc_address or fallback to listen_address
   (CASSANDRA-3214)
 * (Hadoop) accept comma delimited lists of initial thrift connections
   (CASSANDRA-3185)
 * ColumnFamily min_compaction_threshold should be >= 2 (CASSANDRA-3342)
 * (Pig) add 0.8+ types and key validation type in schema (CASSANDRA-3280)
 * Fix completely removing column metadata using CLI (CASSANDRA-3126)
 * CLI `describe cluster;` output should be on separate lines for separate versions
   (CASSANDRA-3170)
 * fix changing durable_writes keyspace option during CF creation
   (CASSANDRA-3292)
 * avoid locking on update when no indexes are involved (CASSANDRA-3386)
 * fix assertionError during repair with ordered partitioners (CASSANDRA-3369)
 * correctly serialize key_validation_class for avro (CASSANDRA-3391)
 * don't expire counter tombstone after streaming (CASSANDRA-3394)
 * prevent nodes that failed to join from hanging around forever 
   (CASSANDRA-3351)
 * remove incorrect optimization from slice read path (CASSANDRA-3390)
 * Fix race in AntiEntropyService (CASSANDRA-3400)


1.0.0-final
 * close scrubbed sstable fd before deleting it (CASSANDRA-3318)
 * fix bug preventing obsolete commitlog segments from being removed
   (CASSANDRA-3269)
 * tolerate whitespace in seed CDL (CASSANDRA-3263)
 * Change default heap thresholds to max(min(1/2 ram, 1G), min(1/4 ram, 8GB))
   (CASSANDRA-3295)
 * Fix broken CompressedRandomAccessReaderTest (CASSANDRA-3298)
 * (CQL) fix type information returned for wildcard queries (CASSANDRA-3311)
 * add estimated tasks to LeveledCompactionStrategy (CASSANDRA-3322)
 * avoid including compaction cache-warming in keycache stats (CASSANDRA-3325)
 * run compaction and hinted handoff threads at MIN_PRIORITY (CASSANDRA-3308)
 * default hsha thrift server to cpu core count in rpc pool (CASSANDRA-3329)
 * add bin\daemon to binary tarball for Windows service (CASSANDRA-3331)
 * Fix places where uncompressed size of sstables was use in place of the
   compressed one (CASSANDRA-3338)
 * Fix hsha thrift server (CASSANDRA-3346)
 * Make sure repair only stream needed sstables (CASSANDRA-3345)


1.0.0-rc2
 * Log a meaningful warning when a node receives a message for a repair session
   that doesn't exist anymore (CASSANDRA-3256)
 * test for NUMA policy support as well as numactl presence (CASSANDRA-3245)
 * Fix FD leak when internode encryption is enabled (CASSANDRA-3257)
 * Remove incorrect assertion in mergeIterator (CASSANDRA-3260)
 * FBUtilities.hexToBytes(String) to throw NumberFormatException when string
   contains non-hex characters (CASSANDRA-3231)
 * Keep SimpleSnitch proximity ordering unchanged from what the Strategy
   generates, as intended (CASSANDRA-3262)
 * remove Scrub from compactionstats when finished (CASSANDRA-3255)
 * fix counter entry in jdbc TypesMap (CASSANDRA-3268)
 * fix full queue scenario for ParallelCompactionIterator (CASSANDRA-3270)
 * fix bootstrap process (CASSANDRA-3285)
 * don't try delivering hints if when there isn't any (CASSANDRA-3176)
 * CLI documentation change for ColumnFamily `compression_options` (CASSANDRA-3282)
 * ignore any CF ids sent by client for adding CF/KS (CASSANDRA-3288)
 * remove obsolete hints on first startup (CASSANDRA-3291)
 * use correct ISortedColumns for time-optimized reads (CASSANDRA-3289)
 * Evict gossip state immediately when a token is taken over by a new IP 
   (CASSANDRA-3259)


1.0.0-rc1
 * Update CQL to generate microsecond timestamps by default (CASSANDRA-3227)
 * Fix counting CFMetadata towards Memtable liveRatio (CASSANDRA-3023)
 * Kill server on wrapped OOME such as from FileChannel.map (CASSANDRA-3201)
 * remove unnecessary copy when adding to row cache (CASSANDRA-3223)
 * Log message when a full repair operation completes (CASSANDRA-3207)
 * Fix streamOutSession keeping sstables references forever if the remote end
   dies (CASSANDRA-3216)
 * Remove dynamic_snitch boolean from example configuration (defaulting to 
   true) and set default badness threshold to 0.1 (CASSANDRA-3229)
 * Base choice of random or "balanced" token on bootstrap on whether
   schema definitions were found (CASSANDRA-3219)
 * Fixes for LeveledCompactionStrategy score computation, prioritization,
   scheduling, and performance (CASSANDRA-3224, 3234)
 * parallelize sstable open at server startup (CASSANDRA-2988)
 * fix handling of exceptions writing to OutboundTcpConnection (CASSANDRA-3235)
 * Allow using quotes in "USE <keyspace>;" CLI command (CASSANDRA-3208)
 * Don't allow any cache loading exceptions to halt startup (CASSANDRA-3218)
 * Fix sstableloader --ignores option (CASSANDRA-3247)
 * File descriptor limit increased in packaging (CASSANDRA-3206)
 * Fix deadlock in commit log during flush (CASSANDRA-3253) 


1.0.0-beta1
 * removed binarymemtable (CASSANDRA-2692)
 * add commitlog_total_space_in_mb to prevent fragmented logs (CASSANDRA-2427)
 * removed commitlog_rotation_threshold_in_mb configuration (CASSANDRA-2771)
 * make AbstractBounds.normalize de-overlapp overlapping ranges (CASSANDRA-2641)
 * replace CollatingIterator, ReducingIterator with MergeIterator 
   (CASSANDRA-2062)
 * Fixed the ability to set compaction strategy in cli using create column 
   family command (CASSANDRA-2778)
 * clean up tmp files after failed compaction (CASSANDRA-2468)
 * restrict repair streaming to specific columnfamilies (CASSANDRA-2280)
 * don't bother persisting columns shadowed by a row tombstone (CASSANDRA-2589)
 * reset CF and SC deletion times after gc_grace (CASSANDRA-2317)
 * optimize away seek when compacting wide rows (CASSANDRA-2879)
 * single-pass streaming (CASSANDRA-2677, 2906, 2916, 3003)
 * use reference counting for deleting sstables instead of relying on GC
   (CASSANDRA-2521, 3179)
 * store hints as serialized mutations instead of pointers to data row
   (CASSANDRA-2045)
 * store hints in the coordinator node instead of in the closest replica 
   (CASSANDRA-2914)
 * add row_cache_keys_to_save CF option (CASSANDRA-1966)
 * check column family validity in nodetool repair (CASSANDRA-2933)
 * use lazy initialization instead of class initialization in NodeId
   (CASSANDRA-2953)
 * add paging to get_count (CASSANDRA-2894)
 * fix "short reads" in [multi]get (CASSANDRA-2643, 3157, 3192)
 * add optional compression for sstables (CASSANDRA-47, 2994, 3001, 3128)
 * add scheduler JMX metrics (CASSANDRA-2962)
 * add block level checksum for compressed data (CASSANDRA-1717)
 * make column family backed column map pluggable and introduce unsynchronized
   ArrayList backed one to speedup reads (CASSANDRA-2843, 3165, 3205)
 * refactoring of the secondary index api (CASSANDRA-2982)
 * make CL > ONE reads wait for digest reconciliation before returning
   (CASSANDRA-2494)
 * fix missing logging for some exceptions (CASSANDRA-2061)
 * refactor and optimize ColumnFamilyStore.files(...) and Descriptor.fromFilename(String)
   and few other places responsible for work with SSTable files (CASSANDRA-3040)
 * Stop reading from sstables once we know we have the most recent columns,
   for query-by-name requests (CASSANDRA-2498)
 * Add query-by-column mode to stress.java (CASSANDRA-3064)
 * Add "install" command to cassandra.bat (CASSANDRA-292)
 * clean up KSMetadata, CFMetadata from unnecessary
   Thrift<->Avro conversion methods (CASSANDRA-3032)
 * Add timeouts to client request schedulers (CASSANDRA-3079, 3096)
 * Cli to use hashes rather than array of hashes for strategy options (CASSANDRA-3081)
 * LeveledCompactionStrategy (CASSANDRA-1608, 3085, 3110, 3087, 3145, 3154, 3182)
 * Improvements of the CLI `describe` command (CASSANDRA-2630)
 * reduce window where dropped CF sstables may not be deleted (CASSANDRA-2942)
 * Expose gossip/FD info to JMX (CASSANDRA-2806)
 * Fix streaming over SSL when compressed SSTable involved (CASSANDRA-3051)
 * Add support for pluggable secondary index implementations (CASSANDRA-3078)
 * remove compaction_thread_priority setting (CASSANDRA-3104)
 * generate hints for replicas that timeout, not just replicas that are known
   to be down before starting (CASSANDRA-2034)
 * Add throttling for internode streaming (CASSANDRA-3080)
 * make the repair of a range repair all replica (CASSANDRA-2610, 3194)
 * expose the ability to repair the first range (as returned by the
   partitioner) of a node (CASSANDRA-2606)
 * Streams Compression (CASSANDRA-3015)
 * add ability to use multiple threads during a single compaction
   (CASSANDRA-2901)
 * make AbstractBounds.normalize support overlapping ranges (CASSANDRA-2641)
 * fix of the CQL count() behavior (CASSANDRA-3068)
 * use TreeMap backed column families for the SSTable simple writers
   (CASSANDRA-3148)
 * fix inconsistency of the CLI syntax when {} should be used instead of [{}]
   (CASSANDRA-3119)
 * rename CQL type names to match expected SQL behavior (CASSANDRA-3149, 3031)
 * Arena-based allocation for memtables (CASSANDRA-2252, 3162, 3163, 3168)
 * Default RR chance to 0.1 (CASSANDRA-3169)
 * Add RowLevel support to secondary index API (CASSANDRA-3147)
 * Make SerializingCacheProvider the default if JNA is available (CASSANDRA-3183)
 * Fix backwards compatibilty for CQL memtable properties (CASSANDRA-3190)
 * Add five-minute delay before starting compactions on a restarted server
   (CASSANDRA-3181)
 * Reduce copies done for intra-host messages (CASSANDRA-1788, 3144)
 * support of compaction strategy option for stress.java (CASSANDRA-3204)
 * make memtable throughput and column count thresholds no-ops (CASSANDRA-2449)
 * Return schema information along with the resultSet in CQL (CASSANDRA-2734)
 * Add new DecimalType (CASSANDRA-2883)
 * Fix assertion error in RowRepairResolver (CASSANDRA-3156)
 * Reduce unnecessary high buffer sizes (CASSANDRA-3171)
 * Pluggable compaction strategy (CASSANDRA-1610)
 * Add new broadcast_address config option (CASSANDRA-2491)


0.8.7
 * Kill server on wrapped OOME such as from FileChannel.map (CASSANDRA-3201)
 * Allow using quotes in "USE <keyspace>;" CLI command (CASSANDRA-3208)
 * Log message when a full repair operation completes (CASSANDRA-3207)
 * Don't allow any cache loading exceptions to halt startup (CASSANDRA-3218)
 * Fix sstableloader --ignores option (CASSANDRA-3247)
 * File descriptor limit increased in packaging (CASSANDRA-3206)
 * Log a meaningfull warning when a node receive a message for a repair session
   that doesn't exist anymore (CASSANDRA-3256)
 * Fix FD leak when internode encryption is enabled (CASSANDRA-3257)
 * FBUtilities.hexToBytes(String) to throw NumberFormatException when string
   contains non-hex characters (CASSANDRA-3231)
 * Keep SimpleSnitch proximity ordering unchanged from what the Strategy
   generates, as intended (CASSANDRA-3262)
 * remove Scrub from compactionstats when finished (CASSANDRA-3255)
 * Fix tool .bat files when CASSANDRA_HOME contains spaces (CASSANDRA-3258)
 * Force flush of status table when removing/updating token (CASSANDRA-3243)
 * Evict gossip state immediately when a token is taken over by a new IP (CASSANDRA-3259)
 * Fix bug where the failure detector can take too long to mark a host
   down (CASSANDRA-3273)
 * (Hadoop) allow wrapping ranges in queries (CASSANDRA-3137)
 * (Hadoop) check all interfaces for a match with split location
   before falling back to random replica (CASSANDRA-3211)
 * (Hadoop) Make Pig storage handle implements LoadMetadata (CASSANDRA-2777)
 * (Hadoop) Fix exception during PIG 'dump' (CASSANDRA-2810)
 * Fix stress COUNTER_GET option (CASSANDRA-3301)
 * Fix missing fields in CLI `show schema` output (CASSANDRA-3304)
 * Nodetool no longer leaks threads and closes JMX connections (CASSANDRA-3309)
 * fix truncate allowing data to be replayed post-restart (CASSANDRA-3297)
 * Move SimpleAuthority and SimpleAuthenticator to examples (CASSANDRA-2922)
 * Fix handling of tombstone by SSTableExport/Import (CASSANDRA-3357)
 * Fix transposition in cfHistograms (CASSANDRA-3222)
 * Allow using number as DC name when creating keyspace in CQL (CASSANDRA-3239)
 * Force flush of system table after updating/removing a token (CASSANDRA-3243)


0.8.6
 * revert CASSANDRA-2388
 * change TokenRange.endpoints back to listen/broadcast address to match
   pre-1777 behavior, and add TokenRange.rpc_endpoints instead (CASSANDRA-3187)
 * avoid trying to watch cassandra-topology.properties when loaded from jar
   (CASSANDRA-3138)
 * prevent users from creating keyspaces with LocalStrategy replication
   (CASSANDRA-3139)
 * fix CLI `show schema;` to output correct keyspace definition statement
   (CASSANDRA-3129)
 * CustomTThreadPoolServer to log TTransportException at DEBUG level
   (CASSANDRA-3142)
 * allow topology sort to work with non-unique rack names between 
   datacenters (CASSANDRA-3152)
 * Improve caching of same-version Messages on digest and repair paths
   (CASSANDRA-3158)
 * Randomize choice of first replica for counter increment (CASSANDRA-2890)
 * Fix using read_repair_chance instead of merge_shard_change (CASSANDRA-3202)
 * Avoid streaming data to nodes that already have it, on move as well as
   decommission (CASSANDRA-3041)
 * Fix divide by zero error in GCInspector (CASSANDRA-3164)
 * allow quoting of the ColumnFamily name in CLI `create column family`
   statement (CASSANDRA-3195)
 * Fix rolling upgrade from 0.7 to 0.8 problem (CASANDRA-3166)
 * Accomodate missing encryption_options in IncomingTcpConnection.stream
   (CASSANDRA-3212)


0.8.5
 * fix NPE when encryption_options is unspecified (CASSANDRA-3007)
 * include column name in validation failure exceptions (CASSANDRA-2849)
 * make sure truncate clears out the commitlog so replay won't re-
   populate with truncated data (CASSANDRA-2950)
 * fix NPE when debug logging is enabled and dropped CF is present
   in a commitlog segment (CASSANDRA-3021)
 * fix cassandra.bat when CASSANDRA_HOME contains spaces (CASSANDRA-2952)
 * fix to SSTableSimpleUnsortedWriter bufferSize calculation (CASSANDRA-3027)
 * make cleanup and normal compaction able to skip empty rows
   (rows containing nothing but expired tombstones) (CASSANDRA-3039)
 * work around native memory leak in com.sun.management.GarbageCollectorMXBean
   (CASSANDRA-2868)
 * validate that column names in column_metadata are not equal to key_alias
   on create/update of the ColumnFamily and CQL 'ALTER' statement (CASSANDRA-3036)
 * return an InvalidRequestException if an indexed column is assigned
   a value larger than 64KB (CASSANDRA-3057)
 * fix of numeric-only and string column names handling in CLI "drop index" 
   (CASSANDRA-3054)
 * prune index scan resultset back to original request for lazy
   resultset expansion case (CASSANDRA-2964)
 * (Hadoop) fail jobs when Cassandra node has failed but TaskTracker
   has not (CASSANDRA-2388)
 * fix dynamic snitch ignoring nodes when read_repair_chance is zero
   (CASSANDRA-2662)
 * avoid retaining references to dropped CFS objects in 
   CompactionManager.estimatedCompactions (CASSANDRA-2708)
 * expose rpc timeouts per host in MessagingServiceMBean (CASSANDRA-2941)
 * avoid including cwd in classpath for deb and rpm packages (CASSANDRA-2881)
 * remove gossip state when a new IP takes over a token (CASSANDRA-3071)
 * allow sstable2json to work on index sstable files (CASSANDRA-3059)
 * always hint counters (CASSANDRA-3099)
 * fix log4j initialization in EmbeddedCassandraService (CASSANDRA-2857)
 * remove gossip state when a new IP takes over a token (CASSANDRA-3071)
 * work around native memory leak in com.sun.management.GarbageCollectorMXBean
    (CASSANDRA-2868)
 * fix UnavailableException with writes at CL.EACH_QUORM (CASSANDRA-3084)
 * fix parsing of the Keyspace and ColumnFamily names in numeric
   and string representations in CLI (CASSANDRA-3075)
 * fix corner cases in Range.differenceToFetch (CASSANDRA-3084)
 * fix ip address String representation in the ring cache (CASSANDRA-3044)
 * fix ring cache compatibility when mixing pre-0.8.4 nodes with post-
   in the same cluster (CASSANDRA-3023)
 * make repair report failure when a node participating dies (instead of
   hanging forever) (CASSANDRA-2433)
 * fix handling of the empty byte buffer by ReversedType (CASSANDRA-3111)
 * Add validation that Keyspace names are case-insensitively unique (CASSANDRA-3066)
 * catch invalid key_validation_class before instantiating UpdateColumnFamily (CASSANDRA-3102)
 * make Range and Bounds objects client-safe (CASSANDRA-3108)
 * optionally skip log4j configuration (CASSANDRA-3061)
 * bundle sstableloader with the debian package (CASSANDRA-3113)
 * don't try to build secondary indexes when there is none (CASSANDRA-3123)
 * improve SSTableSimpleUnsortedWriter speed for large rows (CASSANDRA-3122)
 * handle keyspace arguments correctly in nodetool snapshot (CASSANDRA-3038)
 * Fix SSTableImportTest on windows (CASSANDRA-3043)
 * expose compactionThroughputMbPerSec through JMX (CASSANDRA-3117)
 * log keyspace and CF of large rows being compacted


0.8.4
 * change TokenRing.endpoints to be a list of rpc addresses instead of 
   listen/broadcast addresses (CASSANDRA-1777)
 * include files-to-be-streamed in StreamInSession.getSources (CASSANDRA-2972)
 * use JAVA env var in cassandra-env.sh (CASSANDRA-2785, 2992)
 * avoid doing read for no-op replicate-on-write at CL=1 (CASSANDRA-2892)
 * refuse counter write for CL.ANY (CASSANDRA-2990)
 * switch back to only logging recent dropped messages (CASSANDRA-3004)
 * always deserialize RowMutation for counters (CASSANDRA-3006)
 * ignore saved replication_factor strategy_option for NTS (CASSANDRA-3011)
 * make sure pre-truncate CL segments are discarded (CASSANDRA-2950)


0.8.3
 * add ability to drop local reads/writes that are going to timeout
   (CASSANDRA-2943)
 * revamp token removal process, keep gossip states for 3 days (CASSANDRA-2496)
 * don't accept extra args for 0-arg nodetool commands (CASSANDRA-2740)
 * log unavailableexception details at debug level (CASSANDRA-2856)
 * expose data_dir though jmx (CASSANDRA-2770)
 * don't include tmp files as sstable when create cfs (CASSANDRA-2929)
 * log Java classpath on startup (CASSANDRA-2895)
 * keep gossipped version in sync with actual on migration coordinator 
   (CASSANDRA-2946)
 * use lazy initialization instead of class initialization in NodeId
   (CASSANDRA-2953)
 * check column family validity in nodetool repair (CASSANDRA-2933)
 * speedup bytes to hex conversions dramatically (CASSANDRA-2850)
 * Flush memtables on shutdown when durable writes are disabled 
   (CASSANDRA-2958)
 * improved POSIX compatibility of start scripts (CASsANDRA-2965)
 * add counter support to Hadoop InputFormat (CASSANDRA-2981)
 * fix bug where dirty commitlog segments were removed (and avoid keeping 
   segments with no post-flush activity permanently dirty) (CASSANDRA-2829)
 * fix throwing exception with batch mutation of counter super columns
   (CASSANDRA-2949)
 * ignore system tables during repair (CASSANDRA-2979)
 * throw exception when NTS is given replication_factor as an option
   (CASSANDRA-2960)
 * fix assertion error during compaction of counter CFs (CASSANDRA-2968)
 * avoid trying to create index names, when no index exists (CASSANDRA-2867)
 * don't sample the system table when choosing a bootstrap token
   (CASSANDRA-2825)
 * gossiper notifies of local state changes (CASSANDRA-2948)
 * add asynchronous and half-sync/half-async (hsha) thrift servers 
   (CASSANDRA-1405)
 * fix potential use of free'd native memory in SerializingCache 
   (CASSANDRA-2951)
 * prune index scan resultset back to original request for lazy
   resultset expansion case (CASSANDRA-2964)
 * (Hadoop) fail jobs when Cassandra node has failed but TaskTracker
    has not (CASSANDRA-2388)


0.8.2
 * CQL: 
   - include only one row per unique key for IN queries (CASSANDRA-2717)
   - respect client timestamp on full row deletions (CASSANDRA-2912)
 * improve thread-safety in StreamOutSession (CASSANDRA-2792)
 * allow deleting a row and updating indexed columns in it in the
   same mutation (CASSANDRA-2773)
 * Expose number of threads blocked on submitting memtable to flush
   in JMX (CASSANDRA-2817)
 * add ability to return "endpoints" to nodetool (CASSANDRA-2776)
 * Add support for multiple (comma-delimited) coordinator addresses
   to ColumnFamilyInputFormat (CASSANDRA-2807)
 * fix potential NPE while scheduling read repair for range slice
   (CASSANDRA-2823)
 * Fix race in SystemTable.getCurrentLocalNodeId (CASSANDRA-2824)
 * Correctly set default for replicate_on_write (CASSANDRA-2835)
 * improve nodetool compactionstats formatting (CASSANDRA-2844)
 * fix index-building status display (CASSANDRA-2853)
 * fix CLI perpetuating obsolete KsDef.replication_factor (CASSANDRA-2846)
 * improve cli treatment of multiline comments (CASSANDRA-2852)
 * handle row tombstones correctly in EchoedRow (CASSANDRA-2786)
 * add MessagingService.get[Recently]DroppedMessages and
   StorageService.getExceptionCount (CASSANDRA-2804)
 * fix possibility of spurious UnavailableException for LOCAL_QUORUM
   reads with dynamic snitch + read repair disabled (CASSANDRA-2870)
 * add ant-optional as dependence for the debian package (CASSANDRA-2164)
 * add option to specify limit for get_slice in the CLI (CASSANDRA-2646)
 * decrease HH page size (CASSANDRA-2832)
 * reset cli keyspace after dropping the current one (CASSANDRA-2763)
 * add KeyRange option to Hadoop inputformat (CASSANDRA-1125)
 * fix protocol versioning (CASSANDRA-2818, 2860)
 * support spaces in path to log4j configuration (CASSANDRA-2383)
 * avoid including inferred types in CF update (CASSANDRA-2809)
 * fix JMX bulkload call (CASSANDRA-2908)
 * fix updating KS with durable_writes=false (CASSANDRA-2907)
 * add simplified facade to SSTableWriter for bulk loading use
   (CASSANDRA-2911)
 * fix re-using index CF sstable names after drop/recreate (CASSANDRA-2872)
 * prepend CF to default index names (CASSANDRA-2903)
 * fix hint replay (CASSANDRA-2928)
 * Properly synchronize repair's merkle tree computation (CASSANDRA-2816)


0.8.1
 * CQL:
   - support for insert, delete in BATCH (CASSANDRA-2537)
   - support for IN to SELECT, UPDATE (CASSANDRA-2553)
   - timestamp support for INSERT, UPDATE, and BATCH (CASSANDRA-2555)
   - TTL support (CASSANDRA-2476)
   - counter support (CASSANDRA-2473)
   - ALTER COLUMNFAMILY (CASSANDRA-1709)
   - DROP INDEX (CASSANDRA-2617)
   - add SCHEMA/TABLE as aliases for KS/CF (CASSANDRA-2743)
   - server handles wait-for-schema-agreement (CASSANDRA-2756)
   - key alias support (CASSANDRA-2480)
 * add support for comparator parameters and a generic ReverseType
   (CASSANDRA-2355)
 * add CompositeType and DynamicCompositeType (CASSANDRA-2231)
 * optimize batches containing multiple updates to the same row
   (CASSANDRA-2583)
 * adjust hinted handoff page size to avoid OOM with large columns 
   (CASSANDRA-2652)
 * mark BRAF buffer invalid post-flush so we don't re-flush partial
   buffers again, especially on CL writes (CASSANDRA-2660)
 * add DROP INDEX support to CLI (CASSANDRA-2616)
 * don't perform HH to client-mode [storageproxy] nodes (CASSANDRA-2668)
 * Improve forceDeserialize/getCompactedRow encapsulation (CASSANDRA-2659)
 * Don't write CounterUpdateColumn to disk in tests (CASSANDRA-2650)
 * Add sstable bulk loading utility (CASSANDRA-1278)
 * avoid replaying hints to dropped columnfamilies (CASSANDRA-2685)
 * add placeholders for missing rows in range query pseudo-RR (CASSANDRA-2680)
 * remove no-op HHOM.renameHints (CASSANDRA-2693)
 * clone super columns to avoid modifying them during flush (CASSANDRA-2675)
 * allow writes to bypass the commitlog for certain keyspaces (CASSANDRA-2683)
 * avoid NPE when bypassing commitlog during memtable flush (CASSANDRA-2781)
 * Added support for making bootstrap retry if nodes flap (CASSANDRA-2644)
 * Added statusthrift to nodetool to report if thrift server is running (CASSANDRA-2722)
 * Fixed rows being cached if they do not exist (CASSANDRA-2723)
 * Support passing tableName and cfName to RowCacheProviders (CASSANDRA-2702)
 * close scrub file handles (CASSANDRA-2669)
 * throttle migration replay (CASSANDRA-2714)
 * optimize column serializer creation (CASSANDRA-2716)
 * Added support for making bootstrap retry if nodes flap (CASSANDRA-2644)
 * Added statusthrift to nodetool to report if thrift server is running
   (CASSANDRA-2722)
 * Fixed rows being cached if they do not exist (CASSANDRA-2723)
 * fix truncate/compaction race (CASSANDRA-2673)
 * workaround large resultsets causing large allocation retention
   by nio sockets (CASSANDRA-2654)
 * fix nodetool ring use with Ec2Snitch (CASSANDRA-2733)
 * fix removing columns and subcolumns that are supressed by a row or
   supercolumn tombstone during replica resolution (CASSANDRA-2590)
 * support sstable2json against snapshot sstables (CASSANDRA-2386)
 * remove active-pull schema requests (CASSANDRA-2715)
 * avoid marking entire list of sstables as actively being compacted
   in multithreaded compaction (CASSANDRA-2765)
 * seek back after deserializing a row to update cache with (CASSANDRA-2752)
 * avoid skipping rows in scrub for counter column family (CASSANDRA-2759)
 * fix ConcurrentModificationException in repair when dealing with 0.7 node
   (CASSANDRA-2767)
 * use threadsafe collections for StreamInSession (CASSANDRA-2766)
 * avoid infinite loop when creating merkle tree (CASSANDRA-2758)
 * avoids unmarking compacting sstable prematurely in cleanup (CASSANDRA-2769)
 * fix NPE when the commit log is bypassed (CASSANDRA-2718)
 * don't throw an exception in SS.isRPCServerRunning (CASSANDRA-2721)
 * make stress.jar executable (CASSANDRA-2744)
 * add daemon mode to java stress (CASSANDRA-2267)
 * expose the DC and rack of a node through JMX and nodetool ring (CASSANDRA-2531)
 * fix cache mbean getSize (CASSANDRA-2781)
 * Add Date, Float, Double, and Boolean types (CASSANDRA-2530)
 * Add startup flag to renew counter node id (CASSANDRA-2788)
 * add jamm agent to cassandra.bat (CASSANDRA-2787)
 * fix repair hanging if a neighbor has nothing to send (CASSANDRA-2797)
 * purge tombstone even if row is in only one sstable (CASSANDRA-2801)
 * Fix wrong purge of deleted cf during compaction (CASSANDRA-2786)
 * fix race that could result in Hadoop writer failing to throw an
   exception encountered after close() (CASSANDRA-2755)
 * fix scan wrongly throwing assertion error (CASSANDRA-2653)
 * Always use even distribution for merkle tree with RandomPartitionner
   (CASSANDRA-2841)
 * fix describeOwnership for OPP (CASSANDRA-2800)
 * ensure that string tokens do not contain commas (CASSANDRA-2762)


0.8.0-final
 * fix CQL grammar warning and cqlsh regression from CASSANDRA-2622
 * add ant generate-cql-html target (CASSANDRA-2526)
 * update CQL consistency levels (CASSANDRA-2566)
 * debian packaging fixes (CASSANDRA-2481, 2647)
 * fix UUIDType, IntegerType for direct buffers (CASSANDRA-2682, 2684)
 * switch to native Thrift for Hadoop map/reduce (CASSANDRA-2667)
 * fix StackOverflowError when building from eclipse (CASSANDRA-2687)
 * only provide replication_factor to strategy_options "help" for
   SimpleStrategy, OldNetworkTopologyStrategy (CASSANDRA-2678, 2713)
 * fix exception adding validators to non-string columns (CASSANDRA-2696)
 * avoid instantiating DatabaseDescriptor in JDBC (CASSANDRA-2694)
 * fix potential stack overflow during compaction (CASSANDRA-2626)
 * clone super columns to avoid modifying them during flush (CASSANDRA-2675)
 * reset underlying iterator in EchoedRow constructor (CASSANDRA-2653)


0.8.0-rc1
 * faster flushes and compaction from fixing excessively pessimistic 
   rebuffering in BRAF (CASSANDRA-2581)
 * fix returning null column values in the python cql driver (CASSANDRA-2593)
 * fix merkle tree splitting exiting early (CASSANDRA-2605)
 * snapshot_before_compaction directory name fix (CASSANDRA-2598)
 * Disable compaction throttling during bootstrap (CASSANDRA-2612) 
 * fix CQL treatment of > and < operators in range slices (CASSANDRA-2592)
 * fix potential double-application of counter updates on commitlog replay
   by moving replay position from header to sstable metadata (CASSANDRA-2419)
 * JDBC CQL driver exposes getColumn for access to timestamp
 * JDBC ResultSetMetadata properties added to AbstractType
 * r/m clustertool (CASSANDRA-2607)
 * add support for presenting row key as a column in CQL result sets 
   (CASSANDRA-2622)
 * Don't allow {LOCAL|EACH}_QUORUM unless strategy is NTS (CASSANDRA-2627)
 * validate keyspace strategy_options during CQL create (CASSANDRA-2624)
 * fix empty Result with secondary index when limit=1 (CASSANDRA-2628)
 * Fix regression where bootstrapping a node with no schema fails
   (CASSANDRA-2625)
 * Allow removing LocationInfo sstables (CASSANDRA-2632)
 * avoid attempting to replay mutations from dropped keyspaces (CASSANDRA-2631)
 * avoid using cached position of a key when GT is requested (CASSANDRA-2633)
 * fix counting bloom filter true positives (CASSANDRA-2637)
 * initialize local ep state prior to gossip startup if needed (CASSANDRA-2638)
 * fix counter increment lost after restart (CASSANDRA-2642)
 * add quote-escaping via backslash to CLI (CASSANDRA-2623)
 * fix pig example script (CASSANDRA-2487)
 * fix dynamic snitch race in adding latencies (CASSANDRA-2618)
 * Start/stop cassandra after more important services such as mdadm in
   debian packaging (CASSANDRA-2481)


0.8.0-beta2
 * fix NPE compacting index CFs (CASSANDRA-2528)
 * Remove checking all column families on startup for compaction candidates 
   (CASSANDRA-2444)
 * validate CQL create keyspace options (CASSANDRA-2525)
 * fix nodetool setcompactionthroughput (CASSANDRA-2550)
 * move	gossip heartbeat back to its own thread (CASSANDRA-2554)
 * validate cql TRUNCATE columnfamily before truncating (CASSANDRA-2570)
 * fix batch_mutate for mixed standard-counter mutations (CASSANDRA-2457)
 * disallow making schema changes to system keyspace (CASSANDRA-2563)
 * fix sending mutation messages multiple times (CASSANDRA-2557)
 * fix incorrect use of NBHM.size in ReadCallback that could cause
   reads to time out even when responses were received (CASSAMDRA-2552)
 * trigger read repair correctly for LOCAL_QUORUM reads (CASSANDRA-2556)
 * Allow configuring the number of compaction thread (CASSANDRA-2558)
 * forceUserDefinedCompaction will attempt to compact what it is given
   even if the pessimistic estimate is that there is not enough disk space;
   automatic compactions will only compact 2 or more sstables (CASSANDRA-2575)
 * refuse to apply migrations with older timestamps than the current 
   schema (CASSANDRA-2536)
 * remove unframed Thrift transport option
 * include indexes in snapshots (CASSANDRA-2596)
 * improve ignoring of obsolete mutations in index maintenance (CASSANDRA-2401)
 * recognize attempt to drop just the index while leaving the column
   definition alone (CASSANDRA-2619)
  

0.8.0-beta1
 * remove Avro RPC support (CASSANDRA-926)
 * support for columns that act as incr/decr counters 
   (CASSANDRA-1072, 1937, 1944, 1936, 2101, 2093, 2288, 2105, 2384, 2236, 2342,
   2454)
 * CQL (CASSANDRA-1703, 1704, 1705, 1706, 1707, 1708, 1710, 1711, 1940, 
   2124, 2302, 2277, 2493)
 * avoid double RowMutation serialization on write path (CASSANDRA-1800)
 * make NetworkTopologyStrategy the default (CASSANDRA-1960)
 * configurable internode encryption (CASSANDRA-1567, 2152)
 * human readable column names in sstable2json output (CASSANDRA-1933)
 * change default JMX port to 7199 (CASSANDRA-2027)
 * backwards compatible internal messaging (CASSANDRA-1015)
 * atomic switch of memtables and sstables (CASSANDRA-2284)
 * add pluggable SeedProvider (CASSANDRA-1669)
 * Fix clustertool to not throw exception when calling get_endpoints (CASSANDRA-2437)
 * upgrade to thrift 0.6 (CASSANDRA-2412) 
 * repair works on a token range instead of full ring (CASSANDRA-2324)
 * purge tombstones from row cache (CASSANDRA-2305)
 * push replication_factor into strategy_options (CASSANDRA-1263)
 * give snapshots the same name on each node (CASSANDRA-1791)
 * remove "nodetool loadbalance" (CASSANDRA-2448)
 * multithreaded compaction (CASSANDRA-2191)
 * compaction throttling (CASSANDRA-2156)
 * add key type information and alias (CASSANDRA-2311, 2396)
 * cli no longer divides read_repair_chance by 100 (CASSANDRA-2458)
 * made CompactionInfo.getTaskType return an enum (CASSANDRA-2482)
 * add a server-wide cap on measured memtable memory usage and aggressively
   flush to keep under that threshold (CASSANDRA-2006)
 * add unified UUIDType (CASSANDRA-2233)
 * add off-heap row cache support (CASSANDRA-1969)


0.7.5
 * improvements/fixes to PIG driver (CASSANDRA-1618, CASSANDRA-2387,
   CASSANDRA-2465, CASSANDRA-2484)
 * validate index names (CASSANDRA-1761)
 * reduce contention on Table.flusherLock (CASSANDRA-1954)
 * try harder to detect failures during streaming, cleaning up temporary
   files more reliably (CASSANDRA-2088)
 * shut down server for OOM on a Thrift thread (CASSANDRA-2269)
 * fix tombstone handling in repair and sstable2json (CASSANDRA-2279)
 * preserve version when streaming data from old sstables (CASSANDRA-2283)
 * don't start repair if a neighboring node is marked as dead (CASSANDRA-2290)
 * purge tombstones from row cache (CASSANDRA-2305)
 * Avoid seeking when sstable2json exports the entire file (CASSANDRA-2318)
 * clear Built flag in system table when dropping an index (CASSANDRA-2320)
 * don't allow arbitrary argument for stress.java (CASSANDRA-2323)
 * validate values for index predicates in get_indexed_slice (CASSANDRA-2328)
 * queue secondary indexes for flush before the parent (CASSANDRA-2330)
 * allow job configuration to set the CL used in Hadoop jobs (CASSANDRA-2331)
 * add memtable_flush_queue_size defaulting to 4 (CASSANDRA-2333)
 * Allow overriding of initial_token, storage_port and rpc_port from system
   properties (CASSANDRA-2343)
 * fix comparator used for non-indexed secondary expressions in index scan
   (CASSANDRA-2347)
 * ensure size calculation and write phase of large-row compaction use
   the same threshold for TTL expiration (CASSANDRA-2349)
 * fix race when iterating CFs during add/drop (CASSANDRA-2350)
 * add ConsistencyLevel command to CLI (CASSANDRA-2354)
 * allow negative numbers in the cli (CASSANDRA-2358)
 * hard code serialVersionUID for tokens class (CASSANDRA-2361)
 * fix potential infinite loop in ByteBufferUtil.inputStream (CASSANDRA-2365)
 * fix encoding bugs in HintedHandoffManager, SystemTable when default
   charset is not UTF8 (CASSANDRA-2367)
 * avoids having removed node reappearing in Gossip (CASSANDRA-2371)
 * fix incorrect truncation of long to int when reading columns via block
   index (CASSANDRA-2376)
 * fix NPE during stream session (CASSANDRA-2377)
 * fix race condition that could leave orphaned data files when dropping CF or
   KS (CASSANDRA-2381)
 * fsync statistics component on write (CASSANDRA-2382)
 * fix duplicate results from CFS.scan (CASSANDRA-2406)
 * add IntegerType to CLI help (CASSANDRA-2414)
 * avoid caching token-only decoratedkeys (CASSANDRA-2416)
 * convert mmap assertion to if/throw so scrub can catch it (CASSANDRA-2417)
 * don't overwrite gc log (CASSANDR-2418)
 * invalidate row cache for streamed row to avoid inconsitencies
   (CASSANDRA-2420)
 * avoid copies in range/index scans (CASSANDRA-2425)
 * make sure we don't wipe data during cleanup if the node has not join
   the ring (CASSANDRA-2428)
 * Try harder to close files after compaction (CASSANDRA-2431)
 * re-set bootstrapped flag after move finishes (CASSANDRA-2435)
 * display validation_class in CLI 'describe keyspace' (CASSANDRA-2442)
 * make cleanup compactions cleanup the row cache (CASSANDRA-2451)
 * add column fields validation to scrub (CASSANDRA-2460)
 * use 64KB flush buffer instead of in_memory_compaction_limit (CASSANDRA-2463)
 * fix backslash substitutions in CLI (CASSANDRA-2492)
 * disable cache saving for system CFS (CASSANDRA-2502)
 * fixes for verifying destination availability under hinted conditions
   so UE can be thrown intead of timing out (CASSANDRA-2514)
 * fix update of validation class in column metadata (CASSANDRA-2512)
 * support LOCAL_QUORUM, EACH_QUORUM CLs outside of NTS (CASSANDRA-2516)
 * preserve version when streaming data from old sstables (CASSANDRA-2283)
 * fix backslash substitutions in CLI (CASSANDRA-2492)
 * count a row deletion as one operation towards memtable threshold 
   (CASSANDRA-2519)
 * support LOCAL_QUORUM, EACH_QUORUM CLs outside of NTS (CASSANDRA-2516)


0.7.4
 * add nodetool join command (CASSANDRA-2160)
 * fix secondary indexes on pre-existing or streamed data (CASSANDRA-2244)
 * initialize endpoint in gossiper earlier (CASSANDRA-2228)
 * add ability to write to Cassandra from Pig (CASSANDRA-1828)
 * add rpc_[min|max]_threads (CASSANDRA-2176)
 * add CL.TWO, CL.THREE (CASSANDRA-2013)
 * avoid exporting an un-requested row in sstable2json, when exporting 
   a key that does not exist (CASSANDRA-2168)
 * add incremental_backups option (CASSANDRA-1872)
 * add configurable row limit to Pig loadfunc (CASSANDRA-2276)
 * validate column values in batches as well as single-Column inserts
   (CASSANDRA-2259)
 * move sample schema from cassandra.yaml to schema-sample.txt,
   a cli scripts (CASSANDRA-2007)
 * avoid writing empty rows when scrubbing tombstoned rows (CASSANDRA-2296)
 * fix assertion error in range and index scans for CL < ALL
   (CASSANDRA-2282)
 * fix commitlog replay when flush position refers to data that didn't
   get synced before server died (CASSANDRA-2285)
 * fix fd leak in sstable2json with non-mmap'd i/o (CASSANDRA-2304)
 * reduce memory use during streaming of multiple sstables (CASSANDRA-2301)
 * purge tombstoned rows from cache after GCGraceSeconds (CASSANDRA-2305)
 * allow zero replicas in a NTS datacenter (CASSANDRA-1924)
 * make range queries respect snitch for local replicas (CASSANDRA-2286)
 * fix HH delivery when column index is larger than 2GB (CASSANDRA-2297)
 * make 2ary indexes use parent CF flush thresholds during initial build
   (CASSANDRA-2294)
 * update memtable_throughput to be a long (CASSANDRA-2158)


0.7.3
 * Keep endpoint state until aVeryLongTime (CASSANDRA-2115)
 * lower-latency read repair (CASSANDRA-2069)
 * add hinted_handoff_throttle_delay_in_ms option (CASSANDRA-2161)
 * fixes for cache save/load (CASSANDRA-2172, -2174)
 * Handle whole-row deletions in CFOutputFormat (CASSANDRA-2014)
 * Make memtable_flush_writers flush in parallel (CASSANDRA-2178)
 * Add compaction_preheat_key_cache option (CASSANDRA-2175)
 * refactor stress.py to have only one copy of the format string 
   used for creating row keys (CASSANDRA-2108)
 * validate index names for \w+ (CASSANDRA-2196)
 * Fix Cassandra cli to respect timeout if schema does not settle 
   (CASSANDRA-2187)
 * fix for compaction and cleanup writing old-format data into new-version 
   sstable (CASSANDRA-2211, -2216)
 * add nodetool scrub (CASSANDRA-2217, -2240)
 * fix sstable2json large-row pagination (CASSANDRA-2188)
 * fix EOFing on requests for the last bytes in a file (CASSANDRA-2213)
 * fix BufferedRandomAccessFile bugs (CASSANDRA-2218, -2241)
 * check for memtable flush_after_mins exceeded every 10s (CASSANDRA-2183)
 * fix cache saving on Windows (CASSANDRA-2207)
 * add validateSchemaAgreement call + synchronization to schema
   modification operations (CASSANDRA-2222)
 * fix for reversed slice queries on large rows (CASSANDRA-2212)
 * fat clients were writing local data (CASSANDRA-2223)
 * set DEFAULT_MEMTABLE_LIFETIME_IN_MINS to 24h
 * improve detection and cleanup of partially-written sstables 
   (CASSANDRA-2206)
 * fix supercolumn de/serialization when subcolumn comparator is different
   from supercolumn's (CASSANDRA-2104)
 * fix starting up on Windows when CASSANDRA_HOME contains whitespace
   (CASSANDRA-2237)
 * add [get|set][row|key]cacheSavePeriod to JMX (CASSANDRA-2100)
 * fix Hadoop ColumnFamilyOutputFormat dropping of mutations
   when batch fills up (CASSANDRA-2255)
 * move file deletions off of scheduledtasks executor (CASSANDRA-2253)


0.7.2
 * copy DecoratedKey.key when inserting into caches to avoid retaining
   a reference to the underlying buffer (CASSANDRA-2102)
 * format subcolumn names with subcomparator (CASSANDRA-2136)
 * fix column bloom filter deserialization (CASSANDRA-2165)


0.7.1
 * refactor MessageDigest creation code. (CASSANDRA-2107)
 * buffer network stack to avoid inefficient small TCP messages while avoiding
   the nagle/delayed ack problem (CASSANDRA-1896)
 * check log4j configuration for changes every 10s (CASSANDRA-1525, 1907)
 * more-efficient cross-DC replication (CASSANDRA-1530, -2051, -2138)
 * avoid polluting page cache with commitlog or sstable writes
   and seq scan operations (CASSANDRA-1470)
 * add RMI authentication options to nodetool (CASSANDRA-1921)
 * make snitches configurable at runtime (CASSANDRA-1374)
 * retry hadoop split requests on connection failure (CASSANDRA-1927)
 * implement describeOwnership for BOP, COPP (CASSANDRA-1928)
 * make read repair behave as expected for ConsistencyLevel > ONE
   (CASSANDRA-982, 2038)
 * distributed test harness (CASSANDRA-1859, 1964)
 * reduce flush lock contention (CASSANDRA-1930)
 * optimize supercolumn deserialization (CASSANDRA-1891)
 * fix CFMetaData.apply to only compare objects of the same class 
   (CASSANDRA-1962)
 * allow specifying specific SSTables to compact from JMX (CASSANDRA-1963)
 * fix race condition in MessagingService.targets (CASSANDRA-1959, 2094, 2081)
 * refuse to open sstables from a future version (CASSANDRA-1935)
 * zero-copy reads (CASSANDRA-1714)
 * fix copy bounds for word Text in wordcount demo (CASSANDRA-1993)
 * fixes for contrib/javautils (CASSANDRA-1979)
 * check more frequently for memtable expiration (CASSANDRA-2000)
 * fix writing SSTable column count statistics (CASSANDRA-1976)
 * fix streaming of multiple CFs during bootstrap (CASSANDRA-1992)
 * explicitly set JVM GC new generation size with -Xmn (CASSANDRA-1968)
 * add short options for CLI flags (CASSANDRA-1565)
 * make keyspace argument to "describe keyspace" in CLI optional
   when authenticated to keyspace already (CASSANDRA-2029)
 * added option to specify -Dcassandra.join_ring=false on startup
   to allow "warm spare" nodes or performing JMX maintenance before
   joining the ring (CASSANDRA-526)
 * log migrations at INFO (CASSANDRA-2028)
 * add CLI verbose option in file mode (CASSANDRA-2030)
 * add single-line "--" comments to CLI (CASSANDRA-2032)
 * message serialization tests (CASSANDRA-1923)
 * switch from ivy to maven-ant-tasks (CASSANDRA-2017)
 * CLI attempts to block for new schema to propagate (CASSANDRA-2044)
 * fix potential overflow in nodetool cfstats (CASSANDRA-2057)
 * add JVM shutdownhook to sync commitlog (CASSANDRA-1919)
 * allow nodes to be up without being part of  normal traffic (CASSANDRA-1951)
 * fix CLI "show keyspaces" with null options on NTS (CASSANDRA-2049)
 * fix possible ByteBuffer race conditions (CASSANDRA-2066)
 * reduce garbage generated by MessagingService to prevent load spikes
   (CASSANDRA-2058)
 * fix math in RandomPartitioner.describeOwnership (CASSANDRA-2071)
 * fix deletion of sstable non-data components (CASSANDRA-2059)
 * avoid blocking gossip while deleting handoff hints (CASSANDRA-2073)
 * ignore messages from newer versions, keep track of nodes in gossip 
   regardless of version (CASSANDRA-1970)
 * cache writing moved to CompactionManager to reduce i/o contention and
   updated to use non-cache-polluting writes (CASSANDRA-2053)
 * page through large rows when exporting to JSON (CASSANDRA-2041)
 * add flush_largest_memtables_at and reduce_cache_sizes_at options
   (CASSANDRA-2142)
 * add cli 'describe cluster' command (CASSANDRA-2127)
 * add cli support for setting username/password at 'connect' command 
   (CASSANDRA-2111)
 * add -D option to Stress.java to allow reading hosts from a file 
   (CASSANDRA-2149)
 * bound hints CF throughput between 32M and 256M (CASSANDRA-2148)
 * continue starting when invalid saved cache entries are encountered
   (CASSANDRA-2076)
 * add max_hint_window_in_ms option (CASSANDRA-1459)


0.7.0-final
 * fix offsets to ByteBuffer.get (CASSANDRA-1939)


0.7.0-rc4
 * fix cli crash after backgrounding (CASSANDRA-1875)
 * count timeouts in storageproxy latencies, and include latency 
   histograms in StorageProxyMBean (CASSANDRA-1893)
 * fix CLI get recognition of supercolumns (CASSANDRA-1899)
 * enable keepalive on intra-cluster sockets (CASSANDRA-1766)
 * count timeouts towards dynamicsnitch latencies (CASSANDRA-1905)
 * Expose index-building status in JMX + cli schema description
   (CASSANDRA-1871)
 * allow [LOCAL|EACH]_QUORUM to be used with non-NetworkTopology 
   replication Strategies
 * increased amount of index locks for faster commitlog replay
 * collect secondary index tombstones immediately (CASSANDRA-1914)
 * revert commitlog changes from #1780 (CASSANDRA-1917)
 * change RandomPartitioner min token to -1 to avoid collision w/
   tokens on actual nodes (CASSANDRA-1901)
 * examine the right nibble when validating TimeUUID (CASSANDRA-1910)
 * include secondary indexes in cleanup (CASSANDRA-1916)
 * CFS.scrubDataDirectories should also cleanup invalid secondary indexes
   (CASSANDRA-1904)
 * ability to disable/enable gossip on nodes to force them down
   (CASSANDRA-1108)


0.7.0-rc3
 * expose getNaturalEndpoints in StorageServiceMBean taking byte[]
   key; RMI cannot serialize ByteBuffer (CASSANDRA-1833)
 * infer org.apache.cassandra.locator for replication strategy classes
   when not otherwise specified
 * validation that generates less garbage (CASSANDRA-1814)
 * add TTL support to CLI (CASSANDRA-1838)
 * cli defaults to bytestype for subcomparator when creating
   column families (CASSANDRA-1835)
 * unregister index MBeans when index is dropped (CASSANDRA-1843)
 * make ByteBufferUtil.clone thread-safe (CASSANDRA-1847)
 * change exception for read requests during bootstrap from 
   InvalidRequest to Unavailable (CASSANDRA-1862)
 * respect row-level tombstones post-flush in range scans
   (CASSANDRA-1837)
 * ReadResponseResolver check digests against each other (CASSANDRA-1830)
 * return InvalidRequest when remove of subcolumn without supercolumn
   is requested (CASSANDRA-1866)
 * flush before repair (CASSANDRA-1748)
 * SSTableExport validates key order (CASSANDRA-1884)
 * large row support for SSTableExport (CASSANDRA-1867)
 * Re-cache hot keys post-compaction without hitting disk (CASSANDRA-1878)
 * manage read repair in coordinator instead of data source, to
   provide latency information to dynamic snitch (CASSANDRA-1873)


0.7.0-rc2
 * fix live-column-count of slice ranges including tombstoned supercolumn 
   with live subcolumn (CASSANDRA-1591)
 * rename o.a.c.internal.AntientropyStage -> AntiEntropyStage,
   o.a.c.request.Request_responseStage -> RequestResponseStage,
   o.a.c.internal.Internal_responseStage -> InternalResponseStage
 * add AbstractType.fromString (CASSANDRA-1767)
 * require index_type to be present when specifying index_name
   on ColumnDef (CASSANDRA-1759)
 * fix add/remove index bugs in CFMetadata (CASSANDRA-1768)
 * rebuild Strategy during system_update_keyspace (CASSANDRA-1762)
 * cli updates prompt to ... in continuation lines (CASSANDRA-1770)
 * support multiple Mutations per key in hadoop ColumnFamilyOutputFormat
   (CASSANDRA-1774)
 * improvements to Debian init script (CASSANDRA-1772)
 * use local classloader to check for version.properties (CASSANDRA-1778)
 * Validate that column names in column_metadata are valid for the
   defined comparator, and decode properly in cli (CASSANDRA-1773)
 * use cross-platform newlines in cli (CASSANDRA-1786)
 * add ExpiringColumn support to sstable import/export (CASSANDRA-1754)
 * add flush for each append to periodic commitlog mode; added
   periodic_without_flush option to disable this (CASSANDRA-1780)
 * close file handle used for post-flush truncate (CASSANDRA-1790)
 * various code cleanup (CASSANDRA-1793, -1794, -1795)
 * fix range queries against wrapped range (CASSANDRA-1781)
 * fix consistencylevel calculations for NetworkTopologyStrategy
   (CASSANDRA-1804)
 * cli support index type enum names (CASSANDRA-1810)
 * improved validation of column_metadata (CASSANDRA-1813)
 * reads at ConsistencyLevel > 1 throw UnavailableException
   immediately if insufficient live nodes exist (CASSANDRA-1803)
 * copy bytebuffers for local writes to avoid retaining the entire
   Thrift frame (CASSANDRA-1801)
 * fix NPE adding index to column w/o prior metadata (CASSANDRA-1764)
 * reduce fat client timeout (CASSANDRA-1730)
 * fix botched merge of CASSANDRA-1316


0.7.0-rc1
 * fix compaction and flush races with schema updates (CASSANDRA-1715)
 * add clustertool, config-converter, sstablekeys, and schematool 
   Windows .bat files (CASSANDRA-1723)
 * reject range queries received during bootstrap (CASSANDRA-1739)
 * fix wrapping-range queries on non-minimum token (CASSANDRA-1700)
 * add nodetool cfhistogram (CASSANDRA-1698)
 * limit repaired ranges to what the nodes have in common (CASSANDRA-1674)
 * index scan treats missing columns as not matching secondary
   expressions (CASSANDRA-1745)
 * Fix misuse of DataOutputBuffer.getData in AntiEntropyService
   (CASSANDRA-1729)
 * detect and warn when obsolete version of JNA is present (CASSANDRA-1760)
 * reduce fat client timeout (CASSANDRA-1730)
 * cleanup smallest CFs first to increase free temp space for larger ones
   (CASSANDRA-1811)
 * Update windows .bat files to work outside of main Cassandra
   directory (CASSANDRA-1713)
 * fix read repair regression from 0.6.7 (CASSANDRA-1727)
 * more-efficient read repair (CASSANDRA-1719)
 * fix hinted handoff replay (CASSANDRA-1656)
 * log type of dropped messages (CASSANDRA-1677)
 * upgrade to SLF4J 1.6.1
 * fix ByteBuffer bug in ExpiringColumn.updateDigest (CASSANDRA-1679)
 * fix IntegerType.getString (CASSANDRA-1681)
 * make -Djava.net.preferIPv4Stack=true the default (CASSANDRA-628)
 * add INTERNAL_RESPONSE verb to differentiate from responses related
   to client requests (CASSANDRA-1685)
 * log tpstats when dropping messages (CASSANDRA-1660)
 * include unreachable nodes in describeSchemaVersions (CASSANDRA-1678)
 * Avoid dropping messages off the client request path (CASSANDRA-1676)
 * fix jna errno reporting (CASSANDRA-1694)
 * add friendlier error for UnknownHostException on startup (CASSANDRA-1697)
 * include jna dependency in RPM package (CASSANDRA-1690)
 * add --skip-keys option to stress.py (CASSANDRA-1696)
 * improve cli handling of non-string keys and column names 
   (CASSANDRA-1701, -1693)
 * r/m extra subcomparator line in cli keyspaces output (CASSANDRA-1712)
 * add read repair chance to cli "show keyspaces"
 * upgrade to ConcurrentLinkedHashMap 1.1 (CASSANDRA-975)
 * fix index scan routing (CASSANDRA-1722)
 * fix tombstoning of supercolumns in range queries (CASSANDRA-1734)
 * clear endpoint cache after updating keyspace metadata (CASSANDRA-1741)
 * fix wrapping-range queries on non-minimum token (CASSANDRA-1700)
 * truncate includes secondary indexes (CASSANDRA-1747)
 * retain reference to PendingFile sstables (CASSANDRA-1749)
 * fix sstableimport regression (CASSANDRA-1753)
 * fix for bootstrap when no non-system tables are defined (CASSANDRA-1732)
 * handle replica unavailability in index scan (CASSANDRA-1755)
 * fix service initialization order deadlock (CASSANDRA-1756)
 * multi-line cli commands (CASSANDRA-1742)
 * fix race between snapshot and compaction (CASSANDRA-1736)
 * add listEndpointsPendingHints, deleteHintsForEndpoint JMX methods 
   (CASSANDRA-1551)


0.7.0-beta3
 * add strategy options to describe_keyspace output (CASSANDRA-1560)
 * log warning when using randomly generated token (CASSANDRA-1552)
 * re-organize JMX into .db, .net, .internal, .request (CASSANDRA-1217)
 * allow nodes to change IPs between restarts (CASSANDRA-1518)
 * remember ring state between restarts by default (CASSANDRA-1518)
 * flush index built flag so we can read it before log replay (CASSANDRA-1541)
 * lock row cache updates to prevent race condition (CASSANDRA-1293)
 * remove assertion causing rare (and harmless) error messages in
   commitlog (CASSANDRA-1330)
 * fix moving nodes with no keyspaces defined (CASSANDRA-1574)
 * fix unbootstrap when no data is present in a transfer range (CASSANDRA-1573)
 * take advantage of AVRO-495 to simplify our avro IDL (CASSANDRA-1436)
 * extend authorization hierarchy to column family (CASSANDRA-1554)
 * deletion support in secondary indexes (CASSANDRA-1571)
 * meaningful error message for invalid replication strategy class 
   (CASSANDRA-1566)
 * allow keyspace creation with RF > N (CASSANDRA-1428)
 * improve cli error handling (CASSANDRA-1580)
 * add cache save/load ability (CASSANDRA-1417, 1606, 1647)
 * add StorageService.getDrainProgress (CASSANDRA-1588)
 * Disallow bootstrap to an in-use token (CASSANDRA-1561)
 * Allow dynamic secondary index creation and destruction (CASSANDRA-1532)
 * log auto-guessed memtable thresholds (CASSANDRA-1595)
 * add ColumnDef support to cli (CASSANDRA-1583)
 * reduce index sample time by 75% (CASSANDRA-1572)
 * add cli support for column, strategy metadata (CASSANDRA-1578, 1612)
 * add cli support for schema modification (CASSANDRA-1584)
 * delete temp files on failed compactions (CASSANDRA-1596)
 * avoid blocking for dead nodes during removetoken (CASSANDRA-1605)
 * remove ConsistencyLevel.ZERO (CASSANDRA-1607)
 * expose in-progress compaction type in jmx (CASSANDRA-1586)
 * removed IClock & related classes from internals (CASSANDRA-1502)
 * fix removing tokens from SystemTable on decommission and removetoken
   (CASSANDRA-1609)
 * include CF metadata in cli 'show keyspaces' (CASSANDRA-1613)
 * switch from Properties to HashMap in PropertyFileSnitch to
   avoid synchronization bottleneck (CASSANDRA-1481)
 * PropertyFileSnitch configuration file renamed to 
   cassandra-topology.properties
 * add cli support for get_range_slices (CASSANDRA-1088, CASSANDRA-1619)
 * Make memtable flush thresholds per-CF instead of global 
   (CASSANDRA-1007, 1637)
 * add cli support for binary data without CfDef hints (CASSANDRA-1603)
 * fix building SSTable statistics post-stream (CASSANDRA-1620)
 * fix potential infinite loop in 2ary index queries (CASSANDRA-1623)
 * allow creating NTS keyspaces with no replicas configured (CASSANDRA-1626)
 * add jmx histogram of sstables accessed per read (CASSANDRA-1624)
 * remove system_rename_column_family and system_rename_keyspace from the
   client API until races can be fixed (CASSANDRA-1630, CASSANDRA-1585)
 * add cli sanity tests (CASSANDRA-1582)
 * update GC settings in cassandra.bat (CASSANDRA-1636)
 * cli support for index queries (CASSANDRA-1635)
 * cli support for updating schema memtable settings (CASSANDRA-1634)
 * cli --file option (CASSANDRA-1616)
 * reduce automatically chosen memtable sizes by 50% (CASSANDRA-1641)
 * move endpoint cache from snitch to strategy (CASSANDRA-1643)
 * fix commitlog recovery deleting the newly-created segment as well as
   the old ones (CASSANDRA-1644)
 * upgrade to Thrift 0.5 (CASSANDRA-1367)
 * renamed CL.DCQUORUM to LOCAL_QUORUM and DCQUORUMSYNC to EACH_QUORUM
 * cli truncate support (CASSANDRA-1653)
 * update GC settings in cassandra.bat (CASSANDRA-1636)
 * avoid logging when a node's ip/token is gossipped back to it (CASSANDRA-1666)


0.7-beta2
 * always use UTF-8 for hint keys (CASSANDRA-1439)
 * remove cassandra.yaml dependency from Hadoop and Pig (CASSADRA-1322)
 * expose CfDef metadata in describe_keyspaces (CASSANDRA-1363)
 * restore use of mmap_index_only option (CASSANDRA-1241)
 * dropping a keyspace with no column families generated an error 
   (CASSANDRA-1378)
 * rename RackAwareStrategy to OldNetworkTopologyStrategy, RackUnawareStrategy 
   to SimpleStrategy, DatacenterShardStrategy to NetworkTopologyStrategy,
   AbstractRackAwareSnitch to AbstractNetworkTopologySnitch (CASSANDRA-1392)
 * merge StorageProxy.mutate, mutateBlocking (CASSANDRA-1396)
 * faster UUIDType, LongType comparisons (CASSANDRA-1386, 1393)
 * fix setting read_repair_chance from CLI addColumnFamily (CASSANDRA-1399)
 * fix updates to indexed columns (CASSANDRA-1373)
 * fix race condition leaving to FileNotFoundException (CASSANDRA-1382)
 * fix sharded lock hash on index write path (CASSANDRA-1402)
 * add support for GT/E, LT/E in subordinate index clauses (CASSANDRA-1401)
 * cfId counter got out of sync when CFs were added (CASSANDRA-1403)
 * less chatty schema updates (CASSANDRA-1389)
 * rename column family mbeans. 'type' will now include either 
   'IndexColumnFamilies' or 'ColumnFamilies' depending on the CFS type.
   (CASSANDRA-1385)
 * disallow invalid keyspace and column family names. This includes name that
   matches a '^\w+' regex. (CASSANDRA-1377)
 * use JNA, if present, to take snapshots (CASSANDRA-1371)
 * truncate hints if starting 0.7 for the first time (CASSANDRA-1414)
 * fix FD leak in single-row slicepredicate queries (CASSANDRA-1416)
 * allow index expressions against columns that are not part of the 
   SlicePredicate (CASSANDRA-1410)
 * config-converter properly handles snitches and framed support 
   (CASSANDRA-1420)
 * remove keyspace argument from multiget_count (CASSANDRA-1422)
 * allow specifying cassandra.yaml location as (local or remote) URL
   (CASSANDRA-1126)
 * fix using DynamicEndpointSnitch with NetworkTopologyStrategy
   (CASSANDRA-1429)
 * Add CfDef.default_validation_class (CASSANDRA-891)
 * fix EstimatedHistogram.max (CASSANDRA-1413)
 * quorum read optimization (CASSANDRA-1622)
 * handle zero-length (or missing) rows during HH paging (CASSANDRA-1432)
 * include secondary indexes during schema migrations (CASSANDRA-1406)
 * fix commitlog header race during schema change (CASSANDRA-1435)
 * fix ColumnFamilyStoreMBeanIterator to use new type name (CASSANDRA-1433)
 * correct filename generated by xml->yaml converter (CASSANDRA-1419)
 * add CMSInitiatingOccupancyFraction=75 and UseCMSInitiatingOccupancyOnly
   to default JVM options
 * decrease jvm heap for cassandra-cli (CASSANDRA-1446)
 * ability to modify keyspaces and column family definitions on a live cluster
   (CASSANDRA-1285)
 * support for Hadoop Streaming [non-jvm map/reduce via stdin/out]
   (CASSANDRA-1368)
 * Move persistent sstable stats from the system table to an sstable component
   (CASSANDRA-1430)
 * remove failed bootstrap attempt from pending ranges when gossip times
   it out after 1h (CASSANDRA-1463)
 * eager-create tcp connections to other cluster members (CASSANDRA-1465)
 * enumerate stages and derive stage from message type instead of 
   transmitting separately (CASSANDRA-1465)
 * apply reversed flag during collation from different data sources
   (CASSANDRA-1450)
 * make failure to remove commitlog segment non-fatal (CASSANDRA-1348)
 * correct ordering of drain operations so CL.recover is no longer 
   necessary (CASSANDRA-1408)
 * removed keyspace from describe_splits method (CASSANDRA-1425)
 * rename check_schema_agreement to describe_schema_versions
   (CASSANDRA-1478)
 * fix QUORUM calculation for RF > 3 (CASSANDRA-1487)
 * remove tombstones during non-major compactions when bloom filter
   verifies that row does not exist in other sstables (CASSANDRA-1074)
 * nodes that coordinated a loadbalance in the past could not be seen by
   newly added nodes (CASSANDRA-1467)
 * exposed endpoint states (gossip details) via jmx (CASSANDRA-1467)
 * ensure that compacted sstables are not included when new readers are
   instantiated (CASSANDRA-1477)
 * by default, calculate heap size and memtable thresholds at runtime (CASSANDRA-1469)
 * fix races dealing with adding/dropping keyspaces and column families in
   rapid succession (CASSANDRA-1477)
 * clean up of Streaming system (CASSANDRA-1503, 1504, 1506)
 * add options to configure Thrift socket keepalive and buffer sizes (CASSANDRA-1426)
 * make contrib CassandraServiceDataCleaner recursive (CASSANDRA-1509)
 * min, max compaction threshold are configurable and persistent 
   per-ColumnFamily (CASSANDRA-1468)
 * fix replaying the last mutation in a commitlog unnecessarily 
   (CASSANDRA-1512)
 * invoke getDefaultUncaughtExceptionHandler from DTPE with the original
   exception rather than the ExecutionException wrapper (CASSANDRA-1226)
 * remove Clock from the Thrift (and Avro) API (CASSANDRA-1501)
 * Close intra-node sockets when connection is broken (CASSANDRA-1528)
 * RPM packaging spec file (CASSANDRA-786)
 * weighted request scheduler (CASSANDRA-1485)
 * treat expired columns as deleted (CASSANDRA-1539)
 * make IndexInterval configurable (CASSANDRA-1488)
 * add describe_snitch to Thrift API (CASSANDRA-1490)
 * MD5 authenticator compares plain text submitted password with MD5'd
   saved property, instead of vice versa (CASSANDRA-1447)
 * JMX MessagingService pending and completed counts (CASSANDRA-1533)
 * fix race condition processing repair responses (CASSANDRA-1511)
 * make repair blocking (CASSANDRA-1511)
 * create EndpointSnitchInfo and MBean to expose rack and DC (CASSANDRA-1491)
 * added option to contrib/word_count to output results back to Cassandra
   (CASSANDRA-1342)
 * rewrite Hadoop ColumnFamilyRecordWriter to pool connections, retry to
   multiple Cassandra nodes, and smooth impact on the Cassandra cluster
   by using smaller batch sizes (CASSANDRA-1434)
 * fix setting gc_grace_seconds via CLI (CASSANDRA-1549)
 * support TTL'd index values (CASSANDRA-1536)
 * make removetoken work like decommission (CASSANDRA-1216)
 * make cli comparator-aware and improve quote rules (CASSANDRA-1523,-1524)
 * make nodetool compact and cleanup blocking (CASSANDRA-1449)
 * add memtable, cache information to GCInspector logs (CASSANDRA-1558)
 * enable/disable HintedHandoff via JMX (CASSANDRA-1550)
 * Ignore stray files in the commit log directory (CASSANDRA-1547)
 * Disallow bootstrap to an in-use token (CASSANDRA-1561)


0.7-beta1
 * sstable versioning (CASSANDRA-389)
 * switched to slf4j logging (CASSANDRA-625)
 * add (optional) expiration time for column (CASSANDRA-699)
 * access levels for authentication/authorization (CASSANDRA-900)
 * add ReadRepairChance to CF definition (CASSANDRA-930)
 * fix heisenbug in system tests, especially common on OS X (CASSANDRA-944)
 * convert to byte[] keys internally and all public APIs (CASSANDRA-767)
 * ability to alter schema definitions on a live cluster (CASSANDRA-44)
 * renamed configuration file to cassandra.xml, and log4j.properties to
   log4j-server.properties, which must now be loaded from
   the classpath (which is how our scripts in bin/ have always done it)
   (CASSANDRA-971)
 * change get_count to require a SlicePredicate. create multi_get_count
   (CASSANDRA-744)
 * re-organized endpointsnitch implementations and added SimpleSnitch
   (CASSANDRA-994)
 * Added preload_row_cache option (CASSANDRA-946)
 * add CRC to commitlog header (CASSANDRA-999)
 * removed deprecated batch_insert and get_range_slice methods (CASSANDRA-1065)
 * add truncate thrift method (CASSANDRA-531)
 * http mini-interface using mx4j (CASSANDRA-1068)
 * optimize away copy of sliced row on memtable read path (CASSANDRA-1046)
 * replace constant-size 2GB mmaped segments and special casing for index 
   entries spanning segment boundaries, with SegmentedFile that computes 
   segments that always contain entire entries/rows (CASSANDRA-1117)
 * avoid reading large rows into memory during compaction (CASSANDRA-16)
 * added hadoop OutputFormat (CASSANDRA-1101)
 * efficient Streaming (no more anticompaction) (CASSANDRA-579)
 * split commitlog header into separate file and add size checksum to
   mutations (CASSANDRA-1179)
 * avoid allocating a new byte[] for each mutation on replay (CASSANDRA-1219)
 * revise HH schema to be per-endpoint (CASSANDRA-1142)
 * add joining/leaving status to nodetool ring (CASSANDRA-1115)
 * allow multiple repair sessions per node (CASSANDRA-1190)
 * optimize away MessagingService for local range queries (CASSANDRA-1261)
 * make framed transport the default so malformed requests can't OOM the 
   server (CASSANDRA-475)
 * significantly faster reads from row cache (CASSANDRA-1267)
 * take advantage of row cache during range queries (CASSANDRA-1302)
 * make GCGraceSeconds a per-ColumnFamily value (CASSANDRA-1276)
 * keep persistent row size and column count statistics (CASSANDRA-1155)
 * add IntegerType (CASSANDRA-1282)
 * page within a single row during hinted handoff (CASSANDRA-1327)
 * push DatacenterShardStrategy configuration into keyspace definition,
   eliminating datacenter.properties. (CASSANDRA-1066)
 * optimize forward slices starting with '' and single-index-block name 
   queries by skipping the column index (CASSANDRA-1338)
 * streaming refactor (CASSANDRA-1189)
 * faster comparison for UUID types (CASSANDRA-1043)
 * secondary index support (CASSANDRA-749 and subtasks)
 * make compaction buckets deterministic (CASSANDRA-1265)


0.6.6
 * Allow using DynamicEndpointSnitch with RackAwareStrategy (CASSANDRA-1429)
 * remove the remaining vestiges of the unfinished DatacenterShardStrategy 
   (replaced by NetworkTopologyStrategy in 0.7)
   

0.6.5
 * fix key ordering in range query results with RandomPartitioner
   and ConsistencyLevel > ONE (CASSANDRA-1145)
 * fix for range query starting with the wrong token range (CASSANDRA-1042)
 * page within a single row during hinted handoff (CASSANDRA-1327)
 * fix compilation on non-sun JDKs (CASSANDRA-1061)
 * remove String.trim() call on row keys in batch mutations (CASSANDRA-1235)
 * Log summary of dropped messages instead of spamming log (CASSANDRA-1284)
 * add dynamic endpoint snitch (CASSANDRA-981)
 * fix streaming for keyspaces with hyphens in their name (CASSANDRA-1377)
 * fix errors in hard-coded bloom filter optKPerBucket by computing it
   algorithmically (CASSANDRA-1220
 * remove message deserialization stage, and uncap read/write stages
   so slow reads/writes don't block gossip processing (CASSANDRA-1358)
 * add jmx port configuration to Debian package (CASSANDRA-1202)
 * use mlockall via JNA, if present, to prevent Linux from swapping
   out parts of the JVM (CASSANDRA-1214)


0.6.4
 * avoid queuing multiple hint deliveries for the same endpoint
   (CASSANDRA-1229)
 * better performance for and stricter checking of UTF8 column names
   (CASSANDRA-1232)
 * extend option to lower compaction priority to hinted handoff
   as well (CASSANDRA-1260)
 * log errors in gossip instead of re-throwing (CASSANDRA-1289)
 * avoid aborting commitlog replay prematurely if a flushed-but-
   not-removed commitlog segment is encountered (CASSANDRA-1297)
 * fix duplicate rows being read during mapreduce (CASSANDRA-1142)
 * failure detection wasn't closing command sockets (CASSANDRA-1221)
 * cassandra-cli.bat works on windows (CASSANDRA-1236)
 * pre-emptively drop requests that cannot be processed within RPCTimeout
   (CASSANDRA-685)
 * add ack to Binary write verb and update CassandraBulkLoader
   to wait for acks for each row (CASSANDRA-1093)
 * added describe_partitioner Thrift method (CASSANDRA-1047)
 * Hadoop jobs no longer require the Cassandra storage-conf.xml
   (CASSANDRA-1280, CASSANDRA-1047)
 * log thread pool stats when GC is excessive (CASSANDRA-1275)
 * remove gossip message size limit (CASSANDRA-1138)
 * parallelize local and remote reads during multiget, and respect snitch 
   when determining whether to do local read for CL.ONE (CASSANDRA-1317)
 * fix read repair to use requested consistency level on digest mismatch,
   rather than assuming QUORUM (CASSANDRA-1316)
 * process digest mismatch re-reads in parallel (CASSANDRA-1323)
 * switch hints CF comparator to BytesType (CASSANDRA-1274)


0.6.3
 * retry to make streaming connections up to 8 times. (CASSANDRA-1019)
 * reject describe_ring() calls on invalid keyspaces (CASSANDRA-1111)
 * fix cache size calculation for size of 100% (CASSANDRA-1129)
 * fix cache capacity only being recalculated once (CASSANDRA-1129)
 * remove hourly scan of all hints on the off chance that the gossiper
   missed a status change; instead, expose deliverHintsToEndpoint to JMX
   so it can be done manually, if necessary (CASSANDRA-1141)
 * don't reject reads at CL.ALL (CASSANDRA-1152)
 * reject deletions to supercolumns in CFs containing only standard
   columns (CASSANDRA-1139)
 * avoid preserving login information after client disconnects
   (CASSANDRA-1057)
 * prefer sun jdk to openjdk in debian init script (CASSANDRA-1174)
 * detect partioner config changes between restarts and fail fast 
   (CASSANDRA-1146)
 * use generation time to resolve node token reassignment disagreements
   (CASSANDRA-1118)
 * restructure the startup ordering of Gossiper and MessageService to avoid
   timing anomalies (CASSANDRA-1160)
 * detect incomplete commit log hearders (CASSANDRA-1119)
 * force anti-entropy service to stream files on the stream stage to avoid
   sending streams out of order (CASSANDRA-1169)
 * remove inactive stream managers after AES streams files (CASSANDRA-1169)
 * allow removing entire row through batch_mutate Deletion (CASSANDRA-1027)
 * add JMX metrics for row-level bloom filter false positives (CASSANDRA-1212)
 * added a redhat init script to contrib (CASSANDRA-1201)
 * use midpoint when bootstrapping a new machine into range with not
   much data yet instead of random token (CASSANDRA-1112)
 * kill server on OOM in executor stage as well as Thrift (CASSANDRA-1226)
 * remove opportunistic repairs, when two machines with overlapping replica
   responsibilities happen to finish major compactions of the same CF near
   the same time.  repairs are now fully manual (CASSANDRA-1190)
 * add ability to lower compaction priority (default is no change from 0.6.2)
   (CASSANDRA-1181)


0.6.2
 * fix contrib/word_count build. (CASSANDRA-992)
 * split CommitLogExecutorService into BatchCommitLogExecutorService and 
   PeriodicCommitLogExecutorService (CASSANDRA-1014)
 * add latency histograms to CFSMBean (CASSANDRA-1024)
 * make resolving timestamp ties deterministic by using value bytes
   as a tiebreaker (CASSANDRA-1039)
 * Add option to turn off Hinted Handoff (CASSANDRA-894)
 * fix windows startup (CASSANDRA-948)
 * make concurrent_reads, concurrent_writes configurable at runtime via JMX
   (CASSANDRA-1060)
 * disable GCInspector on non-Sun JVMs (CASSANDRA-1061)
 * fix tombstone handling in sstable rows with no other data (CASSANDRA-1063)
 * fix size of row in spanned index entries (CASSANDRA-1056)
 * install json2sstable, sstable2json, and sstablekeys to Debian package
 * StreamingService.StreamDestinations wouldn't empty itself after streaming
   finished (CASSANDRA-1076)
 * added Collections.shuffle(splits) before returning the splits in 
   ColumnFamilyInputFormat (CASSANDRA-1096)
 * do not recalculate cache capacity post-compaction if it's been manually 
   modified (CASSANDRA-1079)
 * better defaults for flush sorter + writer executor queue sizes
   (CASSANDRA-1100)
 * windows scripts for SSTableImport/Export (CASSANDRA-1051)
 * windows script for nodetool (CASSANDRA-1113)
 * expose PhiConvictThreshold (CASSANDRA-1053)
 * make repair of RF==1 a no-op (CASSANDRA-1090)
 * improve default JVM GC options (CASSANDRA-1014)
 * fix SlicePredicate serialization inside Hadoop jobs (CASSANDRA-1049)
 * close Thrift sockets in Hadoop ColumnFamilyRecordReader (CASSANDRA-1081)


0.6.1
 * fix NPE in sstable2json when no excluded keys are given (CASSANDRA-934)
 * keep the replica set constant throughout the read repair process
   (CASSANDRA-937)
 * allow querying getAllRanges with empty token list (CASSANDRA-933)
 * fix command line arguments inversion in clustertool (CASSANDRA-942)
 * fix race condition that could trigger a false-positive assertion
   during post-flush discard of old commitlog segments (CASSANDRA-936)
 * fix neighbor calculation for anti-entropy repair (CASSANDRA-924)
 * perform repair even for small entropy differences (CASSANDRA-924)
 * Use hostnames in CFInputFormat to allow Hadoop's naive string-based
   locality comparisons to work (CASSANDRA-955)
 * cache read-only BufferedRandomAccessFile length to avoid
   3 system calls per invocation (CASSANDRA-950)
 * nodes with IPv6 (and no IPv4) addresses could not join cluster
   (CASSANDRA-969)
 * Retrieve the correct number of undeleted columns, if any, from
   a supercolumn in a row that had been deleted previously (CASSANDRA-920)
 * fix index scans that cross the 2GB mmap boundaries for both mmap
   and standard i/o modes (CASSANDRA-866)
 * expose drain via nodetool (CASSANDRA-978)


0.6.0-RC1
 * JMX drain to flush memtables and run through commit log (CASSANDRA-880)
 * Bootstrapping can skip ranges under the right conditions (CASSANDRA-902)
 * fix merging row versions in range_slice for CL > ONE (CASSANDRA-884)
 * default write ConsistencyLeven chaned from ZERO to ONE
 * fix for index entries spanning mmap buffer boundaries (CASSANDRA-857)
 * use lexical comparison if time part of TimeUUIDs are the same 
   (CASSANDRA-907)
 * bound read, mutation, and response stages to fix possible OOM
   during log replay (CASSANDRA-885)
 * Use microseconds-since-epoch (UTC) in cli, instead of milliseconds
 * Treat batch_mutate Deletion with null supercolumn as "apply this predicate 
   to top level supercolumns" (CASSANDRA-834)
 * Streaming destination nodes do not update their JMX status (CASSANDRA-916)
 * Fix internal RPC timeout calculation (CASSANDRA-911)
 * Added Pig loadfunc to contrib/pig (CASSANDRA-910)


0.6.0-beta3
 * fix compaction bucketing bug (CASSANDRA-814)
 * update windows batch file (CASSANDRA-824)
 * deprecate KeysCachedFraction configuration directive in favor
   of KeysCached; move to unified-per-CF key cache (CASSANDRA-801)
 * add invalidateRowCache to ColumnFamilyStoreMBean (CASSANDRA-761)
 * send Handoff hints to natural locations to reduce load on
   remaining nodes in a failure scenario (CASSANDRA-822)
 * Add RowWarningThresholdInMB configuration option to warn before very 
   large rows get big enough to threaten node stability, and -x option to
   be able to remove them with sstable2json if the warning is unheeded
   until it's too late (CASSANDRA-843)
 * Add logging of GC activity (CASSANDRA-813)
 * fix ConcurrentModificationException in commitlog discard (CASSANDRA-853)
 * Fix hardcoded row count in Hadoop RecordReader (CASSANDRA-837)
 * Add a jmx status to the streaming service and change several DEBUG
   messages to INFO (CASSANDRA-845)
 * fix classpath in cassandra-cli.bat for Windows (CASSANDRA-858)
 * allow re-specifying host, port to cassandra-cli if invalid ones
   are first tried (CASSANDRA-867)
 * fix race condition handling rpc timeout in the coordinator
   (CASSANDRA-864)
 * Remove CalloutLocation and StagingFileDirectory from storage-conf files 
   since those settings are no longer used (CASSANDRA-878)
 * Parse a long from RowWarningThresholdInMB instead of an int (CASSANDRA-882)
 * Remove obsolete ControlPort code from DatabaseDescriptor (CASSANDRA-886)
 * move skipBytes side effect out of assert (CASSANDRA-899)
 * add "double getLoad" to StorageServiceMBean (CASSANDRA-898)
 * track row stats per CF at compaction time (CASSANDRA-870)
 * disallow CommitLogDirectory matching a DataFileDirectory (CASSANDRA-888)
 * default key cache size is 200k entries, changed from 10% (CASSANDRA-863)
 * add -Dcassandra-foreground=yes to cassandra.bat
 * exit if cluster name is changed unexpectedly (CASSANDRA-769)


0.6.0-beta1/beta2
 * add batch_mutate thrift command, deprecating batch_insert (CASSANDRA-336)
 * remove get_key_range Thrift API, deprecated in 0.5 (CASSANDRA-710)
 * add optional login() Thrift call for authentication (CASSANDRA-547)
 * support fat clients using gossiper and StorageProxy to perform
   replication in-process [jvm-only] (CASSANDRA-535)
 * support mmapped I/O for reads, on by default on 64bit JVMs 
   (CASSANDRA-408, CASSANDRA-669)
 * improve insert concurrency, particularly during Hinted Handoff
   (CASSANDRA-658)
 * faster network code (CASSANDRA-675)
 * stress.py moved to contrib (CASSANDRA-635)
 * row caching [must be explicitly enabled per-CF in config] (CASSANDRA-678)
 * present a useful measure of compaction progress in JMX (CASSANDRA-599)
 * add bin/sstablekeys (CASSNADRA-679)
 * add ConsistencyLevel.ANY (CASSANDRA-687)
 * make removetoken remove nodes from gossip entirely (CASSANDRA-644)
 * add ability to set cache sizes at runtime (CASSANDRA-708)
 * report latency and cache hit rate statistics with lifetime totals
   instead of average over the last minute (CASSANDRA-702)
 * support get_range_slice for RandomPartitioner (CASSANDRA-745)
 * per-keyspace replication factory and replication strategy (CASSANDRA-620)
 * track latency in microseconds (CASSANDRA-733)
 * add describe_ Thrift methods, deprecating get_string_property and 
   get_string_list_property
 * jmx interface for tracking operation mode and streams in general.
   (CASSANDRA-709)
 * keep memtables in sorted order to improve range query performance
   (CASSANDRA-799)
 * use while loop instead of recursion when trimming sstables compaction list 
   to avoid blowing stack in pathological cases (CASSANDRA-804)
 * basic Hadoop map/reduce support (CASSANDRA-342)


0.5.1
 * ensure all files for an sstable are streamed to the same directory.
   (CASSANDRA-716)
 * more accurate load estimate for bootstrapping (CASSANDRA-762)
 * tolerate dead or unavailable bootstrap target on write (CASSANDRA-731)
 * allow larger numbers of keys (> 140M) in a sstable bloom filter
   (CASSANDRA-790)
 * include jvm argument improvements from CASSANDRA-504 in debian package
 * change streaming chunk size to 32MB to accomodate Windows XP limitations
   (was 64MB) (CASSANDRA-795)
 * fix get_range_slice returning results in the wrong order (CASSANDRA-781)
 

0.5.0 final
 * avoid attempting to delete temporary bootstrap files twice (CASSANDRA-681)
 * fix bogus NaN in nodeprobe cfstats output (CASSANDRA-646)
 * provide a policy for dealing with single thread executors w/ a full queue
   (CASSANDRA-694)
 * optimize inner read in MessagingService, vastly improving multiple-node
   performance (CASSANDRA-675)
 * wait for table flush before streaming data back to a bootstrapping node.
   (CASSANDRA-696)
 * keep track of bootstrapping sources by table so that bootstrapping doesn't 
   give the indication of finishing early (CASSANDRA-673)


0.5.0 RC3
 * commit the correct version of the patch for CASSANDRA-663


0.5.0 RC2 (unreleased)
 * fix bugs in converting get_range_slice results to Thrift 
   (CASSANDRA-647, CASSANDRA-649)
 * expose java.util.concurrent.TimeoutException in StorageProxy methods
   (CASSANDRA-600)
 * TcpConnectionManager was holding on to disconnected connections, 
   giving the false indication they were being used. (CASSANDRA-651)
 * Remove duplicated write. (CASSANDRA-662)
 * Abort bootstrap if IP is already in the token ring (CASSANDRA-663)
 * increase default commitlog sync period, and wait for last sync to 
   finish before submitting another (CASSANDRA-668)


0.5.0 RC1
 * Fix potential NPE in get_range_slice (CASSANDRA-623)
 * add CRC32 to commitlog entries (CASSANDRA-605)
 * fix data streaming on windows (CASSANDRA-630)
 * GC compacted sstables after cleanup and compaction (CASSANDRA-621)
 * Speed up anti-entropy validation (CASSANDRA-629)
 * Fix anti-entropy assertion error (CASSANDRA-639)
 * Fix pending range conflicts when bootstapping or moving
   multiple nodes at once (CASSANDRA-603)
 * Handle obsolete gossip related to node movement in the case where
   one or more nodes is down when the movement occurs (CASSANDRA-572)
 * Include dead nodes in gossip to avoid a variety of problems
   and fix HH to removed nodes (CASSANDRA-634)
 * return an InvalidRequestException for mal-formed SlicePredicates
   (CASSANDRA-643)
 * fix bug determining closest neighbor for use in multiple datacenters
   (CASSANDRA-648)
 * Vast improvements in anticompaction speed (CASSANDRA-607)
 * Speed up log replay and writes by avoiding redundant serializations
   (CASSANDRA-652)


0.5.0 beta 2
 * Bootstrap improvements (several tickets)
 * add nodeprobe repair anti-entropy feature (CASSANDRA-193, CASSANDRA-520)
 * fix possibility of partition when many nodes restart at once
   in clusters with multiple seeds (CASSANDRA-150)
 * fix NPE in get_range_slice when no data is found (CASSANDRA-578)
 * fix potential NPE in hinted handoff (CASSANDRA-585)
 * fix cleanup of local "system" keyspace (CASSANDRA-576)
 * improve computation of cluster load balance (CASSANDRA-554)
 * added super column read/write, column count, and column/row delete to
   cassandra-cli (CASSANDRA-567, CASSANDRA-594)
 * fix returning live subcolumns of deleted supercolumns (CASSANDRA-583)
 * respect JAVA_HOME in bin/ scripts (several tickets)
 * add StorageService.initClient for fat clients on the JVM (CASSANDRA-535)
   (see contrib/client_only for an example of use)
 * make consistency_level functional in get_range_slice (CASSANDRA-568)
 * optimize key deserialization for RandomPartitioner (CASSANDRA-581)
 * avoid GCing tombstones except on major compaction (CASSANDRA-604)
 * increase failure conviction threshold, resulting in less nodes
   incorrectly (and temporarily) marked as down (CASSANDRA-610)
 * respect memtable thresholds during log replay (CASSANDRA-609)
 * support ConsistencyLevel.ALL on read (CASSANDRA-584)
 * add nodeprobe removetoken command (CASSANDRA-564)


0.5.0 beta
 * Allow multiple simultaneous flushes, improving flush throughput 
   on multicore systems (CASSANDRA-401)
 * Split up locks to improve write and read throughput on multicore systems
   (CASSANDRA-444, CASSANDRA-414)
 * More efficient use of memory during compaction (CASSANDRA-436)
 * autobootstrap option: when enabled, all non-seed nodes will attempt
   to bootstrap when started, until bootstrap successfully
   completes. -b option is removed.  (CASSANDRA-438)
 * Unless a token is manually specified in the configuration xml,
   a bootstraping node will use a token that gives it half the
   keys from the most-heavily-loaded node in the cluster,
   instead of generating a random token. 
   (CASSANDRA-385, CASSANDRA-517)
 * Miscellaneous bootstrap fixes (several tickets)
 * Ability to change a node's token even after it has data on it
   (CASSANDRA-541)
 * Ability to decommission a live node from the ring (CASSANDRA-435)
 * Semi-automatic loadbalancing via nodeprobe (CASSANDRA-192)
 * Add ability to set compaction thresholds at runtime via
   JMX / nodeprobe.  (CASSANDRA-465)
 * Add "comment" field to ColumnFamily definition. (CASSANDRA-481)
 * Additional JMX metrics (CASSANDRA-482)
 * JSON based export and import tools (several tickets)
 * Hinted Handoff fixes (several tickets)
 * Add key cache to improve read performance (CASSANDRA-423)
 * Simplified construction of custom ReplicationStrategy classes
   (CASSANDRA-497)
 * Graphical application (Swing) for ring integrity verification and 
   visualization was added to contrib (CASSANDRA-252)
 * Add DCQUORUM, DCQUORUMSYNC consistency levels and corresponding
   ReplicationStrategy / EndpointSnitch classes.  Experimental.
   (CASSANDRA-492)
 * Web client interface added to contrib (CASSANDRA-457)
 * More-efficient flush for Random, CollatedOPP partitioners 
   for normal writes (CASSANDRA-446) and bulk load (CASSANDRA-420)
 * Add MemtableFlushAfterMinutes, a global replacement for the old 
   per-CF FlushPeriodInMinutes setting (CASSANDRA-463)
 * optimizations to slice reading (CASSANDRA-350) and supercolumn
   queries (CASSANDRA-510)
 * force binding to given listenaddress for nodes with multiple
   interfaces (CASSANDRA-546)
 * stress.py benchmarking tool improvements (several tickets)
 * optimized replica placement code (CASSANDRA-525)
 * faster log replay on restart (CASSANDRA-539, CASSANDRA-540)
 * optimized local-node writes (CASSANDRA-558)
 * added get_range_slice, deprecating get_key_range (CASSANDRA-344)
 * expose TimedOutException to thrift (CASSANDRA-563)
 

0.4.2
 * Add validation disallowing null keys (CASSANDRA-486)
 * Fix race conditions in TCPConnectionManager (CASSANDRA-487)
 * Fix using non-utf8-aware comparison as a sanity check.
   (CASSANDRA-493)
 * Improve default garbage collector options (CASSANDRA-504)
 * Add "nodeprobe flush" (CASSANDRA-505)
 * remove NotFoundException from get_slice throws list (CASSANDRA-518)
 * fix get (not get_slice) of entire supercolumn (CASSANDRA-508)
 * fix null token during bootstrap (CASSANDRA-501)


0.4.1
 * Fix FlushPeriod columnfamily configuration regression
   (CASSANDRA-455)
 * Fix long column name support (CASSANDRA-460)
 * Fix for serializing a row that only contains tombstones
   (CASSANDRA-458)
 * Fix for discarding unneeded commitlog segments (CASSANDRA-459)
 * Add SnapshotBeforeCompaction configuration option (CASSANDRA-426)
 * Fix compaction abort under insufficient disk space (CASSANDRA-473)
 * Fix reading subcolumn slice from tombstoned CF (CASSANDRA-484)
 * Fix race condition in RVH causing occasional NPE (CASSANDRA-478)


0.4.0
 * fix get_key_range problems when a node is down (CASSANDRA-440)
   and add UnavailableException to more Thrift methods
 * Add example EndPointSnitch contrib code (several tickets)


0.4.0 RC2
 * fix SSTable generation clash during compaction (CASSANDRA-418)
 * reject method calls with null parameters (CASSANDRA-308)
 * properly order ranges in nodeprobe output (CASSANDRA-421)
 * fix logging of certain errors on executor threads (CASSANDRA-425)


0.4.0 RC1
 * Bootstrap feature is live; use -b on startup (several tickets)
 * Added multiget api (CASSANDRA-70)
 * fix Deadlock with SelectorManager.doProcess and TcpConnection.write
   (CASSANDRA-392)
 * remove key cache b/c of concurrency bugs in third-party
   CLHM library (CASSANDRA-405)
 * update non-major compaction logic to use two threshold values
   (CASSANDRA-407)
 * add periodic / batch commitlog sync modes (several tickets)
 * inline BatchMutation into batch_insert params (CASSANDRA-403)
 * allow setting the logging level at runtime via mbean (CASSANDRA-402)
 * change default comparator to BytesType (CASSANDRA-400)
 * add forwards-compatible ConsistencyLevel parameter to get_key_range
   (CASSANDRA-322)
 * r/m special case of blocking for local destination when writing with 
   ConsistencyLevel.ZERO (CASSANDRA-399)
 * Fixes to make BinaryMemtable [bulk load interface] useful (CASSANDRA-337);
   see contrib/bmt_example for an example of using it.
 * More JMX properties added (several tickets)
 * Thrift changes (several tickets)
    - Merged _super get methods with the normal ones; return values
      are now of ColumnOrSuperColumn.
    - Similarly, merged batch_insert_super into batch_insert.



0.4.0 beta
 * On-disk data format has changed to allow billions of keys/rows per
   node instead of only millions
 * Multi-keyspace support
 * Scan all sstables for all queries to avoid situations where
   different types of operation on the same ColumnFamily could
   disagree on what data was present
 * Snapshot support via JMX
 * Thrift API has changed a _lot_:
    - removed time-sorted CFs; instead, user-defined comparators
      may be defined on the column names, which are now byte arrays.
      Default comparators are provided for UTF8, Bytes, Ascii, Long (i64),
      and UUID types.
    - removed colon-delimited strings in thrift api in favor of explicit
      structs such as ColumnPath, ColumnParent, etc.  Also normalized
      thrift struct and argument naming.
    - Added columnFamily argument to get_key_range.
    - Change signature of get_slice to accept starting and ending
      columns as well as an offset.  (This allows use of indexes.)
      Added "ascending" flag to allow reasonably-efficient reverse
      scans as well.  Removed get_slice_by_range as redundant.
    - get_key_range operates on one CF at a time
    - changed `block` boolean on insert methods to ConsistencyLevel enum,
      with options of NONE, ONE, QUORUM, and ALL.
    - added similar consistency_level parameter to read methods
    - column-name-set slice with no names given now returns zero columns
      instead of all of them.  ("all" can run your server out of memory.
      use a range-based slice with a high max column count instead.)
 * Removed the web interface. Node information can now be obtained by 
   using the newly introduced nodeprobe utility.
 * More JMX stats
 * Remove magic values from internals (e.g. special key to indicate
   when to flush memtables)
 * Rename configuration "table" to "keyspace"
 * Moved to crash-only design; no more shutdown (just kill the process)
 * Lots of bug fixes

Full list of issues resolved in 0.4 is at https://issues.apache.org/jira/secure/IssueNavigator.jspa?reset=true&&pid=12310865&fixfor=12313862&resolution=1&sorter/field=issuekey&sorter/order=DESC


0.3.0 RC3
 * Fix potential deadlock under load in TCPConnection.
   (CASSANDRA-220)


0.3.0 RC2
 * Fix possible data loss when server is stopped after replaying
   log but before new inserts force memtable flush.
   (CASSANDRA-204)
 * Added BUGS file


0.3.0 RC1
 * Range queries on keys, including user-defined key collation
 * Remove support
 * Workarounds for a weird bug in JDK select/register that seems
   particularly common on VM environments. Cassandra should deploy
   fine on EC2 now
 * Much improved infrastructure: the beginnings of a decent test suite
   ("ant test" for unit tests; "nosetests" for system tests), code
   coverage reporting, etc.
 * Expanded node status reporting via JMX
 * Improved error reporting/logging on both server and client
 * Reduced memory footprint in default configuration
 * Combined blocking and non-blocking versions of insert APIs
 * Added FlushPeriodInMinutes configuration parameter to force
   flushing of infrequently-updated ColumnFamilies<|MERGE_RESOLUTION|>--- conflicted
+++ resolved
@@ -1,6 +1,8 @@
 2.0.0
 Merged from 1.2:
  * Fix getBloomFilterDiskSpaceUsed for AlwaysPresentFilter (CASSANDRA-5900)
+ * Don't announce schema version until we've loaded the changes locally
+   (CASSANDRA-5904)
 
 
 2.0.0-rc2
@@ -42,20 +44,15 @@
  * Future-proof inter-major-version schema migrations (CASSANDRA-5845)
  * (Hadoop) add CqlPagingRecordReader support for ReversedType in Thrift table
    (CASSANDRA-5718)
-<<<<<<< HEAD
-=======
  * Add KeyCacheHitRate metric to CF metrics (CASSANDRA-5868)
  * cqlsh: add support for multiline comments (CASSANDRA-5798)
  * Handle CQL3 SELECT duplicate IN restrictions on clustering columns
    (CASSANDRA-5856)
- * Don't announce schema version until we've loaded the changes locally
-   (CASSANDRA-5904)
 Merged from 1.1:
  * Correctly validate sparse composite cells in scrub (CASSANDRA-5855)
 
 
 1.2.8
->>>>>>> 1df9823a
  * Fix reading DeletionTime from 1.1-format sstables (CASSANDRA-5814)
  * cqlsh: add collections support to COPY (CASSANDRA-5698)
  * retry important messages for any IOException (CASSANDRA-5804)
