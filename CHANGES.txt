<<<<<<< HEAD
3.0
 * Only include modified cell data in indexing deltas (CASSANDRA-10438)
 * Do not load keyspace when creating sstable writer (CASSANDRA-10443)
 * If node is not yet gossiping write all MV updates to batchlog only (CASSANDRA-10413)
 * Re-populate token metadata after commit log recovery (CASSANDRA-10293)
 * Provide additional metrics for materialized views (CASSANDRA-10323)
 * Flush system schema tables after local schema changes (CASSANDRA-10429)
Merged from 2.2:
=======
2.2.4
 * Fix the regression when using LIMIT with aggregates (CASSANDRA-10487)
2.2.3
>>>>>>> 20c0acc1
 * Avoid NoClassDefFoundError during DataDescriptor initialization on windows (CASSANDRA-10412)
 * Preserve case of quoted Role & User names (CASSANDRA-10394)
 * cqlsh pg-style-strings broken (CASSANDRA-10484)
 * cqlsh prompt includes name of keyspace after failed `use` statement (CASSANDRA-10369)
Merged from 2.1:
 * Allow LOCAL_JMX to be easily overridden (CASSANDRA-10275)
 * Mark nodes as dead even if they've already left (CASSANDRA-10205)
<<<<<<< HEAD


3.0.0-rc1
 * Fix mixed version read request compatibility for compact static tables
   (CASSANDRA-10373)
 * Fix paging of DISTINCT with static and IN (CASSANDRA-10354)
 * Allow MATERIALIZED VIEW's SELECT statement to restrict primary key
   columns (CASSANDRA-9664)
 * Move crc_check_chance out of compression options (CASSANDRA-9839)
 * Fix descending iteration past end of BTreeSearchIterator (CASSANDRA-10301)
 * Transfer hints to a different node on decommission (CASSANDRA-10198)
 * Check partition keys for CAS operations during stmt validation (CASSANDRA-10338)
 * Add custom query expressions to SELECT (CASSANDRA-10217)
 * Fix minor bugs in MV handling (CASSANDRA-10362)
 * Allow custom indexes with 0,1 or multiple target columns (CASSANDRA-10124)
 * Improve MV schema representation (CASSANDRA-9921)
 * Add flag to enable/disable coordinator batchlog for MV writes (CASSANDRA-10230)
 * Update cqlsh COPY for new internal driver serialization interface (CASSANDRA-10318)
 * Give index implementations more control over rebuild operations (CASSANDRA-10312)
 * Update index file format (CASSANDRA-10314)
 * Add "shadowable" row tombstones to deal with mv timestamp issues (CASSANDRA-10261)
 * CFS.loadNewSSTables() broken for pre-3.0 sstables
 * Cache selected index in read command to reduce lookups (CASSANDRA-10215)
 * Small optimizations of sstable index serialization (CASSANDRA-10232)
 * Support for both encrypted and unencrypted native transport connections (CASSANDRA-9590)
Merged from 2.2:
=======
 * Update internal python driver used by cqlsh (CASSANDRA-10161)
2.2.2
 * cqlsh prompt includes name of keyspace after failed `use` statement (CASSANDRA-10369)
>>>>>>> 20c0acc1
 * Configurable page size in cqlsh (CASSANDRA-9855)
 * Defer default role manager setup until all nodes are on 2.2+ (CASSANDRA-9761)
 * Handle missing RoleManager in config after upgrade to 2.2 (CASSANDRA-10209)
Merged from 2.1:
 * Bulk Loader API could not tolerate even node failure (CASSANDRA-10347)
 * Avoid misleading pushed notifications when multiple nodes
   share an rpc_address (CASSANDRA-10052)
 * Fix dropping undroppable when message queue is full (CASSANDRA-10113)
 * Fix potential ClassCastException during paging (CASSANDRA-10352)
 * Prevent ALTER TYPE from creating circular references (CASSANDRA-10339)
 * Fix cache handling of 2i and base tables (CASSANDRA-10155, 10359)
 * Fix NPE in nodetool compactionhistory (CASSANDRA-9758)
 * (Pig) support BulkOutputFormat as a URL parameter (CASSANDRA-7410)
 * BATCH statement is broken in cqlsh (CASSANDRA-10272)
 * (cqlsh) Make cqlsh PEP8 Compliant (CASSANDRA-10066)
 * (cqlsh) Fix error when starting cqlsh with --debug (CASSANDRA-10282)
 * Scrub, Cleanup and Upgrade do not unmark compacting until all operations
   have completed, regardless of the occurence of exceptions (CASSANDRA-10274)


3.0.0-beta2
 * Fix columns returned by AbstractBtreePartitions (CASSANDRA-10220)
 * Fix backward compatibility issue due to AbstractBounds serialization bug (CASSANDRA-9857)
 * Fix startup error when upgrading nodes (CASSANDRA-10136)
 * Base table PRIMARY KEY can be assumed to be NOT NULL in MV creation (CASSANDRA-10147)
 * Improve batchlog write patch (CASSANDRA-9673)
 * Re-apply MaterializedView updates on commitlog replay (CASSANDRA-10164)
 * Require AbstractType.isByteOrderComparable declaration in constructor (CASSANDRA-9901)
 * Avoid digest mismatch on upgrade to 3.0 (CASSANDRA-9554)
 * Fix Materialized View builder when adding multiple MVs (CASSANDRA-10156)
 * Choose better poolingOptions for protocol v4 in cassandra-stress (CASSANDRA-10182)
 * Fix LWW bug affecting Materialized Views (CASSANDRA-10197)
 * Ensures frozen sets and maps are always sorted (CASSANDRA-10162)
 * Don't deadlock when flushing CFS backed custom indexes (CASSANDRA-10181)
 * Fix double flushing of secondary index tables (CASSANDRA-10180)
 * Fix incorrect handling of range tombstones in thrift (CASSANDRA-10046)
 * Only use batchlog when paired materialized view replica is remote (CASSANDRA-10061)
 * Reuse TemporalRow when updating multiple MaterializedViews (CASSANDRA-10060)
 * Validate gc_grace_seconds for batchlog writes and MVs (CASSANDRA-9917)
 * Fix sstablerepairedset (CASSANDRA-10132)
Merged from 2.2:
 * Cancel transaction for sstables we wont redistribute index summary
   for (CASSANDRA-10270)
 * Retry snapshot deletion after compaction and gc on Windows (CASSANDRA-10222)
 * Fix failure to start with space in directory path on Windows (CASSANDRA-10239)
 * Fix repair hang when snapshot failed (CASSANDRA-10057)
 * Fall back to 1/4 commitlog volume for commitlog_total_space on small disks
   (CASSANDRA-10199)
Merged from 2.1:
 * Added configurable warning threshold for GC duration (CASSANDRA-8907)
 * Fix handling of streaming EOF (CASSANDRA-10206)
 * Only check KeyCache when it is enabled
 * Change streaming_socket_timeout_in_ms default to 1 hour (CASSANDRA-8611)
 * (cqlsh) update list of CQL keywords (CASSANDRA-9232)
 * Add nodetool gettraceprobability command (CASSANDRA-10234)
Merged from 2.0:
 * Fix rare race where older gossip states can be shadowed (CASSANDRA-10366)
 * Fix consolidating racks violating the RF contract (CASSANDRA-10238)
 * Disallow decommission when node is in drained state (CASSANDRA-8741)


2.2.1
 * Fix race during construction of commit log (CASSANDRA-10049)
 * Fix LeveledCompactionStrategyTest (CASSANDRA-9757)
 * Fix broken UnbufferedDataOutputStreamPlus.writeUTF (CASSANDRA-10203)
 * (cqlsh) default load-from-file encoding to utf-8 (CASSANDRA-9898)
 * Avoid returning Permission.NONE when failing to query users table (CASSANDRA-10168)
 * (cqlsh) add CLEAR command (CASSANDRA-10086)
 * Support string literals as Role names for compatibility (CASSANDRA-10135)
Merged from 2.1:
 * Only check KeyCache when it is enabled
 * Change streaming_socket_timeout_in_ms default to 1 hour (CASSANDRA-8611)
 * (cqlsh) update list of CQL keywords (CASSANDRA-9232)


3.0.0-beta1
 * Redesign secondary index API (CASSANDRA-9459, 7771, 9041)
 * Fix throwing ReadFailure instead of ReadTimeout on range queries (CASSANDRA-10125)
 * Rewrite hinted handoff (CASSANDRA-6230)
 * Fix query on static compact tables (CASSANDRA-10093)
 * Fix race during construction of commit log (CASSANDRA-10049)
 * Add option to only purge repaired tombstones (CASSANDRA-6434)
 * Change authorization handling for MVs (CASSANDRA-9927)
 * Add custom JMX enabled executor for UDF sandbox (CASSANDRA-10026)
 * Fix row deletion bug for Materialized Views (CASSANDRA-10014)
 * Support mixed-version clusters with Cassandra 2.1 and 2.2 (CASSANDRA-9704)
 * Fix multiple slices on RowSearchers (CASSANDRA-10002)
 * Fix bug in merging of collections (CASSANDRA-10001)
 * Optimize batchlog replay to avoid full scans (CASSANDRA-7237)
 * Repair improvements when using vnodes (CASSANDRA-5220)
 * Disable scripted UDFs by default (CASSANDRA-9889)
 * Bytecode inspection for Java-UDFs (CASSANDRA-9890)
 * Use byte to serialize MT hash length (CASSANDRA-9792)
 * Replace usage of Adler32 with CRC32 (CASSANDRA-8684)
 * Fix migration to new format from 2.1 SSTable (CASSANDRA-10006)
 * SequentialWriter should extend BufferedDataOutputStreamPlus (CASSANDRA-9500)
 * Use the same repairedAt timestamp within incremental repair session (CASSANDRA-9111)
Merged from 2.2:
 * Allow count(*) and count(1) to be use as normal aggregation (CASSANDRA-10114)
 * An NPE is thrown if the column name is unknown for an IN relation (CASSANDRA-10043)
 * Apply commit_failure_policy to more errors on startup (CASSANDRA-9749)
 * Fix histogram overflow exception (CASSANDRA-9973)
 * Route gossip messages over dedicated socket (CASSANDRA-9237)
 * Add checksum to saved cache files (CASSANDRA-9265)
 * Log warning when using an aggregate without partition key (CASSANDRA-9737)
Merged from 2.1:
 * (cqlsh) Allow encoding to be set through command line (CASSANDRA-10004)
 * Add new JMX methods to change local compaction strategy (CASSANDRA-9965)
 * Write hints for paxos commits (CASSANDRA-7342)
 * (cqlsh) Fix timestamps before 1970 on Windows, always
   use UTC for timestamp display (CASSANDRA-10000)
 * (cqlsh) Avoid overwriting new config file with old config
   when both exist (CASSANDRA-9777)
 * Release snapshot selfRef when doing snapshot repair (CASSANDRA-9998)
 * Cannot replace token does not exist - DN node removed as Fat Client (CASSANDRA-9871)
Merged from 2.0:
 * Don't cast expected bf size to an int (CASSANDRA-9959)
 * Make getFullyExpiredSSTables less expensive (CASSANDRA-9882)


3.0.0-alpha1
 * Implement proper sandboxing for UDFs (CASSANDRA-9402)
 * Simplify (and unify) cleanup of compaction leftovers (CASSANDRA-7066)
 * Allow extra schema definitions in cassandra-stress yaml (CASSANDRA-9850)
 * Metrics should use up to date nomenclature (CASSANDRA-9448)
 * Change CREATE/ALTER TABLE syntax for compression (CASSANDRA-8384)
 * Cleanup crc and adler code for java 8 (CASSANDRA-9650)
 * Storage engine refactor (CASSANDRA-8099, 9743, 9746, 9759, 9781, 9808, 9825,
   9848, 9705, 9859, 9867, 9874, 9828, 9801)
 * Update Guava to 18.0 (CASSANDRA-9653)
 * Bloom filter false positive ratio is not honoured (CASSANDRA-8413)
 * New option for cassandra-stress to leave a ratio of columns null (CASSANDRA-9522)
 * Change hinted_handoff_enabled yaml setting, JMX (CASSANDRA-9035)
 * Add algorithmic token allocation (CASSANDRA-7032)
 * Add nodetool command to replay batchlog (CASSANDRA-9547)
 * Make file buffer cache independent of paths being read (CASSANDRA-8897)
 * Remove deprecated legacy Hadoop code (CASSANDRA-9353)
 * Decommissioned nodes will not rejoin the cluster (CASSANDRA-8801)
 * Change gossip stabilization to use endpoit size (CASSANDRA-9401)
 * Change default garbage collector to G1 (CASSANDRA-7486)
 * Populate TokenMetadata early during startup (CASSANDRA-9317)
 * Undeprecate cache recentHitRate (CASSANDRA-6591)
 * Add support for selectively varint encoding fields (CASSANDRA-9499, 9865)
 * Materialized Views (CASSANDRA-6477)
Merged from 2.2:
 * Avoid grouping sstables for anticompaction with DTCS (CASSANDRA-9900)
 * UDF / UDA execution time in trace (CASSANDRA-9723)
 * Fix broken internode SSL (CASSANDRA-9884)
Merged from 2.1:
 * Add new JMX methods to change local compaction strategy (CASSANDRA-9965)
 * Fix handling of enable/disable autocompaction (CASSANDRA-9899)
 * Add consistency level to tracing ouput (CASSANDRA-9827)
 * Remove repair snapshot leftover on startup (CASSANDRA-7357)
 * Use random nodes for batch log when only 2 racks (CASSANDRA-8735)
 * Ensure atomicity inside thrift and stream session (CASSANDRA-7757)
 * Fix nodetool info error when the node is not joined (CASSANDRA-9031)
Merged from 2.0:
 * Log when messages are dropped due to cross_node_timeout (CASSANDRA-9793)
 * Don't track hotness when opening from snapshot for validation (CASSANDRA-9382)


2.2.0
 * Allow the selection of columns together with aggregates (CASSANDRA-9767)
 * Fix cqlsh copy methods and other windows specific issues (CASSANDRA-9795)
 * Don't wrap byte arrays in SequentialWriter (CASSANDRA-9797)
 * sum() and avg() functions missing for smallint and tinyint types (CASSANDRA-9671)
 * Revert CASSANDRA-9542 (allow native functions in UDA) (CASSANDRA-9771)
Merged from 2.1:
 * Fix MarshalException when upgrading superColumn family (CASSANDRA-9582)
 * Fix broken logging for "empty" flushes in Memtable (CASSANDRA-9837)
 * Handle corrupt files on startup (CASSANDRA-9686)
 * Fix clientutil jar and tests (CASSANDRA-9760)
 * (cqlsh) Allow the SSL protocol version to be specified through the
    config file or environment variables (CASSANDRA-9544)
Merged from 2.0:
 * Add tool to find why expired sstables are not getting dropped (CASSANDRA-10015)
 * Remove erroneous pending HH tasks from tpstats/jmx (CASSANDRA-9129)
 * Don't cast expected bf size to an int (CASSANDRA-9959)
 * checkForEndpointCollision fails for legitimate collisions (CASSANDRA-9765)
 * Complete CASSANDRA-8448 fix (CASSANDRA-9519)
 * Don't include auth credentials in debug log (CASSANDRA-9682)
 * Can't transition from write survey to normal mode (CASSANDRA-9740)
 * Scrub (recover) sstables even when -Index.db is missing (CASSANDRA-9591)
 * Fix growing pending background compaction (CASSANDRA-9662)


2.2.0-rc2
 * Re-enable memory-mapped I/O on Windows (CASSANDRA-9658)
 * Warn when an extra-large partition is compacted (CASSANDRA-9643)
 * (cqlsh) Allow setting the initial connection timeout (CASSANDRA-9601)
 * BulkLoader has --transport-factory option but does not use it (CASSANDRA-9675)
 * Allow JMX over SSL directly from nodetool (CASSANDRA-9090)
 * Update cqlsh for UDFs (CASSANDRA-7556)
 * Change Windows kernel default timer resolution (CASSANDRA-9634)
 * Deprected sstable2json and json2sstable (CASSANDRA-9618)
 * Allow native functions in user-defined aggregates (CASSANDRA-9542)
 * Don't repair system_distributed by default (CASSANDRA-9621)
 * Fix mixing min, max, and count aggregates for blob type (CASSANRA-9622)
 * Rename class for DATE type in Java driver (CASSANDRA-9563)
 * Duplicate compilation of UDFs on coordinator (CASSANDRA-9475)
 * Fix connection leak in CqlRecordWriter (CASSANDRA-9576)
 * Mlockall before opening system sstables & remove boot_without_jna option (CASSANDRA-9573)
 * Add functions to convert timeuuid to date or time, deprecate dateOf and unixTimestampOf (CASSANDRA-9229)
 * Make sure we cancel non-compacting sstables from LifecycleTransaction (CASSANDRA-9566)
 * Fix deprecated repair JMX API (CASSANDRA-9570)
 * Add logback metrics (CASSANDRA-9378)
 * Update and refactor ant test/test-compression to run the tests in parallel (CASSANDRA-9583)
 * Fix upgrading to new directory for secondary index (CASSANDRA-9687)
Merged from 2.1:
 * (cqlsh) Fix bad check for CQL compatibility when DESCRIBE'ing
   COMPACT STORAGE tables with no clustering columns
 * Eliminate strong self-reference chains in sstable ref tidiers (CASSANDRA-9656)
 * Ensure StreamSession uses canonical sstable reader instances (CASSANDRA-9700) 
 * Ensure memtable book keeping is not corrupted in the event we shrink usage (CASSANDRA-9681)
 * Update internal python driver for cqlsh (CASSANDRA-9064)
 * Fix IndexOutOfBoundsException when inserting tuple with too many
   elements using the string literal notation (CASSANDRA-9559)
 * Enable describe on indices (CASSANDRA-7814)
 * Fix incorrect result for IN queries where column not found (CASSANDRA-9540)
 * ColumnFamilyStore.selectAndReference may block during compaction (CASSANDRA-9637)
 * Fix bug in cardinality check when compacting (CASSANDRA-9580)
 * Fix memory leak in Ref due to ConcurrentLinkedQueue.remove() behaviour (CASSANDRA-9549)
 * Make rebuild only run one at a time (CASSANDRA-9119)
Merged from 2.0:
 * Avoid NPE in AuthSuccess#decode (CASSANDRA-9727)
 * Add listen_address to system.local (CASSANDRA-9603)
 * Bug fixes to resultset metadata construction (CASSANDRA-9636)
 * Fix setting 'durable_writes' in ALTER KEYSPACE (CASSANDRA-9560)
 * Avoids ballot clash in Paxos (CASSANDRA-9649)
 * Improve trace messages for RR (CASSANDRA-9479)
 * Fix suboptimal secondary index selection when restricted
   clustering column is also indexed (CASSANDRA-9631)
 * (cqlsh) Add min_threshold to DTCS option autocomplete (CASSANDRA-9385)
 * Fix error message when attempting to create an index on a column
   in a COMPACT STORAGE table with clustering columns (CASSANDRA-9527)
 * 'WITH WITH' in alter keyspace statements causes NPE (CASSANDRA-9565)
 * Expose some internals of SelectStatement for inspection (CASSANDRA-9532)
 * ArrivalWindow should use primitives (CASSANDRA-9496)
 * Periodically submit background compaction tasks (CASSANDRA-9592)
 * Set HAS_MORE_PAGES flag to false when PagingState is null (CASSANDRA-9571)


2.2.0-rc1
 * Compressed commit log should measure compressed space used (CASSANDRA-9095)
 * Fix comparison bug in CassandraRoleManager#collectRoles (CASSANDRA-9551)
 * Add tinyint,smallint,time,date support for UDFs (CASSANDRA-9400)
 * Deprecates SSTableSimpleWriter and SSTableSimpleUnsortedWriter (CASSANDRA-9546)
 * Empty INITCOND treated as null in aggregate (CASSANDRA-9457)
 * Remove use of Cell in Thrift MapReduce classes (CASSANDRA-8609)
 * Integrate pre-release Java Driver 2.2-rc1, custom build (CASSANDRA-9493)
 * Clean up gossiper logic for old versions (CASSANDRA-9370)
 * Fix custom payload coding/decoding to match the spec (CASSANDRA-9515)
 * ant test-all results incomplete when parsed (CASSANDRA-9463)
 * Disallow frozen<> types in function arguments and return types for
   clarity (CASSANDRA-9411)
 * Static Analysis to warn on unsafe use of Autocloseable instances (CASSANDRA-9431)
 * Update commitlog archiving examples now that commitlog segments are
   not recycled (CASSANDRA-9350)
 * Extend Transactional API to sstable lifecycle management (CASSANDRA-8568)
 * (cqlsh) Add support for native protocol 4 (CASSANDRA-9399)
 * Ensure that UDF and UDAs are keyspace-isolated (CASSANDRA-9409)
 * Revert CASSANDRA-7807 (tracing completion client notifications) (CASSANDRA-9429)
 * Add ability to stop compaction by ID (CASSANDRA-7207)
 * Let CassandraVersion handle SNAPSHOT version (CASSANDRA-9438)
Merged from 2.1:
 * (cqlsh) Fix using COPY through SOURCE or -f (CASSANDRA-9083)
 * Fix occasional lack of `system` keyspace in schema tables (CASSANDRA-8487)
 * Use ProtocolError code instead of ServerError code for native protocol
   error responses to unsupported protocol versions (CASSANDRA-9451)
 * Default commitlog_sync_batch_window_in_ms changed to 2ms (CASSANDRA-9504)
 * Fix empty partition assertion in unsorted sstable writing tools (CASSANDRA-9071)
 * Ensure truncate without snapshot cannot produce corrupt responses (CASSANDRA-9388) 
 * Consistent error message when a table mixes counter and non-counter
   columns (CASSANDRA-9492)
 * Avoid getting unreadable keys during anticompaction (CASSANDRA-9508)
 * (cqlsh) Better float precision by default (CASSANDRA-9224)
 * Improve estimated row count (CASSANDRA-9107)
 * Optimize range tombstone memory footprint (CASSANDRA-8603)
 * Use configured gcgs in anticompaction (CASSANDRA-9397)
Merged from 2.0:
 * Don't accumulate more range than necessary in RangeTombstone.Tracker (CASSANDRA-9486)
 * Add broadcast and rpc addresses to system.local (CASSANDRA-9436)
 * Always mark sstable suspect when corrupted (CASSANDRA-9478)
 * Add database users and permissions to CQL3 documentation (CASSANDRA-7558)
 * Allow JVM_OPTS to be passed to standalone tools (CASSANDRA-5969)
 * Fix bad condition in RangeTombstoneList (CASSANDRA-9485)
 * Fix potential StackOverflow when setting CrcCheckChance over JMX (CASSANDRA-9488)
 * Fix null static columns in pages after the first, paged reversed
   queries (CASSANDRA-8502)
 * Fix counting cache serialization in request metrics (CASSANDRA-9466)
 * Add option not to validate atoms during scrub (CASSANDRA-9406)


2.2.0-beta1
 * Introduce Transactional API for internal state changes (CASSANDRA-8984)
 * Add a flag in cassandra.yaml to enable UDFs (CASSANDRA-9404)
 * Better support of null for UDF (CASSANDRA-8374)
 * Use ecj instead of javassist for UDFs (CASSANDRA-8241)
 * faster async logback configuration for tests (CASSANDRA-9376)
 * Add `smallint` and `tinyint` data types (CASSANDRA-8951)
 * Avoid thrift schema creation when native driver is used in stress tool (CASSANDRA-9374)
 * Make Functions.declared thread-safe
 * Add client warnings to native protocol v4 (CASSANDRA-8930)
 * Allow roles cache to be invalidated (CASSANDRA-8967)
 * Upgrade Snappy (CASSANDRA-9063)
 * Don't start Thrift rpc by default (CASSANDRA-9319)
 * Only stream from unrepaired sstables with incremental repair (CASSANDRA-8267)
 * Aggregate UDFs allow SFUNC return type to differ from STYPE if FFUNC specified (CASSANDRA-9321)
 * Remove Thrift dependencies in bundled tools (CASSANDRA-8358)
 * Disable memory mapping of hsperfdata file for JVM statistics (CASSANDRA-9242)
 * Add pre-startup checks to detect potential incompatibilities (CASSANDRA-8049)
 * Distinguish between null and unset in protocol v4 (CASSANDRA-7304)
 * Add user/role permissions for user-defined functions (CASSANDRA-7557)
 * Allow cassandra config to be updated to restart daemon without unloading classes (CASSANDRA-9046)
 * Don't initialize compaction writer before checking if iter is empty (CASSANDRA-9117)
 * Don't execute any functions at prepare-time (CASSANDRA-9037)
 * Share file handles between all instances of a SegmentedFile (CASSANDRA-8893)
 * Make it possible to major compact LCS (CASSANDRA-7272)
 * Make FunctionExecutionException extend RequestExecutionException
   (CASSANDRA-9055)
 * Add support for SELECT JSON, INSERT JSON syntax and new toJson(), fromJson()
   functions (CASSANDRA-7970)
 * Optimise max purgeable timestamp calculation in compaction (CASSANDRA-8920)
 * Constrain internode message buffer sizes, and improve IO class hierarchy (CASSANDRA-8670) 
 * New tool added to validate all sstables in a node (CASSANDRA-5791)
 * Push notification when tracing completes for an operation (CASSANDRA-7807)
 * Delay "node up" and "node added" notifications until native protocol server is started (CASSANDRA-8236)
 * Compressed Commit Log (CASSANDRA-6809)
 * Optimise IntervalTree (CASSANDRA-8988)
 * Add a key-value payload for third party usage (CASSANDRA-8553, 9212)
 * Bump metrics-reporter-config dependency for metrics 3.0 (CASSANDRA-8149)
 * Partition intra-cluster message streams by size, not type (CASSANDRA-8789)
 * Add WriteFailureException to native protocol, notify coordinator of
   write failures (CASSANDRA-8592)
 * Convert SequentialWriter to nio (CASSANDRA-8709)
 * Add role based access control (CASSANDRA-7653, 8650, 7216, 8760, 8849, 8761, 8850)
 * Record client ip address in tracing sessions (CASSANDRA-8162)
 * Indicate partition key columns in response metadata for prepared
   statements (CASSANDRA-7660)
 * Merge UUIDType and TimeUUIDType parse logic (CASSANDRA-8759)
 * Avoid memory allocation when searching index summary (CASSANDRA-8793)
 * Optimise (Time)?UUIDType Comparisons (CASSANDRA-8730)
 * Make CRC32Ex into a separate maven dependency (CASSANDRA-8836)
 * Use preloaded jemalloc w/ Unsafe (CASSANDRA-8714, 9197)
 * Avoid accessing partitioner through StorageProxy (CASSANDRA-8244, 8268)
 * Upgrade Metrics library and remove depricated metrics (CASSANDRA-5657)
 * Serializing Row cache alternative, fully off heap (CASSANDRA-7438)
 * Duplicate rows returned when in clause has repeated values (CASSANDRA-6707)
 * Make CassandraException unchecked, extend RuntimeException (CASSANDRA-8560)
 * Support direct buffer decompression for reads (CASSANDRA-8464)
 * DirectByteBuffer compatible LZ4 methods (CASSANDRA-7039)
 * Group sstables for anticompaction correctly (CASSANDRA-8578)
 * Add ReadFailureException to native protocol, respond
   immediately when replicas encounter errors while handling
   a read request (CASSANDRA-7886)
 * Switch CommitLogSegment from RandomAccessFile to nio (CASSANDRA-8308)
 * Allow mixing token and partition key restrictions (CASSANDRA-7016)
 * Support index key/value entries on map collections (CASSANDRA-8473)
 * Modernize schema tables (CASSANDRA-8261)
 * Support for user-defined aggregation functions (CASSANDRA-8053)
 * Fix NPE in SelectStatement with empty IN values (CASSANDRA-8419)
 * Refactor SelectStatement, return IN results in natural order instead
   of IN value list order and ignore duplicate values in partition key IN restrictions (CASSANDRA-7981)
 * Support UDTs, tuples, and collections in user-defined
   functions (CASSANDRA-7563)
 * Fix aggregate fn results on empty selection, result column name,
   and cqlsh parsing (CASSANDRA-8229)
 * Mark sstables as repaired after full repair (CASSANDRA-7586)
 * Extend Descriptor to include a format value and refactor reader/writer
   APIs (CASSANDRA-7443)
 * Integrate JMH for microbenchmarks (CASSANDRA-8151)
 * Keep sstable levels when bootstrapping (CASSANDRA-7460)
 * Add Sigar library and perform basic OS settings check on startup (CASSANDRA-7838)
 * Support for aggregation functions (CASSANDRA-4914)
 * Remove cassandra-cli (CASSANDRA-7920)
 * Accept dollar quoted strings in CQL (CASSANDRA-7769)
 * Make assassinate a first class command (CASSANDRA-7935)
 * Support IN clause on any partition key column (CASSANDRA-7855)
 * Support IN clause on any clustering column (CASSANDRA-4762)
 * Improve compaction logging (CASSANDRA-7818)
 * Remove YamlFileNetworkTopologySnitch (CASSANDRA-7917)
 * Do anticompaction in groups (CASSANDRA-6851)
 * Support user-defined functions (CASSANDRA-7395, 7526, 7562, 7740, 7781, 7929,
   7924, 7812, 8063, 7813, 7708)
 * Permit configurable timestamps with cassandra-stress (CASSANDRA-7416)
 * Move sstable RandomAccessReader to nio2, which allows using the
   FILE_SHARE_DELETE flag on Windows (CASSANDRA-4050)
 * Remove CQL2 (CASSANDRA-5918)
 * Optimize fetching multiple cells by name (CASSANDRA-6933)
 * Allow compilation in java 8 (CASSANDRA-7028)
 * Make incremental repair default (CASSANDRA-7250)
 * Enable code coverage thru JaCoCo (CASSANDRA-7226)
 * Switch external naming of 'column families' to 'tables' (CASSANDRA-4369) 
 * Shorten SSTable path (CASSANDRA-6962)
 * Use unsafe mutations for most unit tests (CASSANDRA-6969)
 * Fix race condition during calculation of pending ranges (CASSANDRA-7390)
 * Fail on very large batch sizes (CASSANDRA-8011)
 * Improve concurrency of repair (CASSANDRA-6455, 8208, 9145)
 * Select optimal CRC32 implementation at runtime (CASSANDRA-8614)
 * Evaluate MurmurHash of Token once per query (CASSANDRA-7096)
 * Generalize progress reporting (CASSANDRA-8901)
 * Resumable bootstrap streaming (CASSANDRA-8838, CASSANDRA-8942)
 * Allow scrub for secondary index (CASSANDRA-5174)
 * Save repair data to system table (CASSANDRA-5839)
 * fix nodetool names that reference column families (CASSANDRA-8872)
 Merged from 2.1:
 * Warn on misuse of unlogged batches (CASSANDRA-9282)
 * Failure detector detects and ignores local pauses (CASSANDRA-9183)
 * Add utility class to support for rate limiting a given log statement (CASSANDRA-9029)
 * Add missing consistency levels to cassandra-stess (CASSANDRA-9361)
 * Fix commitlog getCompletedTasks to not increment (CASSANDRA-9339)
 * Fix for harmless exceptions logged as ERROR (CASSANDRA-8564)
 * Delete processed sstables in sstablesplit/sstableupgrade (CASSANDRA-8606)
 * Improve sstable exclusion from partition tombstones (CASSANDRA-9298)
 * Validate the indexed column rather than the cell's contents for 2i (CASSANDRA-9057)
 * Add support for top-k custom 2i queries (CASSANDRA-8717)
 * Fix error when dropping table during compaction (CASSANDRA-9251)
 * cassandra-stress supports validation operations over user profiles (CASSANDRA-8773)
 * Add support for rate limiting log messages (CASSANDRA-9029)
 * Log the partition key with tombstone warnings (CASSANDRA-8561)
 * Reduce runWithCompactionsDisabled poll interval to 1ms (CASSANDRA-9271)
 * Fix PITR commitlog replay (CASSANDRA-9195)
 * GCInspector logs very different times (CASSANDRA-9124)
 * Fix deleting from an empty list (CASSANDRA-9198)
 * Update tuple and collection types that use a user-defined type when that UDT
   is modified (CASSANDRA-9148, CASSANDRA-9192)
 * Use higher timeout for prepair and snapshot in repair (CASSANDRA-9261)
 * Fix anticompaction blocking ANTI_ENTROPY stage (CASSANDRA-9151)
 * Repair waits for anticompaction to finish (CASSANDRA-9097)
 * Fix streaming not holding ref when stream error (CASSANDRA-9295)
 * Fix canonical view returning early opened SSTables (CASSANDRA-9396)
Merged from 2.0:
 * (cqlsh) Add LOGIN command to switch users (CASSANDRA-7212)
 * Clone SliceQueryFilter in AbstractReadCommand implementations (CASSANDRA-8940)
 * Push correct protocol notification for DROP INDEX (CASSANDRA-9310)
 * token-generator - generated tokens too long (CASSANDRA-9300)
 * Fix counting of tombstones for TombstoneOverwhelmingException (CASSANDRA-9299)
 * Fix ReconnectableSnitch reconnecting to peers during upgrade (CASSANDRA-6702)
 * Include keyspace and table name in error log for collections over the size
   limit (CASSANDRA-9286)
 * Avoid potential overlap in LCS with single-partition sstables (CASSANDRA-9322)
 * Log warning message when a table is queried before the schema has fully
   propagated (CASSANDRA-9136)
 * Overload SecondaryIndex#indexes to accept the column definition (CASSANDRA-9314)
 * (cqlsh) Add SERIAL and LOCAL_SERIAL consistency levels (CASSANDRA-8051)
 * Fix index selection during rebuild with certain table layouts (CASSANDRA-9281)
 * Fix partition-level-delete-only workload accounting (CASSANDRA-9194)
 * Allow scrub to handle corrupted compressed chunks (CASSANDRA-9140)
 * Fix assertion error when resetlocalschema is run during repair (CASSANDRA-9249)
 * Disable single sstable tombstone compactions for DTCS by default (CASSANDRA-9234)
 * IncomingTcpConnection thread is not named (CASSANDRA-9262)
 * Close incoming connections when MessagingService is stopped (CASSANDRA-9238)
 * Fix streaming hang when retrying (CASSANDRA-9132)


2.1.5
 * Re-add deprecated cold_reads_to_omit param for backwards compat (CASSANDRA-9203)
 * Make anticompaction visible in compactionstats (CASSANDRA-9098)
 * Improve nodetool getendpoints documentation about the partition
   key parameter (CASSANDRA-6458)
 * Don't check other keyspaces for schema changes when an user-defined
   type is altered (CASSANDRA-9187)
 * Add generate-idea-files target to build.xml (CASSANDRA-9123)
 * Allow takeColumnFamilySnapshot to take a list of tables (CASSANDRA-8348)
 * Limit major sstable operations to their canonical representation (CASSANDRA-8669)
 * cqlsh: Add tests for INSERT and UPDATE tab completion (CASSANDRA-9125)
 * cqlsh: quote column names when needed in COPY FROM inserts (CASSANDRA-9080)
 * Do not load read meter for offline operations (CASSANDRA-9082)
 * cqlsh: Make CompositeType data readable (CASSANDRA-8919)
 * cqlsh: Fix display of triggers (CASSANDRA-9081)
 * Fix NullPointerException when deleting or setting an element by index on
   a null list collection (CASSANDRA-9077)
 * Buffer bloom filter serialization (CASSANDRA-9066)
 * Fix anti-compaction target bloom filter size (CASSANDRA-9060)
 * Make FROZEN and TUPLE unreserved keywords in CQL (CASSANDRA-9047)
 * Prevent AssertionError from SizeEstimatesRecorder (CASSANDRA-9034)
 * Avoid overwriting index summaries for sstables with an older format that
   does not support downsampling; rebuild summaries on startup when this
   is detected (CASSANDRA-8993)
 * Fix potential data loss in CompressedSequentialWriter (CASSANDRA-8949)
 * Make PasswordAuthenticator number of hashing rounds configurable (CASSANDRA-8085)
 * Fix AssertionError when binding nested collections in DELETE (CASSANDRA-8900)
 * Check for overlap with non-early sstables in LCS (CASSANDRA-8739)
 * Only calculate max purgable timestamp if we have to (CASSANDRA-8914)
 * (cqlsh) Greatly improve performance of COPY FROM (CASSANDRA-8225)
 * IndexSummary effectiveIndexInterval is now a guideline, not a rule (CASSANDRA-8993)
 * Use correct bounds for page cache eviction of compressed files (CASSANDRA-8746)
 * SSTableScanner enforces its bounds (CASSANDRA-8946)
 * Cleanup cell equality (CASSANDRA-8947)
 * Introduce intra-cluster message coalescing (CASSANDRA-8692)
 * DatabaseDescriptor throws NPE when rpc_interface is used (CASSANDRA-8839)
 * Don't check if an sstable is live for offline compactions (CASSANDRA-8841)
 * Don't set clientMode in SSTableLoader (CASSANDRA-8238)
 * Fix SSTableRewriter with disabled early open (CASSANDRA-8535)
 * Fix cassandra-stress so it respects the CL passed in user mode (CASSANDRA-8948)
 * Fix rare NPE in ColumnDefinition#hasIndexOption() (CASSANDRA-8786)
 * cassandra-stress reports per-operation statistics, plus misc (CASSANDRA-8769)
 * Add SimpleDate (cql date) and Time (cql time) types (CASSANDRA-7523)
 * Use long for key count in cfstats (CASSANDRA-8913)
 * Make SSTableRewriter.abort() more robust to failure (CASSANDRA-8832)
 * Remove cold_reads_to_omit from STCS (CASSANDRA-8860)
 * Make EstimatedHistogram#percentile() use ceil instead of floor (CASSANDRA-8883)
 * Fix top partitions reporting wrong cardinality (CASSANDRA-8834)
 * Fix rare NPE in KeyCacheSerializer (CASSANDRA-8067)
 * Pick sstables for validation as late as possible inc repairs (CASSANDRA-8366)
 * Fix commitlog getPendingTasks to not increment (CASSANDRA-8862)
 * Fix parallelism adjustment in range and secondary index queries
   when the first fetch does not satisfy the limit (CASSANDRA-8856)
 * Check if the filtered sstables is non-empty in STCS (CASSANDRA-8843)
 * Upgrade java-driver used for cassandra-stress (CASSANDRA-8842)
 * Fix CommitLog.forceRecycleAllSegments() memory access error (CASSANDRA-8812)
 * Improve assertions in Memory (CASSANDRA-8792)
 * Fix SSTableRewriter cleanup (CASSANDRA-8802)
 * Introduce SafeMemory for CompressionMetadata.Writer (CASSANDRA-8758)
 * 'nodetool info' prints exception against older node (CASSANDRA-8796)
 * Ensure SSTableReader.last corresponds exactly with the file end (CASSANDRA-8750)
 * Make SSTableWriter.openEarly more robust and obvious (CASSANDRA-8747)
 * Enforce SSTableReader.first/last (CASSANDRA-8744)
 * Cleanup SegmentedFile API (CASSANDRA-8749)
 * Avoid overlap with early compaction replacement (CASSANDRA-8683)
 * Safer Resource Management++ (CASSANDRA-8707)
 * Write partition size estimates into a system table (CASSANDRA-7688)
 * cqlsh: Fix keys() and full() collection indexes in DESCRIBE output
   (CASSANDRA-8154)
 * Show progress of streaming in nodetool netstats (CASSANDRA-8886)
 * IndexSummaryBuilder utilises offheap memory, and shares data between
   each IndexSummary opened from it (CASSANDRA-8757)
 * markCompacting only succeeds if the exact SSTableReader instances being 
   marked are in the live set (CASSANDRA-8689)
 * cassandra-stress support for varint (CASSANDRA-8882)
 * Fix Adler32 digest for compressed sstables (CASSANDRA-8778)
 * Add nodetool statushandoff/statusbackup (CASSANDRA-8912)
 * Use stdout for progress and stats in sstableloader (CASSANDRA-8982)
 * Correctly identify 2i datadir from older versions (CASSANDRA-9116)
Merged from 2.0:
 * Ignore gossip SYNs after shutdown (CASSANDRA-9238)
 * Avoid overflow when calculating max sstable size in LCS (CASSANDRA-9235)
 * Make sstable blacklisting work with compression (CASSANDRA-9138)
 * Do not attempt to rebuild indexes if no index accepts any column (CASSANDRA-9196)
 * Don't initiate snitch reconnection for dead states (CASSANDRA-7292)
 * Fix ArrayIndexOutOfBoundsException in CQLSSTableWriter (CASSANDRA-8978)
 * Add shutdown gossip state to prevent timeouts during rolling restarts (CASSANDRA-8336)
 * Fix running with java.net.preferIPv6Addresses=true (CASSANDRA-9137)
 * Fix failed bootstrap/replace attempts being persisted in system.peers (CASSANDRA-9180)
 * Flush system.IndexInfo after marking index built (CASSANDRA-9128)
 * Fix updates to min/max_compaction_threshold through cassandra-cli
   (CASSANDRA-8102)
 * Don't include tmp files when doing offline relevel (CASSANDRA-9088)
 * Use the proper CAS WriteType when finishing a previous round during Paxos
   preparation (CASSANDRA-8672)
 * Avoid race in cancelling compactions (CASSANDRA-9070)
 * More aggressive check for expired sstables in DTCS (CASSANDRA-8359)
 * Fix ignored index_interval change in ALTER TABLE statements (CASSANDRA-7976)
 * Do more aggressive compaction in old time windows in DTCS (CASSANDRA-8360)
 * java.lang.AssertionError when reading saved cache (CASSANDRA-8740)
 * "disk full" when running cleanup (CASSANDRA-9036)
 * Lower logging level from ERROR to DEBUG when a scheduled schema pull
   cannot be completed due to a node being down (CASSANDRA-9032)
 * Fix MOVED_NODE client event (CASSANDRA-8516)
 * Allow overriding MAX_OUTSTANDING_REPLAY_COUNT (CASSANDRA-7533)
 * Fix malformed JMX ObjectName containing IPv6 addresses (CASSANDRA-9027)
 * (cqlsh) Allow increasing CSV field size limit through
   cqlshrc config option (CASSANDRA-8934)
 * Stop logging range tombstones when exceeding the threshold
   (CASSANDRA-8559)
 * Fix NullPointerException when nodetool getendpoints is run
   against invalid keyspaces or tables (CASSANDRA-8950)
 * Allow specifying the tmp dir (CASSANDRA-7712)
 * Improve compaction estimated tasks estimation (CASSANDRA-8904)
 * Fix duplicate up/down messages sent to native clients (CASSANDRA-7816)
 * Expose commit log archive status via JMX (CASSANDRA-8734)
 * Provide better exceptions for invalid replication strategy parameters
   (CASSANDRA-8909)
 * Fix regression in mixed single and multi-column relation support for
   SELECT statements (CASSANDRA-8613)
 * Add ability to limit number of native connections (CASSANDRA-8086)
 * Fix CQLSSTableWriter throwing exception and spawning threads
   (CASSANDRA-8808)
 * Fix MT mismatch between empty and GC-able data (CASSANDRA-8979)
 * Fix incorrect validation when snapshotting single table (CASSANDRA-8056)
 * Add offline tool to relevel sstables (CASSANDRA-8301)
 * Preserve stream ID for more protocol errors (CASSANDRA-8848)
 * Fix combining token() function with multi-column relations on
   clustering columns (CASSANDRA-8797)
 * Make CFS.markReferenced() resistant to bad refcounting (CASSANDRA-8829)
 * Fix StreamTransferTask abort/complete bad refcounting (CASSANDRA-8815)
 * Fix AssertionError when querying a DESC clustering ordered
   table with ASC ordering and paging (CASSANDRA-8767)
 * AssertionError: "Memory was freed" when running cleanup (CASSANDRA-8716)
 * Make it possible to set max_sstable_age to fractional days (CASSANDRA-8406)
 * Fix some multi-column relations with indexes on some clustering
   columns (CASSANDRA-8275)
 * Fix memory leak in SSTableSimple*Writer and SSTableReader.validate()
   (CASSANDRA-8748)
 * Throw OOM if allocating memory fails to return a valid pointer (CASSANDRA-8726)
 * Fix SSTableSimpleUnsortedWriter ConcurrentModificationException (CASSANDRA-8619)
 * 'nodetool info' prints exception against older node (CASSANDRA-8796)
 * Ensure SSTableSimpleUnsortedWriter.close() terminates if
   disk writer has crashed (CASSANDRA-8807)


2.1.4
 * Bind JMX to localhost unless explicitly configured otherwise (CASSANDRA-9085)


2.1.3
 * Fix HSHA/offheap_objects corruption (CASSANDRA-8719)
 * Upgrade libthrift to 0.9.2 (CASSANDRA-8685)
 * Don't use the shared ref in sstableloader (CASSANDRA-8704)
 * Purge internal prepared statements if related tables or
   keyspaces are dropped (CASSANDRA-8693)
 * (cqlsh) Handle unicode BOM at start of files (CASSANDRA-8638)
 * Stop compactions before exiting offline tools (CASSANDRA-8623)
 * Update tools/stress/README.txt to match current behaviour (CASSANDRA-7933)
 * Fix schema from Thrift conversion with empty metadata (CASSANDRA-8695)
 * Safer Resource Management (CASSANDRA-7705)
 * Make sure we compact highly overlapping cold sstables with
   STCS (CASSANDRA-8635)
 * rpc_interface and listen_interface generate NPE on startup when specified
   interface doesn't exist (CASSANDRA-8677)
 * Fix ArrayIndexOutOfBoundsException in nodetool cfhistograms (CASSANDRA-8514)
 * Switch from yammer metrics for nodetool cf/proxy histograms (CASSANDRA-8662)
 * Make sure we don't add tmplink files to the compaction
   strategy (CASSANDRA-8580)
 * (cqlsh) Handle maps with blob keys (CASSANDRA-8372)
 * (cqlsh) Handle DynamicCompositeType schemas correctly (CASSANDRA-8563)
 * Duplicate rows returned when in clause has repeated values (CASSANDRA-6706)
 * Add tooling to detect hot partitions (CASSANDRA-7974)
 * Fix cassandra-stress user-mode truncation of partition generation (CASSANDRA-8608)
 * Only stream from unrepaired sstables during inc repair (CASSANDRA-8267)
 * Don't allow starting multiple inc repairs on the same sstables (CASSANDRA-8316)
 * Invalidate prepared BATCH statements when related tables
   or keyspaces are dropped (CASSANDRA-8652)
 * Fix missing results in secondary index queries on collections
   with ALLOW FILTERING (CASSANDRA-8421)
 * Expose EstimatedHistogram metrics for range slices (CASSANDRA-8627)
 * (cqlsh) Escape clqshrc passwords properly (CASSANDRA-8618)
 * Fix NPE when passing wrong argument in ALTER TABLE statement (CASSANDRA-8355)
 * Pig: Refactor and deprecate CqlStorage (CASSANDRA-8599)
 * Don't reuse the same cleanup strategy for all sstables (CASSANDRA-8537)
 * Fix case-sensitivity of index name on CREATE and DROP INDEX
   statements (CASSANDRA-8365)
 * Better detection/logging for corruption in compressed sstables (CASSANDRA-8192)
 * Use the correct repairedAt value when closing writer (CASSANDRA-8570)
 * (cqlsh) Handle a schema mismatch being detected on startup (CASSANDRA-8512)
 * Properly calculate expected write size during compaction (CASSANDRA-8532)
 * Invalidate affected prepared statements when a table's columns
   are altered (CASSANDRA-7910)
 * Stress - user defined writes should populate sequentally (CASSANDRA-8524)
 * Fix regression in SSTableRewriter causing some rows to become unreadable 
   during compaction (CASSANDRA-8429)
 * Run major compactions for repaired/unrepaired in parallel (CASSANDRA-8510)
 * (cqlsh) Fix compression options in DESCRIBE TABLE output when compression
   is disabled (CASSANDRA-8288)
 * (cqlsh) Fix DESCRIBE output after keyspaces are altered (CASSANDRA-7623)
 * Make sure we set lastCompactedKey correctly (CASSANDRA-8463)
 * (cqlsh) Fix output of CONSISTENCY command (CASSANDRA-8507)
 * (cqlsh) Fixed the handling of LIST statements (CASSANDRA-8370)
 * Make sstablescrub check leveled manifest again (CASSANDRA-8432)
 * Check first/last keys in sstable when giving out positions (CASSANDRA-8458)
 * Disable mmap on Windows (CASSANDRA-6993)
 * Add missing ConsistencyLevels to cassandra-stress (CASSANDRA-8253)
 * Add auth support to cassandra-stress (CASSANDRA-7985)
 * Fix ArrayIndexOutOfBoundsException when generating error message
   for some CQL syntax errors (CASSANDRA-8455)
 * Scale memtable slab allocation logarithmically (CASSANDRA-7882)
 * cassandra-stress simultaneous inserts over same seed (CASSANDRA-7964)
 * Reduce cassandra-stress sampling memory requirements (CASSANDRA-7926)
 * Ensure memtable flush cannot expire commit log entries from its future (CASSANDRA-8383)
 * Make read "defrag" async to reclaim memtables (CASSANDRA-8459)
 * Remove tmplink files for offline compactions (CASSANDRA-8321)
 * Reduce maxHintsInProgress (CASSANDRA-8415)
 * BTree updates may call provided update function twice (CASSANDRA-8018)
 * Release sstable references after anticompaction (CASSANDRA-8386)
 * Handle abort() in SSTableRewriter properly (CASSANDRA-8320)
 * Centralize shared executors (CASSANDRA-8055)
 * Fix filtering for CONTAINS (KEY) relations on frozen collection
   clustering columns when the query is restricted to a single
   partition (CASSANDRA-8203)
 * Do more aggressive entire-sstable TTL expiry checks (CASSANDRA-8243)
 * Add more log info if readMeter is null (CASSANDRA-8238)
 * add check of the system wall clock time at startup (CASSANDRA-8305)
 * Support for frozen collections (CASSANDRA-7859)
 * Fix overflow on histogram computation (CASSANDRA-8028)
 * Have paxos reuse the timestamp generation of normal queries (CASSANDRA-7801)
 * Fix incremental repair not remove parent session on remote (CASSANDRA-8291)
 * Improve JBOD disk utilization (CASSANDRA-7386)
 * Log failed host when preparing incremental repair (CASSANDRA-8228)
 * Force config client mode in CQLSSTableWriter (CASSANDRA-8281)
 * Fix sstableupgrade throws exception (CASSANDRA-8688)
 * Fix hang when repairing empty keyspace (CASSANDRA-8694)
Merged from 2.0:
 * Fix IllegalArgumentException in dynamic snitch (CASSANDRA-8448)
 * Add support for UPDATE ... IF EXISTS (CASSANDRA-8610)
 * Fix reversal of list prepends (CASSANDRA-8733)
 * Prevent non-zero default_time_to_live on tables with counters
   (CASSANDRA-8678)
 * Fix SSTableSimpleUnsortedWriter ConcurrentModificationException
   (CASSANDRA-8619)
 * Round up time deltas lower than 1ms in BulkLoader (CASSANDRA-8645)
 * Add batch remove iterator to ABSC (CASSANDRA-8414, 8666)
 * Round up time deltas lower than 1ms in BulkLoader (CASSANDRA-8645)
 * Fix isClientMode check in Keyspace (CASSANDRA-8687)
 * Use more efficient slice size for querying internal secondary
   index tables (CASSANDRA-8550)
 * Fix potentially returning deleted rows with range tombstone (CASSANDRA-8558)
 * Check for available disk space before starting a compaction (CASSANDRA-8562)
 * Fix DISTINCT queries with LIMITs or paging when some partitions
   contain only tombstones (CASSANDRA-8490)
 * Introduce background cache refreshing to permissions cache
   (CASSANDRA-8194)
 * Fix race condition in StreamTransferTask that could lead to
   infinite loops and premature sstable deletion (CASSANDRA-7704)
 * Add an extra version check to MigrationTask (CASSANDRA-8462)
 * Ensure SSTableWriter cleans up properly after failure (CASSANDRA-8499)
 * Increase bf true positive count on key cache hit (CASSANDRA-8525)
 * Move MeteredFlusher to its own thread (CASSANDRA-8485)
 * Fix non-distinct results in DISTNCT queries on static columns when
   paging is enabled (CASSANDRA-8087)
 * Move all hints related tasks to hints internal executor (CASSANDRA-8285)
 * Fix paging for multi-partition IN queries (CASSANDRA-8408)
 * Fix MOVED_NODE topology event never being emitted when a node
   moves its token (CASSANDRA-8373)
 * Fix validation of indexes in COMPACT tables (CASSANDRA-8156)
 * Avoid StackOverflowError when a large list of IN values
   is used for a clustering column (CASSANDRA-8410)
 * Fix NPE when writetime() or ttl() calls are wrapped by
   another function call (CASSANDRA-8451)
 * Fix NPE after dropping a keyspace (CASSANDRA-8332)
 * Fix error message on read repair timeouts (CASSANDRA-7947)
 * Default DTCS base_time_seconds changed to 60 (CASSANDRA-8417)
 * Refuse Paxos operation with more than one pending endpoint (CASSANDRA-8346, 8640)
 * Throw correct exception when trying to bind a keyspace or table
   name (CASSANDRA-6952)
 * Make HHOM.compact synchronized (CASSANDRA-8416)
 * cancel latency-sampling task when CF is dropped (CASSANDRA-8401)
 * don't block SocketThread for MessagingService (CASSANDRA-8188)
 * Increase quarantine delay on replacement (CASSANDRA-8260)
 * Expose off-heap memory usage stats (CASSANDRA-7897)
 * Ignore Paxos commits for truncated tables (CASSANDRA-7538)
 * Validate size of indexed column values (CASSANDRA-8280)
 * Make LCS split compaction results over all data directories (CASSANDRA-8329)
 * Fix some failing queries that use multi-column relations
   on COMPACT STORAGE tables (CASSANDRA-8264)
 * Fix InvalidRequestException with ORDER BY (CASSANDRA-8286)
 * Disable SSLv3 for POODLE (CASSANDRA-8265)
 * Fix millisecond timestamps in Tracing (CASSANDRA-8297)
 * Include keyspace name in error message when there are insufficient
   live nodes to stream from (CASSANDRA-8221)
 * Avoid overlap in L1 when L0 contains many nonoverlapping
   sstables (CASSANDRA-8211)
 * Improve PropertyFileSnitch logging (CASSANDRA-8183)
 * Add DC-aware sequential repair (CASSANDRA-8193)
 * Use live sstables in snapshot repair if possible (CASSANDRA-8312)
 * Fix hints serialized size calculation (CASSANDRA-8587)


2.1.2
 * (cqlsh) parse_for_table_meta errors out on queries with undefined
   grammars (CASSANDRA-8262)
 * (cqlsh) Fix SELECT ... TOKEN() function broken in C* 2.1.1 (CASSANDRA-8258)
 * Fix Cassandra crash when running on JDK8 update 40 (CASSANDRA-8209)
 * Optimize partitioner tokens (CASSANDRA-8230)
 * Improve compaction of repaired/unrepaired sstables (CASSANDRA-8004)
 * Make cache serializers pluggable (CASSANDRA-8096)
 * Fix issues with CONTAINS (KEY) queries on secondary indexes
   (CASSANDRA-8147)
 * Fix read-rate tracking of sstables for some queries (CASSANDRA-8239)
 * Fix default timestamp in QueryOptions (CASSANDRA-8246)
 * Set socket timeout when reading remote version (CASSANDRA-8188)
 * Refactor how we track live size (CASSANDRA-7852)
 * Make sure unfinished compaction files are removed (CASSANDRA-8124)
 * Fix shutdown when run as Windows service (CASSANDRA-8136)
 * Fix DESCRIBE TABLE with custom indexes (CASSANDRA-8031)
 * Fix race in RecoveryManagerTest (CASSANDRA-8176)
 * Avoid IllegalArgumentException while sorting sstables in
   IndexSummaryManager (CASSANDRA-8182)
 * Shutdown JVM on file descriptor exhaustion (CASSANDRA-7579)
 * Add 'die' policy for commit log and disk failure (CASSANDRA-7927)
 * Fix installing as service on Windows (CASSANDRA-8115)
 * Fix CREATE TABLE for CQL2 (CASSANDRA-8144)
 * Avoid boxing in ColumnStats min/max trackers (CASSANDRA-8109)
Merged from 2.0:
 * Correctly handle non-text column names in cql3 (CASSANDRA-8178)
 * Fix deletion for indexes on primary key columns (CASSANDRA-8206)
 * Add 'nodetool statusgossip' (CASSANDRA-8125)
 * Improve client notification that nodes are ready for requests (CASSANDRA-7510)
 * Handle negative timestamp in writetime method (CASSANDRA-8139)
 * Pig: Remove errant LIMIT clause in CqlNativeStorage (CASSANDRA-8166)
 * Throw ConfigurationException when hsha is used with the default
   rpc_max_threads setting of 'unlimited' (CASSANDRA-8116)
 * Allow concurrent writing of the same table in the same JVM using
   CQLSSTableWriter (CASSANDRA-7463)
 * Fix totalDiskSpaceUsed calculation (CASSANDRA-8205)


2.1.1
 * Fix spin loop in AtomicSortedColumns (CASSANDRA-7546)
 * Dont notify when replacing tmplink files (CASSANDRA-8157)
 * Fix validation with multiple CONTAINS clause (CASSANDRA-8131)
 * Fix validation of collections in TriggerExecutor (CASSANDRA-8146)
 * Fix IllegalArgumentException when a list of IN values containing tuples
   is passed as a single arg to a prepared statement with the v1 or v2
   protocol (CASSANDRA-8062)
 * Fix ClassCastException in DISTINCT query on static columns with
   query paging (CASSANDRA-8108)
 * Fix NPE on null nested UDT inside a set (CASSANDRA-8105)
 * Fix exception when querying secondary index on set items or map keys
   when some clustering columns are specified (CASSANDRA-8073)
 * Send proper error response when there is an error during native
   protocol message decode (CASSANDRA-8118)
 * Gossip should ignore generation numbers too far in the future (CASSANDRA-8113)
 * Fix NPE when creating a table with frozen sets, lists (CASSANDRA-8104)
 * Fix high memory use due to tracking reads on incrementally opened sstable
   readers (CASSANDRA-8066)
 * Fix EXECUTE request with skipMetadata=false returning no metadata
   (CASSANDRA-8054)
 * Allow concurrent use of CQLBulkOutputFormat (CASSANDRA-7776)
 * Shutdown JVM on OOM (CASSANDRA-7507)
 * Upgrade netty version and enable epoll event loop (CASSANDRA-7761)
 * Don't duplicate sstables smaller than split size when using
   the sstablesplitter tool (CASSANDRA-7616)
 * Avoid re-parsing already prepared statements (CASSANDRA-7923)
 * Fix some Thrift slice deletions and updates of COMPACT STORAGE
   tables with some clustering columns omitted (CASSANDRA-7990)
 * Fix filtering for CONTAINS on sets (CASSANDRA-8033)
 * Properly track added size (CASSANDRA-7239)
 * Allow compilation in java 8 (CASSANDRA-7208)
 * Fix Assertion error on RangeTombstoneList diff (CASSANDRA-8013)
 * Release references to overlapping sstables during compaction (CASSANDRA-7819)
 * Send notification when opening compaction results early (CASSANDRA-8034)
 * Make native server start block until properly bound (CASSANDRA-7885)
 * (cqlsh) Fix IPv6 support (CASSANDRA-7988)
 * Ignore fat clients when checking for endpoint collision (CASSANDRA-7939)
 * Make sstablerepairedset take a list of files (CASSANDRA-7995)
 * (cqlsh) Tab completeion for indexes on map keys (CASSANDRA-7972)
 * (cqlsh) Fix UDT field selection in select clause (CASSANDRA-7891)
 * Fix resource leak in event of corrupt sstable
 * (cqlsh) Add command line option for cqlshrc file path (CASSANDRA-7131)
 * Provide visibility into prepared statements churn (CASSANDRA-7921, CASSANDRA-7930)
 * Invalidate prepared statements when their keyspace or table is
   dropped (CASSANDRA-7566)
 * cassandra-stress: fix support for NetworkTopologyStrategy (CASSANDRA-7945)
 * Fix saving caches when a table is dropped (CASSANDRA-7784)
 * Add better error checking of new stress profile (CASSANDRA-7716)
 * Use ThreadLocalRandom and remove FBUtilities.threadLocalRandom (CASSANDRA-7934)
 * Prevent operator mistakes due to simultaneous bootstrap (CASSANDRA-7069)
 * cassandra-stress supports whitelist mode for node config (CASSANDRA-7658)
 * GCInspector more closely tracks GC; cassandra-stress and nodetool report it (CASSANDRA-7916)
 * nodetool won't output bogus ownership info without a keyspace (CASSANDRA-7173)
 * Add human readable option to nodetool commands (CASSANDRA-5433)
 * Don't try to set repairedAt on old sstables (CASSANDRA-7913)
 * Add metrics for tracking PreparedStatement use (CASSANDRA-7719)
 * (cqlsh) tab-completion for triggers (CASSANDRA-7824)
 * (cqlsh) Support for query paging (CASSANDRA-7514)
 * (cqlsh) Show progress of COPY operations (CASSANDRA-7789)
 * Add syntax to remove multiple elements from a map (CASSANDRA-6599)
 * Support non-equals conditions in lightweight transactions (CASSANDRA-6839)
 * Add IF [NOT] EXISTS to create/drop triggers (CASSANDRA-7606)
 * (cqlsh) Display the current logged-in user (CASSANDRA-7785)
 * (cqlsh) Don't ignore CTRL-C during COPY FROM execution (CASSANDRA-7815)
 * (cqlsh) Order UDTs according to cross-type dependencies in DESCRIBE
   output (CASSANDRA-7659)
 * (cqlsh) Fix handling of CAS statement results (CASSANDRA-7671)
 * (cqlsh) COPY TO/FROM improvements (CASSANDRA-7405)
 * Support list index operations with conditions (CASSANDRA-7499)
 * Add max live/tombstoned cells to nodetool cfstats output (CASSANDRA-7731)
 * Validate IPv6 wildcard addresses properly (CASSANDRA-7680)
 * (cqlsh) Error when tracing query (CASSANDRA-7613)
 * Avoid IOOBE when building SyntaxError message snippet (CASSANDRA-7569)
 * SSTableExport uses correct validator to create string representation of partition
   keys (CASSANDRA-7498)
 * Avoid NPEs when receiving type changes for an unknown keyspace (CASSANDRA-7689)
 * Add support for custom 2i validation (CASSANDRA-7575)
 * Pig support for hadoop CqlInputFormat (CASSANDRA-6454)
 * Add duration mode to cassandra-stress (CASSANDRA-7468)
 * Add listen_interface and rpc_interface options (CASSANDRA-7417)
 * Improve schema merge performance (CASSANDRA-7444)
 * Adjust MT depth based on # of partition validating (CASSANDRA-5263)
 * Optimise NativeCell comparisons (CASSANDRA-6755)
 * Configurable client timeout for cqlsh (CASSANDRA-7516)
 * Include snippet of CQL query near syntax error in messages (CASSANDRA-7111)
 * Make repair -pr work with -local (CASSANDRA-7450)
 * Fix error in sstableloader with -cph > 1 (CASSANDRA-8007)
 * Fix snapshot repair error on indexed tables (CASSANDRA-8020)
 * Do not exit nodetool repair when receiving JMX NOTIF_LOST (CASSANDRA-7909)
 * Stream to private IP when available (CASSANDRA-8084)
Merged from 2.0:
 * Reject conditions on DELETE unless full PK is given (CASSANDRA-6430)
 * Properly reject the token function DELETE (CASSANDRA-7747)
 * Force batchlog replay before decommissioning a node (CASSANDRA-7446)
 * Fix hint replay with many accumulated expired hints (CASSANDRA-6998)
 * Fix duplicate results in DISTINCT queries on static columns with query
   paging (CASSANDRA-8108)
 * Add DateTieredCompactionStrategy (CASSANDRA-6602)
 * Properly validate ascii and utf8 string literals in CQL queries (CASSANDRA-8101)
 * (cqlsh) Fix autocompletion for alter keyspace (CASSANDRA-8021)
 * Create backup directories for commitlog archiving during startup (CASSANDRA-8111)
 * Reduce totalBlockFor() for LOCAL_* consistency levels (CASSANDRA-8058)
 * Fix merging schemas with re-dropped keyspaces (CASSANDRA-7256)
 * Fix counters in supercolumns during live upgrades from 1.2 (CASSANDRA-7188)
 * Notify DT subscribers when a column family is truncated (CASSANDRA-8088)
 * Add sanity check of $JAVA on startup (CASSANDRA-7676)
 * Schedule fat client schema pull on join (CASSANDRA-7993)
 * Don't reset nodes' versions when closing IncomingTcpConnections
   (CASSANDRA-7734)
 * Record the real messaging version in all cases in OutboundTcpConnection
   (CASSANDRA-8057)
 * SSL does not work in cassandra-cli (CASSANDRA-7899)
 * Fix potential exception when using ReversedType in DynamicCompositeType
   (CASSANDRA-7898)
 * Better validation of collection values (CASSANDRA-7833)
 * Track min/max timestamps correctly (CASSANDRA-7969)
 * Fix possible overflow while sorting CL segments for replay (CASSANDRA-7992)
 * Increase nodetool Xmx (CASSANDRA-7956)
 * Archive any commitlog segments present at startup (CASSANDRA-6904)
 * CrcCheckChance should adjust based on live CFMetadata not 
   sstable metadata (CASSANDRA-7978)
 * token() should only accept columns in the partitioning
   key order (CASSANDRA-6075)
 * Add method to invalidate permission cache via JMX (CASSANDRA-7977)
 * Allow propagating multiple gossip states atomically (CASSANDRA-6125)
 * Log exceptions related to unclean native protocol client disconnects
   at DEBUG or INFO (CASSANDRA-7849)
 * Allow permissions cache to be set via JMX (CASSANDRA-7698)
 * Include schema_triggers CF in readable system resources (CASSANDRA-7967)
 * Fix RowIndexEntry to report correct serializedSize (CASSANDRA-7948)
 * Make CQLSSTableWriter sync within partitions (CASSANDRA-7360)
 * Potentially use non-local replicas in CqlConfigHelper (CASSANDRA-7906)
 * Explicitly disallow mixing multi-column and single-column
   relations on clustering columns (CASSANDRA-7711)
 * Better error message when condition is set on PK column (CASSANDRA-7804)
 * Don't send schema change responses and events for no-op DDL
   statements (CASSANDRA-7600)
 * (Hadoop) fix cluster initialisation for a split fetching (CASSANDRA-7774)
 * Throw InvalidRequestException when queries contain relations on entire
   collection columns (CASSANDRA-7506)
 * (cqlsh) enable CTRL-R history search with libedit (CASSANDRA-7577)
 * (Hadoop) allow ACFRW to limit nodes to local DC (CASSANDRA-7252)
 * (cqlsh) cqlsh should automatically disable tracing when selecting
   from system_traces (CASSANDRA-7641)
 * (Hadoop) Add CqlOutputFormat (CASSANDRA-6927)
 * Don't depend on cassandra config for nodetool ring (CASSANDRA-7508)
 * (cqlsh) Fix failing cqlsh formatting tests (CASSANDRA-7703)
 * Fix IncompatibleClassChangeError from hadoop2 (CASSANDRA-7229)
 * Add 'nodetool sethintedhandoffthrottlekb' (CASSANDRA-7635)
 * (cqlsh) Add tab-completion for CREATE/DROP USER IF [NOT] EXISTS (CASSANDRA-7611)
 * Catch errors when the JVM pulls the rug out from GCInspector (CASSANDRA-5345)
 * cqlsh fails when version number parts are not int (CASSANDRA-7524)
 * Fix NPE when table dropped during streaming (CASSANDRA-7946)
 * Fix wrong progress when streaming uncompressed (CASSANDRA-7878)
 * Fix possible infinite loop in creating repair range (CASSANDRA-7983)
 * Fix unit in nodetool for streaming throughput (CASSANDRA-7375)
Merged from 1.2:
 * Don't index tombstones (CASSANDRA-7828)
 * Improve PasswordAuthenticator default super user setup (CASSANDRA-7788)


2.1.0
 * (cqlsh) Removed "ALTER TYPE <name> RENAME TO <name>" from tab-completion
   (CASSANDRA-7895)
 * Fixed IllegalStateException in anticompaction (CASSANDRA-7892)
 * cqlsh: DESCRIBE support for frozen UDTs, tuples (CASSANDRA-7863)
 * Avoid exposing internal classes over JMX (CASSANDRA-7879)
 * Add null check for keys when freezing collection (CASSANDRA-7869)
 * Improve stress workload realism (CASSANDRA-7519)
Merged from 2.0:
 * Configure system.paxos with LeveledCompactionStrategy (CASSANDRA-7753)
 * Fix ALTER clustering column type from DateType to TimestampType when
   using DESC clustering order (CASSANRDA-7797)
 * Throw EOFException if we run out of chunks in compressed datafile
   (CASSANDRA-7664)
 * Fix PRSI handling of CQL3 row markers for row cleanup (CASSANDRA-7787)
 * Fix dropping collection when it's the last regular column (CASSANDRA-7744)
 * Make StreamReceiveTask thread safe and gc friendly (CASSANDRA-7795)
 * Validate empty cell names from counter updates (CASSANDRA-7798)
Merged from 1.2:
 * Don't allow compacted sstables to be marked as compacting (CASSANDRA-7145)
 * Track expired tombstones (CASSANDRA-7810)


2.1.0-rc7
 * Add frozen keyword and require UDT to be frozen (CASSANDRA-7857)
 * Track added sstable size correctly (CASSANDRA-7239)
 * (cqlsh) Fix case insensitivity (CASSANDRA-7834)
 * Fix failure to stream ranges when moving (CASSANDRA-7836)
 * Correctly remove tmplink files (CASSANDRA-7803)
 * (cqlsh) Fix column name formatting for functions, CAS operations,
   and UDT field selections (CASSANDRA-7806)
 * (cqlsh) Fix COPY FROM handling of null/empty primary key
   values (CASSANDRA-7792)
 * Fix ordering of static cells (CASSANDRA-7763)
Merged from 2.0:
 * Forbid re-adding dropped counter columns (CASSANDRA-7831)
 * Fix CFMetaData#isThriftCompatible() for PK-only tables (CASSANDRA-7832)
 * Always reject inequality on the partition key without token()
   (CASSANDRA-7722)
 * Always send Paxos commit to all replicas (CASSANDRA-7479)
 * Make disruptor_thrift_server invocation pool configurable (CASSANDRA-7594)
 * Make repair no-op when RF=1 (CASSANDRA-7864)


2.1.0-rc6
 * Fix OOM issue from netty caching over time (CASSANDRA-7743)
 * json2sstable couldn't import JSON for CQL table (CASSANDRA-7477)
 * Invalidate all caches on table drop (CASSANDRA-7561)
 * Skip strict endpoint selection for ranges if RF == nodes (CASSANRA-7765)
 * Fix Thrift range filtering without 2ary index lookups (CASSANDRA-7741)
 * Add tracing entries about concurrent range requests (CASSANDRA-7599)
 * (cqlsh) Fix DESCRIBE for NTS keyspaces (CASSANDRA-7729)
 * Remove netty buffer ref-counting (CASSANDRA-7735)
 * Pass mutated cf to index updater for use by PRSI (CASSANDRA-7742)
 * Include stress yaml example in release and deb (CASSANDRA-7717)
 * workaround for netty issue causing corrupted data off the wire (CASSANDRA-7695)
 * cqlsh DESC CLUSTER fails retrieving ring information (CASSANDRA-7687)
 * Fix binding null values inside UDT (CASSANDRA-7685)
 * Fix UDT field selection with empty fields (CASSANDRA-7670)
 * Bogus deserialization of static cells from sstable (CASSANDRA-7684)
 * Fix NPE on compaction leftover cleanup for dropped table (CASSANDRA-7770)
Merged from 2.0:
 * Fix race condition in StreamTransferTask that could lead to
   infinite loops and premature sstable deletion (CASSANDRA-7704)
 * (cqlsh) Wait up to 10 sec for a tracing session (CASSANDRA-7222)
 * Fix NPE in FileCacheService.sizeInBytes (CASSANDRA-7756)
 * Remove duplicates from StorageService.getJoiningNodes (CASSANDRA-7478)
 * Clone token map outside of hot gossip loops (CASSANDRA-7758)
 * Fix MS expiring map timeout for Paxos messages (CASSANDRA-7752)
 * Do not flush on truncate if durable_writes is false (CASSANDRA-7750)
 * Give CRR a default input_cql Statement (CASSANDRA-7226)
 * Better error message when adding a collection with the same name
   than a previously dropped one (CASSANDRA-6276)
 * Fix validation when adding static columns (CASSANDRA-7730)
 * (Thrift) fix range deletion of supercolumns (CASSANDRA-7733)
 * Fix potential AssertionError in RangeTombstoneList (CASSANDRA-7700)
 * Validate arguments of blobAs* functions (CASSANDRA-7707)
 * Fix potential AssertionError with 2ndary indexes (CASSANDRA-6612)
 * Avoid logging CompactionInterrupted at ERROR (CASSANDRA-7694)
 * Minor leak in sstable2jon (CASSANDRA-7709)
 * Add cassandra.auto_bootstrap system property (CASSANDRA-7650)
 * Update java driver (for hadoop) (CASSANDRA-7618)
 * Remove CqlPagingRecordReader/CqlPagingInputFormat (CASSANDRA-7570)
 * Support connecting to ipv6 jmx with nodetool (CASSANDRA-7669)


2.1.0-rc5
 * Reject counters inside user types (CASSANDRA-7672)
 * Switch to notification-based GCInspector (CASSANDRA-7638)
 * (cqlsh) Handle nulls in UDTs and tuples correctly (CASSANDRA-7656)
 * Don't use strict consistency when replacing (CASSANDRA-7568)
 * Fix min/max cell name collection on 2.0 SSTables with range
   tombstones (CASSANDRA-7593)
 * Tolerate min/max cell names of different lengths (CASSANDRA-7651)
 * Filter cached results correctly (CASSANDRA-7636)
 * Fix tracing on the new SEPExecutor (CASSANDRA-7644)
 * Remove shuffle and taketoken (CASSANDRA-7601)
 * Clean up Windows batch scripts (CASSANDRA-7619)
 * Fix native protocol drop user type notification (CASSANDRA-7571)
 * Give read access to system.schema_usertypes to all authenticated users
   (CASSANDRA-7578)
 * (cqlsh) Fix cqlsh display when zero rows are returned (CASSANDRA-7580)
 * Get java version correctly when JAVA_TOOL_OPTIONS is set (CASSANDRA-7572)
 * Fix NPE when dropping index from non-existent keyspace, AssertionError when
   dropping non-existent index with IF EXISTS (CASSANDRA-7590)
 * Fix sstablelevelresetter hang (CASSANDRA-7614)
 * (cqlsh) Fix deserialization of blobs (CASSANDRA-7603)
 * Use "keyspace updated" schema change message for UDT changes in v1 and
   v2 protocols (CASSANDRA-7617)
 * Fix tracing of range slices and secondary index lookups that are local
   to the coordinator (CASSANDRA-7599)
 * Set -Dcassandra.storagedir for all tool shell scripts (CASSANDRA-7587)
 * Don't swap max/min col names when mutating sstable metadata (CASSANDRA-7596)
 * (cqlsh) Correctly handle paged result sets (CASSANDRA-7625)
 * (cqlsh) Improve waiting for a trace to complete (CASSANDRA-7626)
 * Fix tracing of concurrent range slices and 2ary index queries (CASSANDRA-7626)
 * Fix scrub against collection type (CASSANDRA-7665)
Merged from 2.0:
 * Set gc_grace_seconds to seven days for system schema tables (CASSANDRA-7668)
 * SimpleSeedProvider no longer caches seeds forever (CASSANDRA-7663)
 * Always flush on truncate (CASSANDRA-7511)
 * Fix ReversedType(DateType) mapping to native protocol (CASSANDRA-7576)
 * Always merge ranges owned by a single node (CASSANDRA-6930)
 * Track max/min timestamps for range tombstones (CASSANDRA-7647)
 * Fix NPE when listing saved caches dir (CASSANDRA-7632)


2.1.0-rc4
 * Fix word count hadoop example (CASSANDRA-7200)
 * Updated memtable_cleanup_threshold and memtable_flush_writers defaults 
   (CASSANDRA-7551)
 * (Windows) fix startup when WMI memory query fails (CASSANDRA-7505)
 * Anti-compaction proceeds if any part of the repair failed (CASSANDRA-7521)
 * Add missing table name to DROP INDEX responses and notifications (CASSANDRA-7539)
 * Bump CQL version to 3.2.0 and update CQL documentation (CASSANDRA-7527)
 * Fix configuration error message when running nodetool ring (CASSANDRA-7508)
 * Support conditional updates, tuple type, and the v3 protocol in cqlsh (CASSANDRA-7509)
 * Handle queries on multiple secondary index types (CASSANDRA-7525)
 * Fix cqlsh authentication with v3 native protocol (CASSANDRA-7564)
 * Fix NPE when unknown prepared statement ID is used (CASSANDRA-7454)
Merged from 2.0:
 * (Windows) force range-based repair to non-sequential mode (CASSANDRA-7541)
 * Fix range merging when DES scores are zero (CASSANDRA-7535)
 * Warn when SSL certificates have expired (CASSANDRA-7528)
 * Fix error when doing reversed queries with static columns (CASSANDRA-7490)
Merged from 1.2:
 * Set correct stream ID on responses when non-Exception Throwables
   are thrown while handling native protocol messages (CASSANDRA-7470)


2.1.0-rc3
 * Consider expiry when reconciling otherwise equal cells (CASSANDRA-7403)
 * Introduce CQL support for stress tool (CASSANDRA-6146)
 * Fix ClassCastException processing expired messages (CASSANDRA-7496)
 * Fix prepared marker for collections inside UDT (CASSANDRA-7472)
 * Remove left-over populate_io_cache_on_flush and replicate_on_write
   uses (CASSANDRA-7493)
 * (Windows) handle spaces in path names (CASSANDRA-7451)
 * Ensure writes have completed after dropping a table, before recycling
   commit log segments (CASSANDRA-7437)
 * Remove left-over rows_per_partition_to_cache (CASSANDRA-7493)
 * Fix error when CONTAINS is used with a bind marker (CASSANDRA-7502)
 * Properly reject unknown UDT field (CASSANDRA-7484)
Merged from 2.0:
 * Fix CC#collectTimeOrderedData() tombstone optimisations (CASSANDRA-7394)
 * Support DISTINCT for static columns and fix behaviour when DISTINC is
   not use (CASSANDRA-7305).
 * Workaround JVM NPE on JMX bind failure (CASSANDRA-7254)
 * Fix race in FileCacheService RemovalListener (CASSANDRA-7278)
 * Fix inconsistent use of consistencyForCommit that allowed LOCAL_QUORUM
   operations to incorrect become full QUORUM (CASSANDRA-7345)
 * Properly handle unrecognized opcodes and flags (CASSANDRA-7440)
 * (Hadoop) close CqlRecordWriter clients when finished (CASSANDRA-7459)
 * Commit disk failure policy (CASSANDRA-7429)
 * Make sure high level sstables get compacted (CASSANDRA-7414)
 * Fix AssertionError when using empty clustering columns and static columns
   (CASSANDRA-7455)
 * Add option to disable STCS in L0 (CASSANDRA-6621)
 * Upgrade to snappy-java 1.0.5.2 (CASSANDRA-7476)


2.1.0-rc2
 * Fix heap size calculation for CompoundSparseCellName and 
   CompoundSparseCellName.WithCollection (CASSANDRA-7421)
 * Allow counter mutations in UNLOGGED batches (CASSANDRA-7351)
 * Modify reconcile logic to always pick a tombstone over a counter cell
   (CASSANDRA-7346)
 * Avoid incremental compaction on Windows (CASSANDRA-7365)
 * Fix exception when querying a composite-keyed table with a collection index
   (CASSANDRA-7372)
 * Use node's host id in place of counter ids (CASSANDRA-7366)
 * Fix error when doing reversed queries with static columns (CASSANDRA-7490)
 * Backport CASSANDRA-6747 (CASSANDRA-7560)
 * Track max/min timestamps for range tombstones (CASSANDRA-7647)
 * Fix NPE when listing saved caches dir (CASSANDRA-7632)
 * Fix sstableloader unable to connect encrypted node (CASSANDRA-7585)
Merged from 1.2:
 * Clone token map outside of hot gossip loops (CASSANDRA-7758)
 * Add stop method to EmbeddedCassandraService (CASSANDRA-7595)
 * Support connecting to ipv6 jmx with nodetool (CASSANDRA-7669)
 * Set gc_grace_seconds to seven days for system schema tables (CASSANDRA-7668)
 * SimpleSeedProvider no longer caches seeds forever (CASSANDRA-7663)
 * Set correct stream ID on responses when non-Exception Throwables
   are thrown while handling native protocol messages (CASSANDRA-7470)
 * Fix row size miscalculation in LazilyCompactedRow (CASSANDRA-7543)
 * Fix race in background compaction check (CASSANDRA-7745)
 * Don't clear out range tombstones during compaction (CASSANDRA-7808)


2.1.0-rc1
 * Revert flush directory (CASSANDRA-6357)
 * More efficient executor service for fast operations (CASSANDRA-4718)
 * Move less common tools into a new cassandra-tools package (CASSANDRA-7160)
 * Support more concurrent requests in native protocol (CASSANDRA-7231)
 * Add tab-completion to debian nodetool packaging (CASSANDRA-6421)
 * Change concurrent_compactors defaults (CASSANDRA-7139)
 * Add PowerShell Windows launch scripts (CASSANDRA-7001)
 * Make commitlog archive+restore more robust (CASSANDRA-6974)
 * Fix marking commitlogsegments clean (CASSANDRA-6959)
 * Add snapshot "manifest" describing files included (CASSANDRA-6326)
 * Parallel streaming for sstableloader (CASSANDRA-3668)
 * Fix bugs in supercolumns handling (CASSANDRA-7138)
 * Fix ClassClassException on composite dense tables (CASSANDRA-7112)
 * Cleanup and optimize collation and slice iterators (CASSANDRA-7107)
 * Upgrade NBHM lib (CASSANDRA-7128)
 * Optimize netty server (CASSANDRA-6861)
 * Fix repair hang when given CF does not exist (CASSANDRA-7189)
 * Allow c* to be shutdown in an embedded mode (CASSANDRA-5635)
 * Add server side batching to native transport (CASSANDRA-5663)
 * Make batchlog replay asynchronous (CASSANDRA-6134)
 * remove unused classes (CASSANDRA-7197)
 * Limit user types to the keyspace they are defined in (CASSANDRA-6643)
 * Add validate method to CollectionType (CASSANDRA-7208)
 * New serialization format for UDT values (CASSANDRA-7209, CASSANDRA-7261)
 * Fix nodetool netstats (CASSANDRA-7270)
 * Fix potential ClassCastException in HintedHandoffManager (CASSANDRA-7284)
 * Use prepared statements internally (CASSANDRA-6975)
 * Fix broken paging state with prepared statement (CASSANDRA-7120)
 * Fix IllegalArgumentException in CqlStorage (CASSANDRA-7287)
 * Allow nulls/non-existant fields in UDT (CASSANDRA-7206)
 * Add Thrift MultiSliceRequest (CASSANDRA-6757, CASSANDRA-7027)
 * Handle overlapping MultiSlices (CASSANDRA-7279)
 * Fix DataOutputTest on Windows (CASSANDRA-7265)
 * Embedded sets in user defined data-types are not updating (CASSANDRA-7267)
 * Add tuple type to CQL/native protocol (CASSANDRA-7248)
 * Fix CqlPagingRecordReader on tables with few rows (CASSANDRA-7322)
Merged from 2.0:
 * Copy compaction options to make sure they are reloaded (CASSANDRA-7290)
 * Add option to do more aggressive tombstone compactions (CASSANDRA-6563)
 * Don't try to compact already-compacting files in HHOM (CASSANDRA-7288)
 * Always reallocate buffers in HSHA (CASSANDRA-6285)
 * (Hadoop) support authentication in CqlRecordReader (CASSANDRA-7221)
 * (Hadoop) Close java driver Cluster in CQLRR.close (CASSANDRA-7228)
 * Warn when 'USING TIMESTAMP' is used on a CAS BATCH (CASSANDRA-7067)
 * return all cpu values from BackgroundActivityMonitor.readAndCompute (CASSANDRA-7183)
 * Correctly delete scheduled range xfers (CASSANDRA-7143)
 * return all cpu values from BackgroundActivityMonitor.readAndCompute (CASSANDRA-7183)  
 * reduce garbage creation in calculatePendingRanges (CASSANDRA-7191)
 * fix c* launch issues on Russian os's due to output of linux 'free' cmd (CASSANDRA-6162)
 * Fix disabling autocompaction (CASSANDRA-7187)
 * Fix potential NumberFormatException when deserializing IntegerType (CASSANDRA-7088)
 * cqlsh can't tab-complete disabling compaction (CASSANDRA-7185)
 * cqlsh: Accept and execute CQL statement(s) from command-line parameter (CASSANDRA-7172)
 * Fix IllegalStateException in CqlPagingRecordReader (CASSANDRA-7198)
 * Fix the InvertedIndex trigger example (CASSANDRA-7211)
 * Add --resolve-ip option to 'nodetool ring' (CASSANDRA-7210)
 * reduce garbage on codec flag deserialization (CASSANDRA-7244) 
 * Fix duplicated error messages on directory creation error at startup (CASSANDRA-5818)
 * Proper null handle for IF with map element access (CASSANDRA-7155)
 * Improve compaction visibility (CASSANDRA-7242)
 * Correctly delete scheduled range xfers (CASSANDRA-7143)
 * Make batchlog replica selection rack-aware (CASSANDRA-6551)
 * Fix CFMetaData#getColumnDefinitionFromColumnName() (CASSANDRA-7074)
 * Fix writetime/ttl functions for static columns (CASSANDRA-7081)
 * Suggest CTRL-C or semicolon after three blank lines in cqlsh (CASSANDRA-7142)
 * Fix 2ndary index queries with DESC clustering order (CASSANDRA-6950)
 * Invalid key cache entries on DROP (CASSANDRA-6525)
 * Fix flapping RecoveryManagerTest (CASSANDRA-7084)
 * Add missing iso8601 patterns for date strings (CASSANDRA-6973)
 * Support selecting multiple rows in a partition using IN (CASSANDRA-6875)
 * Add authentication support to shuffle (CASSANDRA-6484)
 * Swap local and global default read repair chances (CASSANDRA-7320)
 * Add conditional CREATE/DROP USER support (CASSANDRA-7264)
 * Cqlsh counts non-empty lines for "Blank lines" warning (CASSANDRA-7325)
Merged from 1.2:
 * Add Cloudstack snitch (CASSANDRA-7147)
 * Update system.peers correctly when relocating tokens (CASSANDRA-7126)
 * Add Google Compute Engine snitch (CASSANDRA-7132)
 * remove duplicate query for local tokens (CASSANDRA-7182)
 * exit CQLSH with error status code if script fails (CASSANDRA-6344)
 * Fix bug with some IN queries missig results (CASSANDRA-7105)
 * Fix availability validation for LOCAL_ONE CL (CASSANDRA-7319)
 * Hint streaming can cause decommission to fail (CASSANDRA-7219)


2.1.0-beta2
 * Increase default CL space to 8GB (CASSANDRA-7031)
 * Add range tombstones to read repair digests (CASSANDRA-6863)
 * Fix BTree.clear for large updates (CASSANDRA-6943)
 * Fail write instead of logging a warning when unable to append to CL
   (CASSANDRA-6764)
 * Eliminate possibility of CL segment appearing twice in active list 
   (CASSANDRA-6557)
 * Apply DONTNEED fadvise to commitlog segments (CASSANDRA-6759)
 * Switch CRC component to Adler and include it for compressed sstables 
   (CASSANDRA-4165)
 * Allow cassandra-stress to set compaction strategy options (CASSANDRA-6451)
 * Add broadcast_rpc_address option to cassandra.yaml (CASSANDRA-5899)
 * Auto reload GossipingPropertyFileSnitch config (CASSANDRA-5897)
 * Fix overflow of memtable_total_space_in_mb (CASSANDRA-6573)
 * Fix ABTC NPE and apply update function correctly (CASSANDRA-6692)
 * Allow nodetool to use a file or prompt for password (CASSANDRA-6660)
 * Fix AIOOBE when concurrently accessing ABSC (CASSANDRA-6742)
 * Fix assertion error in ALTER TYPE RENAME (CASSANDRA-6705)
 * Scrub should not always clear out repaired status (CASSANDRA-5351)
 * Improve handling of range tombstone for wide partitions (CASSANDRA-6446)
 * Fix ClassCastException for compact table with composites (CASSANDRA-6738)
 * Fix potentially repairing with wrong nodes (CASSANDRA-6808)
 * Change caching option syntax (CASSANDRA-6745)
 * Fix stress to do proper counter reads (CASSANDRA-6835)
 * Fix help message for stress counter_write (CASSANDRA-6824)
 * Fix stress smart Thrift client to pick servers correctly (CASSANDRA-6848)
 * Add logging levels (minimal, normal or verbose) to stress tool (CASSANDRA-6849)
 * Fix race condition in Batch CLE (CASSANDRA-6860)
 * Improve cleanup/scrub/upgradesstables failure handling (CASSANDRA-6774)
 * ByteBuffer write() methods for serializing sstables (CASSANDRA-6781)
 * Proper compare function for CollectionType (CASSANDRA-6783)
 * Update native server to Netty 4 (CASSANDRA-6236)
 * Fix off-by-one error in stress (CASSANDRA-6883)
 * Make OpOrder AutoCloseable (CASSANDRA-6901)
 * Remove sync repair JMX interface (CASSANDRA-6900)
 * Add multiple memory allocation options for memtables (CASSANDRA-6689, 6694)
 * Remove adjusted op rate from stress output (CASSANDRA-6921)
 * Add optimized CF.hasColumns() implementations (CASSANDRA-6941)
 * Serialize batchlog mutations with the version of the target node
   (CASSANDRA-6931)
 * Optimize CounterColumn#reconcile() (CASSANDRA-6953)
 * Properly remove 1.2 sstable support in 2.1 (CASSANDRA-6869)
 * Lock counter cells, not partitions (CASSANDRA-6880)
 * Track presence of legacy counter shards in sstables (CASSANDRA-6888)
 * Ensure safe resource cleanup when replacing sstables (CASSANDRA-6912)
 * Add failure handler to async callback (CASSANDRA-6747)
 * Fix AE when closing SSTable without releasing reference (CASSANDRA-7000)
 * Clean up IndexInfo on keyspace/table drops (CASSANDRA-6924)
 * Only snapshot relative SSTables when sequential repair (CASSANDRA-7024)
 * Require nodetool rebuild_index to specify index names (CASSANDRA-7038)
 * fix cassandra stress errors on reads with native protocol (CASSANDRA-7033)
 * Use OpOrder to guard sstable references for reads (CASSANDRA-6919)
 * Preemptive opening of compaction result (CASSANDRA-6916)
 * Multi-threaded scrub/cleanup/upgradesstables (CASSANDRA-5547)
 * Optimize cellname comparison (CASSANDRA-6934)
 * Native protocol v3 (CASSANDRA-6855)
 * Optimize Cell liveness checks and clean up Cell (CASSANDRA-7119)
 * Support consistent range movements (CASSANDRA-2434)
 * Display min timestamp in sstablemetadata viewer (CASSANDRA-6767)
Merged from 2.0:
 * Avoid race-prone second "scrub" of system keyspace (CASSANDRA-6797)
 * Pool CqlRecordWriter clients by inetaddress rather than Range
   (CASSANDRA-6665)
 * Fix compaction_history timestamps (CASSANDRA-6784)
 * Compare scores of full replica ordering in DES (CASSANDRA-6683)
 * fix CME in SessionInfo updateProgress affecting netstats (CASSANDRA-6577)
 * Allow repairing between specific replicas (CASSANDRA-6440)
 * Allow per-dc enabling of hints (CASSANDRA-6157)
 * Add compatibility for Hadoop 0.2.x (CASSANDRA-5201)
 * Fix EstimatedHistogram races (CASSANDRA-6682)
 * Failure detector correctly converts initial value to nanos (CASSANDRA-6658)
 * Add nodetool taketoken to relocate vnodes (CASSANDRA-4445)
 * Expose bulk loading progress over JMX (CASSANDRA-4757)
 * Correctly handle null with IF conditions and TTL (CASSANDRA-6623)
 * Account for range/row tombstones in tombstone drop
   time histogram (CASSANDRA-6522)
 * Stop CommitLogSegment.close() from calling sync() (CASSANDRA-6652)
 * Make commitlog failure handling configurable (CASSANDRA-6364)
 * Avoid overlaps in LCS (CASSANDRA-6688)
 * Improve support for paginating over composites (CASSANDRA-4851)
 * Fix count(*) queries in a mixed cluster (CASSANDRA-6707)
 * Improve repair tasks(snapshot, differencing) concurrency (CASSANDRA-6566)
 * Fix replaying pre-2.0 commit logs (CASSANDRA-6714)
 * Add static columns to CQL3 (CASSANDRA-6561)
 * Optimize single partition batch statements (CASSANDRA-6737)
 * Disallow post-query re-ordering when paging (CASSANDRA-6722)
 * Fix potential paging bug with deleted columns (CASSANDRA-6748)
 * Fix NPE on BulkLoader caused by losing StreamEvent (CASSANDRA-6636)
 * Fix truncating compression metadata (CASSANDRA-6791)
 * Add CMSClassUnloadingEnabled JVM option (CASSANDRA-6541)
 * Catch memtable flush exceptions during shutdown (CASSANDRA-6735)
 * Fix upgradesstables NPE for non-CF-based indexes (CASSANDRA-6645)
 * Fix UPDATE updating PRIMARY KEY columns implicitly (CASSANDRA-6782)
 * Fix IllegalArgumentException when updating from 1.2 with SuperColumns
   (CASSANDRA-6733)
 * FBUtilities.singleton() should use the CF comparator (CASSANDRA-6778)
 * Fix CQLSStableWriter.addRow(Map<String, Object>) (CASSANDRA-6526)
 * Fix HSHA server introducing corrupt data (CASSANDRA-6285)
 * Fix CAS conditions for COMPACT STORAGE tables (CASSANDRA-6813)
 * Starting threads in OutboundTcpConnectionPool constructor causes race conditions (CASSANDRA-7177)
 * Allow overriding cassandra-rackdc.properties file (CASSANDRA-7072)
 * Set JMX RMI port to 7199 (CASSANDRA-7087)
 * Use LOCAL_QUORUM for data reads at LOCAL_SERIAL (CASSANDRA-6939)
 * Log a warning for large batches (CASSANDRA-6487)
 * Put nodes in hibernate when join_ring is false (CASSANDRA-6961)
 * Avoid early loading of non-system keyspaces before compaction-leftovers 
   cleanup at startup (CASSANDRA-6913)
 * Restrict Windows to parallel repairs (CASSANDRA-6907)
 * (Hadoop) Allow manually specifying start/end tokens in CFIF (CASSANDRA-6436)
 * Fix NPE in MeteredFlusher (CASSANDRA-6820)
 * Fix race processing range scan responses (CASSANDRA-6820)
 * Allow deleting snapshots from dropped keyspaces (CASSANDRA-6821)
 * Add uuid() function (CASSANDRA-6473)
 * Omit tombstones from schema digests (CASSANDRA-6862)
 * Include correct consistencyLevel in LWT timeout (CASSANDRA-6884)
 * Lower chances for losing new SSTables during nodetool refresh and
   ColumnFamilyStore.loadNewSSTables (CASSANDRA-6514)
 * Add support for DELETE ... IF EXISTS to CQL3 (CASSANDRA-5708)
 * Update hadoop_cql3_word_count example (CASSANDRA-6793)
 * Fix handling of RejectedExecution in sync Thrift server (CASSANDRA-6788)
 * Log more information when exceeding tombstone_warn_threshold (CASSANDRA-6865)
 * Fix truncate to not abort due to unreachable fat clients (CASSANDRA-6864)
 * Fix schema concurrency exceptions (CASSANDRA-6841)
 * Fix leaking validator FH in StreamWriter (CASSANDRA-6832)
 * Fix saving triggers to schema (CASSANDRA-6789)
 * Fix trigger mutations when base mutation list is immutable (CASSANDRA-6790)
 * Fix accounting in FileCacheService to allow re-using RAR (CASSANDRA-6838)
 * Fix static counter columns (CASSANDRA-6827)
 * Restore expiring->deleted (cell) compaction optimization (CASSANDRA-6844)
 * Fix CompactionManager.needsCleanup (CASSANDRA-6845)
 * Correctly compare BooleanType values other than 0 and 1 (CASSANDRA-6779)
 * Read message id as string from earlier versions (CASSANDRA-6840)
 * Properly use the Paxos consistency for (non-protocol) batch (CASSANDRA-6837)
 * Add paranoid disk failure option (CASSANDRA-6646)
 * Improve PerRowSecondaryIndex performance (CASSANDRA-6876)
 * Extend triggers to support CAS updates (CASSANDRA-6882)
 * Static columns with IF NOT EXISTS don't always work as expected (CASSANDRA-6873)
 * Fix paging with SELECT DISTINCT (CASSANDRA-6857)
 * Fix UnsupportedOperationException on CAS timeout (CASSANDRA-6923)
 * Improve MeteredFlusher handling of MF-unaffected column families
   (CASSANDRA-6867)
 * Add CqlRecordReader using native pagination (CASSANDRA-6311)
 * Add QueryHandler interface (CASSANDRA-6659)
 * Track liveRatio per-memtable, not per-CF (CASSANDRA-6945)
 * Make sure upgradesstables keeps sstable level (CASSANDRA-6958)
 * Fix LIMIT with static columns (CASSANDRA-6956)
 * Fix clash with CQL column name in thrift validation (CASSANDRA-6892)
 * Fix error with super columns in mixed 1.2-2.0 clusters (CASSANDRA-6966)
 * Fix bad skip of sstables on slice query with composite start/finish (CASSANDRA-6825)
 * Fix unintended update with conditional statement (CASSANDRA-6893)
 * Fix map element access in IF (CASSANDRA-6914)
 * Avoid costly range calculations for range queries on system keyspaces
   (CASSANDRA-6906)
 * Fix SSTable not released if stream session fails (CASSANDRA-6818)
 * Avoid build failure due to ANTLR timeout (CASSANDRA-6991)
 * Queries on compact tables can return more rows that requested (CASSANDRA-7052)
 * USING TIMESTAMP for batches does not work (CASSANDRA-7053)
 * Fix performance regression from CASSANDRA-5614 (CASSANDRA-6949)
 * Ensure that batchlog and hint timeouts do not produce hints (CASSANDRA-7058)
 * Merge groupable mutations in TriggerExecutor#execute() (CASSANDRA-7047)
 * Plug holes in resource release when wiring up StreamSession (CASSANDRA-7073)
 * Re-add parameter columns to tracing session (CASSANDRA-6942)
 * Preserves CQL metadata when updating table from thrift (CASSANDRA-6831)
Merged from 1.2:
 * Fix nodetool display with vnodes (CASSANDRA-7082)
 * Add UNLOGGED, COUNTER options to BATCH documentation (CASSANDRA-6816)
 * add extra SSL cipher suites (CASSANDRA-6613)
 * fix nodetool getsstables for blob PK (CASSANDRA-6803)
 * Fix BatchlogManager#deleteBatch() use of millisecond timestamps
   (CASSANDRA-6822)
 * Continue assassinating even if the endpoint vanishes (CASSANDRA-6787)
 * Schedule schema pulls on change (CASSANDRA-6971)
 * Non-droppable verbs shouldn't be dropped from OTC (CASSANDRA-6980)
 * Shutdown batchlog executor in SS#drain() (CASSANDRA-7025)
 * Fix batchlog to account for CF truncation records (CASSANDRA-6999)
 * Fix CQLSH parsing of functions and BLOB literals (CASSANDRA-7018)
 * Properly load trustore in the native protocol (CASSANDRA-6847)
 * Always clean up references in SerializingCache (CASSANDRA-6994)
 * Don't shut MessagingService down when replacing a node (CASSANDRA-6476)
 * fix npe when doing -Dcassandra.fd_initial_value_ms (CASSANDRA-6751)


2.1.0-beta1
 * Add flush directory distinct from compaction directories (CASSANDRA-6357)
 * Require JNA by default (CASSANDRA-6575)
 * add listsnapshots command to nodetool (CASSANDRA-5742)
 * Introduce AtomicBTreeColumns (CASSANDRA-6271, 6692)
 * Multithreaded commitlog (CASSANDRA-3578)
 * allocate fixed index summary memory pool and resample cold index summaries 
   to use less memory (CASSANDRA-5519)
 * Removed multithreaded compaction (CASSANDRA-6142)
 * Parallelize fetching rows for low-cardinality indexes (CASSANDRA-1337)
 * change logging from log4j to logback (CASSANDRA-5883)
 * switch to LZ4 compression for internode communication (CASSANDRA-5887)
 * Stop using Thrift-generated Index* classes internally (CASSANDRA-5971)
 * Remove 1.2 network compatibility code (CASSANDRA-5960)
 * Remove leveled json manifest migration code (CASSANDRA-5996)
 * Remove CFDefinition (CASSANDRA-6253)
 * Use AtomicIntegerFieldUpdater in RefCountedMemory (CASSANDRA-6278)
 * User-defined types for CQL3 (CASSANDRA-5590)
 * Use of o.a.c.metrics in nodetool (CASSANDRA-5871, 6406)
 * Batch read from OTC's queue and cleanup (CASSANDRA-1632)
 * Secondary index support for collections (CASSANDRA-4511, 6383)
 * SSTable metadata(Stats.db) format change (CASSANDRA-6356)
 * Push composites support in the storage engine
   (CASSANDRA-5417, CASSANDRA-6520)
 * Add snapshot space used to cfstats (CASSANDRA-6231)
 * Add cardinality estimator for key count estimation (CASSANDRA-5906)
 * CF id is changed to be non-deterministic. Data dir/key cache are created
   uniquely for CF id (CASSANDRA-5202)
 * New counters implementation (CASSANDRA-6504)
 * Replace UnsortedColumns, EmptyColumns, TreeMapBackedSortedColumns with new
   ArrayBackedSortedColumns (CASSANDRA-6630, CASSANDRA-6662, CASSANDRA-6690)
 * Add option to use row cache with a given amount of rows (CASSANDRA-5357)
 * Avoid repairing already repaired data (CASSANDRA-5351)
 * Reject counter updates with USING TTL/TIMESTAMP (CASSANDRA-6649)
 * Replace index_interval with min/max_index_interval (CASSANDRA-6379)
 * Lift limitation that order by columns must be selected for IN queries (CASSANDRA-4911)


2.0.5
 * Reduce garbage generated by bloom filter lookups (CASSANDRA-6609)
 * Add ks.cf names to tombstone logging (CASSANDRA-6597)
 * Use LOCAL_QUORUM for LWT operations at LOCAL_SERIAL (CASSANDRA-6495)
 * Wait for gossip to settle before accepting client connections (CASSANDRA-4288)
 * Delete unfinished compaction incrementally (CASSANDRA-6086)
 * Allow specifying custom secondary index options in CQL3 (CASSANDRA-6480)
 * Improve replica pinning for cache efficiency in DES (CASSANDRA-6485)
 * Fix LOCAL_SERIAL from thrift (CASSANDRA-6584)
 * Don't special case received counts in CAS timeout exceptions (CASSANDRA-6595)
 * Add support for 2.1 global counter shards (CASSANDRA-6505)
 * Fix NPE when streaming connection is not yet established (CASSANDRA-6210)
 * Avoid rare duplicate read repair triggering (CASSANDRA-6606)
 * Fix paging discardFirst (CASSANDRA-6555)
 * Fix ArrayIndexOutOfBoundsException in 2ndary index query (CASSANDRA-6470)
 * Release sstables upon rebuilding 2i (CASSANDRA-6635)
 * Add AbstractCompactionStrategy.startup() method (CASSANDRA-6637)
 * SSTableScanner may skip rows during cleanup (CASSANDRA-6638)
 * sstables from stalled repair sessions can resurrect deleted data (CASSANDRA-6503)
 * Switch stress to use ITransportFactory (CASSANDRA-6641)
 * Fix IllegalArgumentException during prepare (CASSANDRA-6592)
 * Fix possible loss of 2ndary index entries during compaction (CASSANDRA-6517)
 * Fix direct Memory on architectures that do not support unaligned long access
   (CASSANDRA-6628)
 * Let scrub optionally skip broken counter partitions (CASSANDRA-5930)
Merged from 1.2:
 * fsync compression metadata (CASSANDRA-6531)
 * Validate CF existence on execution for prepared statement (CASSANDRA-6535)
 * Add ability to throttle batchlog replay (CASSANDRA-6550)
 * Fix executing LOCAL_QUORUM with SimpleStrategy (CASSANDRA-6545)
 * Avoid StackOverflow when using large IN queries (CASSANDRA-6567)
 * Nodetool upgradesstables includes secondary indexes (CASSANDRA-6598)
 * Paginate batchlog replay (CASSANDRA-6569)
 * skip blocking on streaming during drain (CASSANDRA-6603)
 * Improve error message when schema doesn't match loaded sstable (CASSANDRA-6262)
 * Add properties to adjust FD initial value and max interval (CASSANDRA-4375)
 * Fix preparing with batch and delete from collection (CASSANDRA-6607)
 * Fix ABSC reverse iterator's remove() method (CASSANDRA-6629)
 * Handle host ID conflicts properly (CASSANDRA-6615)
 * Move handling of migration event source to solve bootstrap race. (CASSANDRA-6648)
 * Make sure compaction throughput value doesn't overflow with int math (CASSANDRA-6647)


2.0.4
 * Allow removing snapshots of no-longer-existing CFs (CASSANDRA-6418)
 * add StorageService.stopDaemon() (CASSANDRA-4268)
 * add IRE for invalid CF supplied to get_count (CASSANDRA-5701)
 * add client encryption support to sstableloader (CASSANDRA-6378)
 * Fix accept() loop for SSL sockets post-shutdown (CASSANDRA-6468)
 * Fix size-tiered compaction in LCS L0 (CASSANDRA-6496)
 * Fix assertion failure in filterColdSSTables (CASSANDRA-6483)
 * Fix row tombstones in larger-than-memory compactions (CASSANDRA-6008)
 * Fix cleanup ClassCastException (CASSANDRA-6462)
 * Reduce gossip memory use by interning VersionedValue strings (CASSANDRA-6410)
 * Allow specifying datacenters to participate in a repair (CASSANDRA-6218)
 * Fix divide-by-zero in PCI (CASSANDRA-6403)
 * Fix setting last compacted key in the wrong level for LCS (CASSANDRA-6284)
 * Add millisecond precision formats to the timestamp parser (CASSANDRA-6395)
 * Expose a total memtable size metric for a CF (CASSANDRA-6391)
 * cqlsh: handle symlinks properly (CASSANDRA-6425)
 * Fix potential infinite loop when paging query with IN (CASSANDRA-6464)
 * Fix assertion error in AbstractQueryPager.discardFirst (CASSANDRA-6447)
 * Fix streaming older SSTable yields unnecessary tombstones (CASSANDRA-6527)
Merged from 1.2:
 * Improved error message on bad properties in DDL queries (CASSANDRA-6453)
 * Randomize batchlog candidates selection (CASSANDRA-6481)
 * Fix thundering herd on endpoint cache invalidation (CASSANDRA-6345, 6485)
 * Improve batchlog write performance with vnodes (CASSANDRA-6488)
 * cqlsh: quote single quotes in strings inside collections (CASSANDRA-6172)
 * Improve gossip performance for typical messages (CASSANDRA-6409)
 * Throw IRE if a prepared statement has more markers than supported 
   (CASSANDRA-5598)
 * Expose Thread metrics for the native protocol server (CASSANDRA-6234)
 * Change snapshot response message verb to INTERNAL to avoid dropping it 
   (CASSANDRA-6415)
 * Warn when collection read has > 65K elements (CASSANDRA-5428)
 * Fix cache persistence when both row and key cache are enabled 
   (CASSANDRA-6413)
 * (Hadoop) add describe_local_ring (CASSANDRA-6268)
 * Fix handling of concurrent directory creation failure (CASSANDRA-6459)
 * Allow executing CREATE statements multiple times (CASSANDRA-6471)
 * Don't send confusing info with timeouts (CASSANDRA-6491)
 * Don't resubmit counter mutation runnables internally (CASSANDRA-6427)
 * Don't drop local mutations without a hint (CASSANDRA-6510)
 * Don't allow null max_hint_window_in_ms (CASSANDRA-6419)
 * Validate SliceRange start and finish lengths (CASSANDRA-6521)


2.0.3
 * Fix FD leak on slice read path (CASSANDRA-6275)
 * Cancel read meter task when closing SSTR (CASSANDRA-6358)
 * free off-heap IndexSummary during bulk (CASSANDRA-6359)
 * Recover from IOException in accept() thread (CASSANDRA-6349)
 * Improve Gossip tolerance of abnormally slow tasks (CASSANDRA-6338)
 * Fix trying to hint timed out counter writes (CASSANDRA-6322)
 * Allow restoring specific columnfamilies from archived CL (CASSANDRA-4809)
 * Avoid flushing compaction_history after each operation (CASSANDRA-6287)
 * Fix repair assertion error when tombstones expire (CASSANDRA-6277)
 * Skip loading corrupt key cache (CASSANDRA-6260)
 * Fixes for compacting larger-than-memory rows (CASSANDRA-6274)
 * Compact hottest sstables first and optionally omit coldest from
   compaction entirely (CASSANDRA-6109)
 * Fix modifying column_metadata from thrift (CASSANDRA-6182)
 * cqlsh: fix LIST USERS output (CASSANDRA-6242)
 * Add IRequestSink interface (CASSANDRA-6248)
 * Update memtable size while flushing (CASSANDRA-6249)
 * Provide hooks around CQL2/CQL3 statement execution (CASSANDRA-6252)
 * Require Permission.SELECT for CAS updates (CASSANDRA-6247)
 * New CQL-aware SSTableWriter (CASSANDRA-5894)
 * Reject CAS operation when the protocol v1 is used (CASSANDRA-6270)
 * Correctly throw error when frame too large (CASSANDRA-5981)
 * Fix serialization bug in PagedRange with 2ndary indexes (CASSANDRA-6299)
 * Fix CQL3 table validation in Thrift (CASSANDRA-6140)
 * Fix bug missing results with IN clauses (CASSANDRA-6327)
 * Fix paging with reversed slices (CASSANDRA-6343)
 * Set minTimestamp correctly to be able to drop expired sstables (CASSANDRA-6337)
 * Support NaN and Infinity as float literals (CASSANDRA-6003)
 * Remove RF from nodetool ring output (CASSANDRA-6289)
 * Fix attempting to flush empty rows (CASSANDRA-6374)
 * Fix potential out of bounds exception when paging (CASSANDRA-6333)
Merged from 1.2:
 * Optimize FD phi calculation (CASSANDRA-6386)
 * Improve initial FD phi estimate when starting up (CASSANDRA-6385)
 * Don't list CQL3 table in CLI describe even if named explicitely 
   (CASSANDRA-5750)
 * Invalidate row cache when dropping CF (CASSANDRA-6351)
 * add non-jamm path for cached statements (CASSANDRA-6293)
 * add windows bat files for shell commands (CASSANDRA-6145)
 * Require logging in for Thrift CQL2/3 statement preparation (CASSANDRA-6254)
 * restrict max_num_tokens to 1536 (CASSANDRA-6267)
 * Nodetool gets default JMX port from cassandra-env.sh (CASSANDRA-6273)
 * make calculatePendingRanges asynchronous (CASSANDRA-6244)
 * Remove blocking flushes in gossip thread (CASSANDRA-6297)
 * Fix potential socket leak in connectionpool creation (CASSANDRA-6308)
 * Allow LOCAL_ONE/LOCAL_QUORUM to work with SimpleStrategy (CASSANDRA-6238)
 * cqlsh: handle 'null' as session duration (CASSANDRA-6317)
 * Fix json2sstable handling of range tombstones (CASSANDRA-6316)
 * Fix missing one row in reverse query (CASSANDRA-6330)
 * Fix reading expired row value from row cache (CASSANDRA-6325)
 * Fix AssertionError when doing set element deletion (CASSANDRA-6341)
 * Make CL code for the native protocol match the one in C* 2.0
   (CASSANDRA-6347)
 * Disallow altering CQL3 table from thrift (CASSANDRA-6370)
 * Fix size computation of prepared statement (CASSANDRA-6369)


2.0.2
 * Update FailureDetector to use nanontime (CASSANDRA-4925)
 * Fix FileCacheService regressions (CASSANDRA-6149)
 * Never return WriteTimeout for CL.ANY (CASSANDRA-6132)
 * Fix race conditions in bulk loader (CASSANDRA-6129)
 * Add configurable metrics reporting (CASSANDRA-4430)
 * drop queries exceeding a configurable number of tombstones (CASSANDRA-6117)
 * Track and persist sstable read activity (CASSANDRA-5515)
 * Fixes for speculative retry (CASSANDRA-5932, CASSANDRA-6194)
 * Improve memory usage of metadata min/max column names (CASSANDRA-6077)
 * Fix thrift validation refusing row markers on CQL3 tables (CASSANDRA-6081)
 * Fix insertion of collections with CAS (CASSANDRA-6069)
 * Correctly send metadata on SELECT COUNT (CASSANDRA-6080)
 * Track clients' remote addresses in ClientState (CASSANDRA-6070)
 * Create snapshot dir if it does not exist when migrating
   leveled manifest (CASSANDRA-6093)
 * make sequential nodetool repair the default (CASSANDRA-5950)
 * Add more hooks for compaction strategy implementations (CASSANDRA-6111)
 * Fix potential NPE on composite 2ndary indexes (CASSANDRA-6098)
 * Delete can potentially be skipped in batch (CASSANDRA-6115)
 * Allow alter keyspace on system_traces (CASSANDRA-6016)
 * Disallow empty column names in cql (CASSANDRA-6136)
 * Use Java7 file-handling APIs and fix file moving on Windows (CASSANDRA-5383)
 * Save compaction history to system keyspace (CASSANDRA-5078)
 * Fix NPE if StorageService.getOperationMode() is executed before full startup (CASSANDRA-6166)
 * CQL3: support pre-epoch longs for TimestampType (CASSANDRA-6212)
 * Add reloadtriggers command to nodetool (CASSANDRA-4949)
 * cqlsh: ignore empty 'value alias' in DESCRIBE (CASSANDRA-6139)
 * Fix sstable loader (CASSANDRA-6205)
 * Reject bootstrapping if the node already exists in gossip (CASSANDRA-5571)
 * Fix NPE while loading paxos state (CASSANDRA-6211)
 * cqlsh: add SHOW SESSION <tracing-session> command (CASSANDRA-6228)
Merged from 1.2:
 * (Hadoop) Require CFRR batchSize to be at least 2 (CASSANDRA-6114)
 * Add a warning for small LCS sstable size (CASSANDRA-6191)
 * Add ability to list specific KS/CF combinations in nodetool cfstats (CASSANDRA-4191)
 * Mark CF clean if a mutation raced the drop and got it marked dirty (CASSANDRA-5946)
 * Add a LOCAL_ONE consistency level (CASSANDRA-6202)
 * Limit CQL prepared statement cache by size instead of count (CASSANDRA-6107)
 * Tracing should log write failure rather than raw exceptions (CASSANDRA-6133)
 * lock access to TM.endpointToHostIdMap (CASSANDRA-6103)
 * Allow estimated memtable size to exceed slab allocator size (CASSANDRA-6078)
 * Start MeteredFlusher earlier to prevent OOM during CL replay (CASSANDRA-6087)
 * Avoid sending Truncate command to fat clients (CASSANDRA-6088)
 * Allow where clause conditions to be in parenthesis (CASSANDRA-6037)
 * Do not open non-ssl storage port if encryption option is all (CASSANDRA-3916)
 * Move batchlog replay to its own executor (CASSANDRA-6079)
 * Add tombstone debug threshold and histogram (CASSANDRA-6042, 6057)
 * Enable tcp keepalive on incoming connections (CASSANDRA-4053)
 * Fix fat client schema pull NPE (CASSANDRA-6089)
 * Fix memtable flushing for indexed tables (CASSANDRA-6112)
 * Fix skipping columns with multiple slices (CASSANDRA-6119)
 * Expose connected thrift + native client counts (CASSANDRA-5084)
 * Optimize auth setup (CASSANDRA-6122)
 * Trace index selection (CASSANDRA-6001)
 * Update sstablesPerReadHistogram to use biased sampling (CASSANDRA-6164)
 * Log UnknownColumnfamilyException when closing socket (CASSANDRA-5725)
 * Properly error out on CREATE INDEX for counters table (CASSANDRA-6160)
 * Handle JMX notification failure for repair (CASSANDRA-6097)
 * (Hadoop) Fetch no more than 128 splits in parallel (CASSANDRA-6169)
 * stress: add username/password authentication support (CASSANDRA-6068)
 * Fix indexed queries with row cache enabled on parent table (CASSANDRA-5732)
 * Fix compaction race during columnfamily drop (CASSANDRA-5957)
 * Fix validation of empty column names for compact tables (CASSANDRA-6152)
 * Skip replaying mutations that pass CRC but fail to deserialize (CASSANDRA-6183)
 * Rework token replacement to use replace_address (CASSANDRA-5916)
 * Fix altering column types (CASSANDRA-6185)
 * cqlsh: fix CREATE/ALTER WITH completion (CASSANDRA-6196)
 * add windows bat files for shell commands (CASSANDRA-6145)
 * Fix potential stack overflow during range tombstones insertion (CASSANDRA-6181)
 * (Hadoop) Make LOCAL_ONE the default consistency level (CASSANDRA-6214)


2.0.1
 * Fix bug that could allow reading deleted data temporarily (CASSANDRA-6025)
 * Improve memory use defaults (CASSANDRA-6059)
 * Make ThriftServer more easlly extensible (CASSANDRA-6058)
 * Remove Hadoop dependency from ITransportFactory (CASSANDRA-6062)
 * add file_cache_size_in_mb setting (CASSANDRA-5661)
 * Improve error message when yaml contains invalid properties (CASSANDRA-5958)
 * Improve leveled compaction's ability to find non-overlapping L0 compactions
   to work on concurrently (CASSANDRA-5921)
 * Notify indexer of columns shadowed by range tombstones (CASSANDRA-5614)
 * Log Merkle tree stats (CASSANDRA-2698)
 * Switch from crc32 to adler32 for compressed sstable checksums (CASSANDRA-5862)
 * Improve offheap memcpy performance (CASSANDRA-5884)
 * Use a range aware scanner for cleanup (CASSANDRA-2524)
 * Cleanup doesn't need to inspect sstables that contain only local data
   (CASSANDRA-5722)
 * Add ability for CQL3 to list partition keys (CASSANDRA-4536)
 * Improve native protocol serialization (CASSANDRA-5664)
 * Upgrade Thrift to 0.9.1 (CASSANDRA-5923)
 * Require superuser status for adding triggers (CASSANDRA-5963)
 * Make standalone scrubber handle old and new style leveled manifest
   (CASSANDRA-6005)
 * Fix paxos bugs (CASSANDRA-6012, 6013, 6023)
 * Fix paged ranges with multiple replicas (CASSANDRA-6004)
 * Fix potential AssertionError during tracing (CASSANDRA-6041)
 * Fix NPE in sstablesplit (CASSANDRA-6027)
 * Migrate pre-2.0 key/value/column aliases to system.schema_columns
   (CASSANDRA-6009)
 * Paging filter empty rows too agressively (CASSANDRA-6040)
 * Support variadic parameters for IN clauses (CASSANDRA-4210)
 * cqlsh: return the result of CAS writes (CASSANDRA-5796)
 * Fix validation of IN clauses with 2ndary indexes (CASSANDRA-6050)
 * Support named bind variables in CQL (CASSANDRA-6033)
Merged from 1.2:
 * Allow cache-keys-to-save to be set at runtime (CASSANDRA-5980)
 * Avoid second-guessing out-of-space state (CASSANDRA-5605)
 * Tuning knobs for dealing with large blobs and many CFs (CASSANDRA-5982)
 * (Hadoop) Fix CQLRW for thrift tables (CASSANDRA-6002)
 * Fix possible divide-by-zero in HHOM (CASSANDRA-5990)
 * Allow local batchlog writes for CL.ANY (CASSANDRA-5967)
 * Upgrade metrics-core to version 2.2.0 (CASSANDRA-5947)
 * Fix CqlRecordWriter with composite keys (CASSANDRA-5949)
 * Add snitch, schema version, cluster, partitioner to JMX (CASSANDRA-5881)
 * Allow disabling SlabAllocator (CASSANDRA-5935)
 * Make user-defined compaction JMX blocking (CASSANDRA-4952)
 * Fix streaming does not transfer wrapped range (CASSANDRA-5948)
 * Fix loading index summary containing empty key (CASSANDRA-5965)
 * Correctly handle limits in CompositesSearcher (CASSANDRA-5975)
 * Pig: handle CQL collections (CASSANDRA-5867)
 * Pass the updated cf to the PRSI index() method (CASSANDRA-5999)
 * Allow empty CQL3 batches (as no-op) (CASSANDRA-5994)
 * Support null in CQL3 functions (CASSANDRA-5910)
 * Replace the deprecated MapMaker with CacheLoader (CASSANDRA-6007)
 * Add SSTableDeletingNotification to DataTracker (CASSANDRA-6010)
 * Fix snapshots in use get deleted during snapshot repair (CASSANDRA-6011)
 * Move hints and exception count to o.a.c.metrics (CASSANDRA-6017)
 * Fix memory leak in snapshot repair (CASSANDRA-6047)
 * Fix sstable2sjon for CQL3 tables (CASSANDRA-5852)


2.0.0
 * Fix thrift validation when inserting into CQL3 tables (CASSANDRA-5138)
 * Fix periodic memtable flushing behavior with clean memtables (CASSANDRA-5931)
 * Fix dateOf() function for pre-2.0 timestamp columns (CASSANDRA-5928)
 * Fix SSTable unintentionally loads BF when opened for batch (CASSANDRA-5938)
 * Add stream session progress to JMX (CASSANDRA-4757)
 * Fix NPE during CAS operation (CASSANDRA-5925)
Merged from 1.2:
 * Fix getBloomFilterDiskSpaceUsed for AlwaysPresentFilter (CASSANDRA-5900)
 * Don't announce schema version until we've loaded the changes locally
   (CASSANDRA-5904)
 * Fix to support off heap bloom filters size greater than 2 GB (CASSANDRA-5903)
 * Properly handle parsing huge map and set literals (CASSANDRA-5893)


2.0.0-rc2
 * enable vnodes by default (CASSANDRA-5869)
 * fix CAS contention timeout (CASSANDRA-5830)
 * fix HsHa to respect max frame size (CASSANDRA-4573)
 * Fix (some) 2i on composite components omissions (CASSANDRA-5851)
 * cqlsh: add DESCRIBE FULL SCHEMA variant (CASSANDRA-5880)
Merged from 1.2:
 * Correctly validate sparse composite cells in scrub (CASSANDRA-5855)
 * Add KeyCacheHitRate metric to CF metrics (CASSANDRA-5868)
 * cqlsh: add support for multiline comments (CASSANDRA-5798)
 * Handle CQL3 SELECT duplicate IN restrictions on clustering columns
   (CASSANDRA-5856)


2.0.0-rc1
 * improve DecimalSerializer performance (CASSANDRA-5837)
 * fix potential spurious wakeup in AsyncOneResponse (CASSANDRA-5690)
 * fix schema-related trigger issues (CASSANDRA-5774)
 * Better validation when accessing CQL3 table from thrift (CASSANDRA-5138)
 * Fix assertion error during repair (CASSANDRA-5801)
 * Fix range tombstone bug (CASSANDRA-5805)
 * DC-local CAS (CASSANDRA-5797)
 * Add a native_protocol_version column to the system.local table (CASSANRDA-5819)
 * Use index_interval from cassandra.yaml when upgraded (CASSANDRA-5822)
 * Fix buffer underflow on socket close (CASSANDRA-5792)
Merged from 1.2:
 * Fix reading DeletionTime from 1.1-format sstables (CASSANDRA-5814)
 * cqlsh: add collections support to COPY (CASSANDRA-5698)
 * retry important messages for any IOException (CASSANDRA-5804)
 * Allow empty IN relations in SELECT/UPDATE/DELETE statements (CASSANDRA-5626)
 * cqlsh: fix crashing on Windows due to libedit detection (CASSANDRA-5812)
 * fix bulk-loading compressed sstables (CASSANDRA-5820)
 * (Hadoop) fix quoting in CqlPagingRecordReader and CqlRecordWriter 
   (CASSANDRA-5824)
 * update default LCS sstable size to 160MB (CASSANDRA-5727)
 * Allow compacting 2Is via nodetool (CASSANDRA-5670)
 * Hex-encode non-String keys in OPP (CASSANDRA-5793)
 * nodetool history logging (CASSANDRA-5823)
 * (Hadoop) fix support for Thrift tables in CqlPagingRecordReader 
   (CASSANDRA-5752)
 * add "all time blocked" to StatusLogger output (CASSANDRA-5825)
 * Future-proof inter-major-version schema migrations (CASSANDRA-5845)
 * (Hadoop) add CqlPagingRecordReader support for ReversedType in Thrift table
   (CASSANDRA-5718)
 * Add -no-snapshot option to scrub (CASSANDRA-5891)
 * Fix to support off heap bloom filters size greater than 2 GB (CASSANDRA-5903)
 * Properly handle parsing huge map and set literals (CASSANDRA-5893)
 * Fix LCS L0 compaction may overlap in L1 (CASSANDRA-5907)
 * New sstablesplit tool to split large sstables offline (CASSANDRA-4766)
 * Fix potential deadlock in native protocol server (CASSANDRA-5926)
 * Disallow incompatible type change in CQL3 (CASSANDRA-5882)
Merged from 1.1:
 * Correctly validate sparse composite cells in scrub (CASSANDRA-5855)


2.0.0-beta2
 * Replace countPendingHints with Hints Created metric (CASSANDRA-5746)
 * Allow nodetool with no args, and with help to run without a server (CASSANDRA-5734)
 * Cleanup AbstractType/TypeSerializer classes (CASSANDRA-5744)
 * Remove unimplemented cli option schema-mwt (CASSANDRA-5754)
 * Support range tombstones in thrift (CASSANDRA-5435)
 * Normalize table-manipulating CQL3 statements' class names (CASSANDRA-5759)
 * cqlsh: add missing table options to DESCRIBE output (CASSANDRA-5749)
 * Fix assertion error during repair (CASSANDRA-5757)
 * Fix bulkloader (CASSANDRA-5542)
 * Add LZ4 compression to the native protocol (CASSANDRA-5765)
 * Fix bugs in the native protocol v2 (CASSANDRA-5770)
 * CAS on 'primary key only' table (CASSANDRA-5715)
 * Support streaming SSTables of old versions (CASSANDRA-5772)
 * Always respect protocol version in native protocol (CASSANDRA-5778)
 * Fix ConcurrentModificationException during streaming (CASSANDRA-5782)
 * Update deletion timestamp in Commit#updatesWithPaxosTime (CASSANDRA-5787)
 * Thrift cas() method crashes if input columns are not sorted (CASSANDRA-5786)
 * Order columns names correctly when querying for CAS (CASSANDRA-5788)
 * Fix streaming retry (CASSANDRA-5775)
Merged from 1.2:
 * if no seeds can be a reached a node won't start in a ring by itself (CASSANDRA-5768)
 * add cassandra.unsafesystem property (CASSANDRA-5704)
 * (Hadoop) quote identifiers in CqlPagingRecordReader (CASSANDRA-5763)
 * Add replace_node functionality for vnodes (CASSANDRA-5337)
 * Add timeout events to query traces (CASSANDRA-5520)
 * Fix serialization of the LEFT gossip value (CASSANDRA-5696)
 * Pig: support for cql3 tables (CASSANDRA-5234)
 * Fix skipping range tombstones with reverse queries (CASSANDRA-5712)
 * Expire entries out of ThriftSessionManager (CASSANDRA-5719)
 * Don't keep ancestor information in memory (CASSANDRA-5342)
 * Expose native protocol server status in nodetool info (CASSANDRA-5735)
 * Fix pathetic performance of range tombstones (CASSANDRA-5677)
 * Fix querying with an empty (impossible) range (CASSANDRA-5573)
 * cqlsh: handle CUSTOM 2i in DESCRIBE output (CASSANDRA-5760)
 * Fix minor bug in Range.intersects(Bound) (CASSANDRA-5771)
 * cqlsh: handle disabled compression in DESCRIBE output (CASSANDRA-5766)
 * Ensure all UP events are notified on the native protocol (CASSANDRA-5769)
 * Fix formatting of sstable2json with multiple -k arguments (CASSANDRA-5781)
 * Don't rely on row marker for queries in general to hide lost markers
   after TTL expires (CASSANDRA-5762)
 * Sort nodetool help output (CASSANDRA-5776)
 * Fix column expiring during 2 phases compaction (CASSANDRA-5799)
 * now() is being rejected in INSERTs when inside collections (CASSANDRA-5795)


2.0.0-beta1
 * Add support for indexing clustered columns (CASSANDRA-5125)
 * Removed on-heap row cache (CASSANDRA-5348)
 * use nanotime consistently for node-local timeouts (CASSANDRA-5581)
 * Avoid unnecessary second pass on name-based queries (CASSANDRA-5577)
 * Experimental triggers (CASSANDRA-1311)
 * JEMalloc support for off-heap allocation (CASSANDRA-3997)
 * Single-pass compaction (CASSANDRA-4180)
 * Removed token range bisection (CASSANDRA-5518)
 * Removed compatibility with pre-1.2.5 sstables and network messages
   (CASSANDRA-5511)
 * removed PBSPredictor (CASSANDRA-5455)
 * CAS support (CASSANDRA-5062, 5441, 5442, 5443, 5619, 5667)
 * Leveled compaction performs size-tiered compactions in L0 
   (CASSANDRA-5371, 5439)
 * Add yaml network topology snitch for mixed ec2/other envs (CASSANDRA-5339)
 * Log when a node is down longer than the hint window (CASSANDRA-4554)
 * Optimize tombstone creation for ExpiringColumns (CASSANDRA-4917)
 * Improve LeveledScanner work estimation (CASSANDRA-5250, 5407)
 * Replace compaction lock with runWithCompactionsDisabled (CASSANDRA-3430)
 * Change Message IDs to ints (CASSANDRA-5307)
 * Move sstable level information into the Stats component, removing the
   need for a separate Manifest file (CASSANDRA-4872)
 * avoid serializing to byte[] on commitlog append (CASSANDRA-5199)
 * make index_interval configurable per columnfamily (CASSANDRA-3961, CASSANDRA-5650)
 * add default_time_to_live (CASSANDRA-3974)
 * add memtable_flush_period_in_ms (CASSANDRA-4237)
 * replace supercolumns internally by composites (CASSANDRA-3237, 5123)
 * upgrade thrift to 0.9.0 (CASSANDRA-3719)
 * drop unnecessary keyspace parameter from user-defined compaction API 
   (CASSANDRA-5139)
 * more robust solution to incomplete compactions + counters (CASSANDRA-5151)
 * Change order of directory searching for c*.in.sh (CASSANDRA-3983)
 * Add tool to reset SSTable compaction level for LCS (CASSANDRA-5271)
 * Allow custom configuration loader (CASSANDRA-5045)
 * Remove memory emergency pressure valve logic (CASSANDRA-3534)
 * Reduce request latency with eager retry (CASSANDRA-4705)
 * cqlsh: Remove ASSUME command (CASSANDRA-5331)
 * Rebuild BF when loading sstables if bloom_filter_fp_chance
   has changed since compaction (CASSANDRA-5015)
 * remove row-level bloom filters (CASSANDRA-4885)
 * Change Kernel Page Cache skipping into row preheating (disabled by default)
   (CASSANDRA-4937)
 * Improve repair by deciding on a gcBefore before sending
   out TreeRequests (CASSANDRA-4932)
 * Add an official way to disable compactions (CASSANDRA-5074)
 * Reenable ALTER TABLE DROP with new semantics (CASSANDRA-3919)
 * Add binary protocol versioning (CASSANDRA-5436)
 * Swap THshaServer for TThreadedSelectorServer (CASSANDRA-5530)
 * Add alias support to SELECT statement (CASSANDRA-5075)
 * Don't create empty RowMutations in CommitLogReplayer (CASSANDRA-5541)
 * Use range tombstones when dropping cfs/columns from schema (CASSANDRA-5579)
 * cqlsh: drop CQL2/CQL3-beta support (CASSANDRA-5585)
 * Track max/min column names in sstables to be able to optimize slice
   queries (CASSANDRA-5514, CASSANDRA-5595, CASSANDRA-5600)
 * Binary protocol: allow batching already prepared statements (CASSANDRA-4693)
 * Allow preparing timestamp, ttl and limit in CQL3 queries (CASSANDRA-4450)
 * Support native link w/o JNA in Java7 (CASSANDRA-3734)
 * Use SASL authentication in binary protocol v2 (CASSANDRA-5545)
 * Replace Thrift HsHa with LMAX Disruptor based implementation (CASSANDRA-5582)
 * cqlsh: Add row count to SELECT output (CASSANDRA-5636)
 * Include a timestamp with all read commands to determine column expiration
   (CASSANDRA-5149)
 * Streaming 2.0 (CASSANDRA-5286, 5699)
 * Conditional create/drop ks/table/index statements in CQL3 (CASSANDRA-2737)
 * more pre-table creation property validation (CASSANDRA-5693)
 * Redesign repair messages (CASSANDRA-5426)
 * Fix ALTER RENAME post-5125 (CASSANDRA-5702)
 * Disallow renaming a 2ndary indexed column (CASSANDRA-5705)
 * Rename Table to Keyspace (CASSANDRA-5613)
 * Ensure changing column_index_size_in_kb on different nodes don't corrupt the
   sstable (CASSANDRA-5454)
 * Move resultset type information into prepare, not execute (CASSANDRA-5649)
 * Auto paging in binary protocol (CASSANDRA-4415, 5714)
 * Don't tie client side use of AbstractType to JDBC (CASSANDRA-4495)
 * Adds new TimestampType to replace DateType (CASSANDRA-5723, CASSANDRA-5729)
Merged from 1.2:
 * make starting native protocol server idempotent (CASSANDRA-5728)
 * Fix loading key cache when a saved entry is no longer valid (CASSANDRA-5706)
 * Fix serialization of the LEFT gossip value (CASSANDRA-5696)
 * cqlsh: Don't show 'null' in place of empty values (CASSANDRA-5675)
 * Race condition in detecting version on a mixed 1.1/1.2 cluster
   (CASSANDRA-5692)
 * Fix skipping range tombstones with reverse queries (CASSANDRA-5712)
 * Expire entries out of ThriftSessionManager (CASSANRDA-5719)
 * Don't keep ancestor information in memory (CASSANDRA-5342)
 * cqlsh: fix handling of semicolons inside BATCH queries (CASSANDRA-5697)


1.2.6
 * Fix tracing when operation completes before all responses arrive 
   (CASSANDRA-5668)
 * Fix cross-DC mutation forwarding (CASSANDRA-5632)
 * Reduce SSTableLoader memory usage (CASSANDRA-5555)
 * Scale hinted_handoff_throttle_in_kb to cluster size (CASSANDRA-5272)
 * (Hadoop) Add CQL3 input/output formats (CASSANDRA-4421, 5622)
 * (Hadoop) Fix InputKeyRange in CFIF (CASSANDRA-5536)
 * Fix dealing with ridiculously large max sstable sizes in LCS (CASSANDRA-5589)
 * Ignore pre-truncate hints (CASSANDRA-4655)
 * Move System.exit on OOM into a separate thread (CASSANDRA-5273)
 * Write row markers when serializing schema (CASSANDRA-5572)
 * Check only SSTables for the requested range when streaming (CASSANDRA-5569)
 * Improve batchlog replay behavior and hint ttl handling (CASSANDRA-5314)
 * Exclude localTimestamp from validation for tombstones (CASSANDRA-5398)
 * cqlsh: add custom prompt support (CASSANDRA-5539)
 * Reuse prepared statements in hot auth queries (CASSANDRA-5594)
 * cqlsh: add vertical output option (see EXPAND) (CASSANDRA-5597)
 * Add a rate limit option to stress (CASSANDRA-5004)
 * have BulkLoader ignore snapshots directories (CASSANDRA-5587) 
 * fix SnitchProperties logging context (CASSANDRA-5602)
 * Expose whether jna is enabled and memory is locked via JMX (CASSANDRA-5508)
 * cqlsh: fix COPY FROM with ReversedType (CASSANDRA-5610)
 * Allow creating CUSTOM indexes on collections (CASSANDRA-5615)
 * Evaluate now() function at execution time (CASSANDRA-5616)
 * Expose detailed read repair metrics (CASSANDRA-5618)
 * Correct blob literal + ReversedType parsing (CASSANDRA-5629)
 * Allow GPFS to prefer the internal IP like EC2MRS (CASSANDRA-5630)
 * fix help text for -tspw cassandra-cli (CASSANDRA-5643)
 * don't throw away initial causes exceptions for internode encryption issues 
   (CASSANDRA-5644)
 * Fix message spelling errors for cql select statements (CASSANDRA-5647)
 * Suppress custom exceptions thru jmx (CASSANDRA-5652)
 * Update CREATE CUSTOM INDEX syntax (CASSANDRA-5639)
 * Fix PermissionDetails.equals() method (CASSANDRA-5655)
 * Never allow partition key ranges in CQL3 without token() (CASSANDRA-5666)
 * Gossiper incorrectly drops AppState for an upgrading node (CASSANDRA-5660)
 * Connection thrashing during multi-region ec2 during upgrade, due to 
   messaging version (CASSANDRA-5669)
 * Avoid over reconnecting in EC2MRS (CASSANDRA-5678)
 * Fix ReadResponseSerializer.serializedSize() for digest reads (CASSANDRA-5476)
 * allow sstable2json on 2i CFs (CASSANDRA-5694)
Merged from 1.1:
 * Remove buggy thrift max message length option (CASSANDRA-5529)
 * Fix NPE in Pig's widerow mode (CASSANDRA-5488)
 * Add split size parameter to Pig and disable split combination (CASSANDRA-5544)


1.2.5
 * make BytesToken.toString only return hex bytes (CASSANDRA-5566)
 * Ensure that submitBackground enqueues at least one task (CASSANDRA-5554)
 * fix 2i updates with identical values and timestamps (CASSANDRA-5540)
 * fix compaction throttling bursty-ness (CASSANDRA-4316)
 * reduce memory consumption of IndexSummary (CASSANDRA-5506)
 * remove per-row column name bloom filters (CASSANDRA-5492)
 * Include fatal errors in trace events (CASSANDRA-5447)
 * Ensure that PerRowSecondaryIndex is notified of row-level deletes
   (CASSANDRA-5445)
 * Allow empty blob literals in CQL3 (CASSANDRA-5452)
 * Fix streaming RangeTombstones at column index boundary (CASSANDRA-5418)
 * Fix preparing statements when current keyspace is not set (CASSANDRA-5468)
 * Fix SemanticVersion.isSupportedBy minor/patch handling (CASSANDRA-5496)
 * Don't provide oldCfId for post-1.1 system cfs (CASSANDRA-5490)
 * Fix primary range ignores replication strategy (CASSANDRA-5424)
 * Fix shutdown of binary protocol server (CASSANDRA-5507)
 * Fix repair -snapshot not working (CASSANDRA-5512)
 * Set isRunning flag later in binary protocol server (CASSANDRA-5467)
 * Fix use of CQL3 functions with descending clustering order (CASSANDRA-5472)
 * Disallow renaming columns one at a time for thrift table in CQL3
   (CASSANDRA-5531)
 * cqlsh: add CLUSTERING ORDER BY support to DESCRIBE (CASSANDRA-5528)
 * Add custom secondary index support to CQL3 (CASSANDRA-5484)
 * Fix repair hanging silently on unexpected error (CASSANDRA-5229)
 * Fix Ec2Snitch regression introduced by CASSANDRA-5171 (CASSANDRA-5432)
 * Add nodetool enablebackup/disablebackup (CASSANDRA-5556)
 * cqlsh: fix DESCRIBE after case insensitive USE (CASSANDRA-5567)
Merged from 1.1
 * Add retry mechanism to OTC for non-droppable_verbs (CASSANDRA-5393)
 * Use allocator information to improve memtable memory usage estimate
   (CASSANDRA-5497)
 * Fix trying to load deleted row into row cache on startup (CASSANDRA-4463)
 * fsync leveled manifest to avoid corruption (CASSANDRA-5535)
 * Fix Bound intersection computation (CASSANDRA-5551)
 * sstablescrub now respects max memory size in cassandra.in.sh (CASSANDRA-5562)


1.2.4
 * Ensure that PerRowSecondaryIndex updates see the most recent values
   (CASSANDRA-5397)
 * avoid duplicate index entries ind PrecompactedRow and 
   ParallelCompactionIterable (CASSANDRA-5395)
 * remove the index entry on oldColumn when new column is a tombstone 
   (CASSANDRA-5395)
 * Change default stream throughput from 400 to 200 mbps (CASSANDRA-5036)
 * Gossiper logs DOWN for symmetry with UP (CASSANDRA-5187)
 * Fix mixing prepared statements between keyspaces (CASSANDRA-5352)
 * Fix consistency level during bootstrap - strike 3 (CASSANDRA-5354)
 * Fix transposed arguments in AlreadyExistsException (CASSANDRA-5362)
 * Improve asynchronous hint delivery (CASSANDRA-5179)
 * Fix Guava dependency version (12.0 -> 13.0.1) for Maven (CASSANDRA-5364)
 * Validate that provided CQL3 collection value are < 64K (CASSANDRA-5355)
 * Make upgradeSSTable skip current version sstables by default (CASSANDRA-5366)
 * Optimize min/max timestamp collection (CASSANDRA-5373)
 * Invalid streamId in cql binary protocol when using invalid CL 
   (CASSANDRA-5164)
 * Fix validation for IN where clauses with collections (CASSANDRA-5376)
 * Copy resultSet on count query to avoid ConcurrentModificationException 
   (CASSANDRA-5382)
 * Correctly typecheck in CQL3 even with ReversedType (CASSANDRA-5386)
 * Fix streaming compressed files when using encryption (CASSANDRA-5391)
 * cassandra-all 1.2.0 pom missing netty dependency (CASSANDRA-5392)
 * Fix writetime/ttl functions on null values (CASSANDRA-5341)
 * Fix NPE during cql3 select with token() (CASSANDRA-5404)
 * IndexHelper.skipBloomFilters won't skip non-SHA filters (CASSANDRA-5385)
 * cqlsh: Print maps ordered by key, sort sets (CASSANDRA-5413)
 * Add null syntax support in CQL3 for inserts (CASSANDRA-3783)
 * Allow unauthenticated set_keyspace() calls (CASSANDRA-5423)
 * Fix potential incremental backups race (CASSANDRA-5410)
 * Fix prepared BATCH statements with batch-level timestamps (CASSANDRA-5415)
 * Allow overriding superuser setup delay (CASSANDRA-5430)
 * cassandra-shuffle with JMX usernames and passwords (CASSANDRA-5431)
Merged from 1.1:
 * cli: Quote ks and cf names in schema output when needed (CASSANDRA-5052)
 * Fix bad default for min/max timestamp in SSTableMetadata (CASSANDRA-5372)
 * Fix cf name extraction from manifest in Directories.migrateFile() 
   (CASSANDRA-5242)
 * Support pluggable internode authentication (CASSANDRA-5401)


1.2.3
 * add check for sstable overlap within a level on startup (CASSANDRA-5327)
 * replace ipv6 colons in jmx object names (CASSANDRA-5298, 5328)
 * Avoid allocating SSTableBoundedScanner during repair when the range does 
   not intersect the sstable (CASSANDRA-5249)
 * Don't lowercase property map keys (this breaks NTS) (CASSANDRA-5292)
 * Fix composite comparator with super columns (CASSANDRA-5287)
 * Fix insufficient validation of UPDATE queries against counter cfs
   (CASSANDRA-5300)
 * Fix PropertyFileSnitch default DC/Rack behavior (CASSANDRA-5285)
 * Handle null values when executing prepared statement (CASSANDRA-5081)
 * Add netty to pom dependencies (CASSANDRA-5181)
 * Include type arguments in Thrift CQLPreparedResult (CASSANDRA-5311)
 * Fix compaction not removing columns when bf_fp_ratio is 1 (CASSANDRA-5182)
 * cli: Warn about missing CQL3 tables in schema descriptions (CASSANDRA-5309)
 * Re-enable unknown option in replication/compaction strategies option for
   backward compatibility (CASSANDRA-4795)
 * Add binary protocol support to stress (CASSANDRA-4993)
 * cqlsh: Fix COPY FROM value quoting and null handling (CASSANDRA-5305)
 * Fix repair -pr for vnodes (CASSANDRA-5329)
 * Relax CL for auth queries for non-default users (CASSANDRA-5310)
 * Fix AssertionError during repair (CASSANDRA-5245)
 * Don't announce migrations to pre-1.2 nodes (CASSANDRA-5334)
Merged from 1.1:
 * Update offline scrub for 1.0 -> 1.1 directory structure (CASSANDRA-5195)
 * add tmp flag to Descriptor hashcode (CASSANDRA-4021)
 * fix logging of "Found table data in data directories" when only system tables
   are present (CASSANDRA-5289)
 * cli: Add JMX authentication support (CASSANDRA-5080)
 * nodetool: ability to repair specific range (CASSANDRA-5280)
 * Fix possible assertion triggered in SliceFromReadCommand (CASSANDRA-5284)
 * cqlsh: Add inet type support on Windows (ipv4-only) (CASSANDRA-4801)
 * Fix race when initializing ColumnFamilyStore (CASSANDRA-5350)
 * Add UseTLAB JVM flag (CASSANDRA-5361)


1.2.2
 * fix potential for multiple concurrent compactions of the same sstables
   (CASSANDRA-5256)
 * avoid no-op caching of byte[] on commitlog append (CASSANDRA-5199)
 * fix symlinks under data dir not working (CASSANDRA-5185)
 * fix bug in compact storage metadata handling (CASSANDRA-5189)
 * Validate login for USE queries (CASSANDRA-5207)
 * cli: remove default username and password (CASSANDRA-5208)
 * configure populate_io_cache_on_flush per-CF (CASSANDRA-4694)
 * allow configuration of internode socket buffer (CASSANDRA-3378)
 * Make sstable directory picking blacklist-aware again (CASSANDRA-5193)
 * Correctly expire gossip states for edge cases (CASSANDRA-5216)
 * Improve handling of directory creation failures (CASSANDRA-5196)
 * Expose secondary indicies to the rest of nodetool (CASSANDRA-4464)
 * Binary protocol: avoid sending notification for 0.0.0.0 (CASSANDRA-5227)
 * add UseCondCardMark XX jvm settings on jdk 1.7 (CASSANDRA-4366)
 * CQL3 refactor to allow conversion function (CASSANDRA-5226)
 * Fix drop of sstables in some circumstance (CASSANDRA-5232)
 * Implement caching of authorization results (CASSANDRA-4295)
 * Add support for LZ4 compression (CASSANDRA-5038)
 * Fix missing columns in wide rows queries (CASSANDRA-5225)
 * Simplify auth setup and make system_auth ks alterable (CASSANDRA-5112)
 * Stop compactions from hanging during bootstrap (CASSANDRA-5244)
 * fix compressed streaming sending extra chunk (CASSANDRA-5105)
 * Add CQL3-based implementations of IAuthenticator and IAuthorizer
   (CASSANDRA-4898)
 * Fix timestamp-based tomstone removal logic (CASSANDRA-5248)
 * cli: Add JMX authentication support (CASSANDRA-5080)
 * Fix forceFlush behavior (CASSANDRA-5241)
 * cqlsh: Add username autocompletion (CASSANDRA-5231)
 * Fix CQL3 composite partition key error (CASSANDRA-5240)
 * Allow IN clause on last clustering key (CASSANDRA-5230)
Merged from 1.1:
 * fix start key/end token validation for wide row iteration (CASSANDRA-5168)
 * add ConfigHelper support for Thrift frame and max message sizes (CASSANDRA-5188)
 * fix nodetool repair not fail on node down (CASSANDRA-5203)
 * always collect tombstone hints (CASSANDRA-5068)
 * Fix error when sourcing file in cqlsh (CASSANDRA-5235)


1.2.1
 * stream undelivered hints on decommission (CASSANDRA-5128)
 * GossipingPropertyFileSnitch loads saved dc/rack info if needed (CASSANDRA-5133)
 * drain should flush system CFs too (CASSANDRA-4446)
 * add inter_dc_tcp_nodelay setting (CASSANDRA-5148)
 * re-allow wrapping ranges for start_token/end_token range pairitspwng (CASSANDRA-5106)
 * fix validation compaction of empty rows (CASSANDRA-5136)
 * nodetool methods to enable/disable hint storage/delivery (CASSANDRA-4750)
 * disallow bloom filter false positive chance of 0 (CASSANDRA-5013)
 * add threadpool size adjustment methods to JMXEnabledThreadPoolExecutor and 
   CompactionManagerMBean (CASSANDRA-5044)
 * fix hinting for dropped local writes (CASSANDRA-4753)
 * off-heap cache doesn't need mutable column container (CASSANDRA-5057)
 * apply disk_failure_policy to bad disks on initial directory creation 
   (CASSANDRA-4847)
 * Optimize name-based queries to use ArrayBackedSortedColumns (CASSANDRA-5043)
 * Fall back to old manifest if most recent is unparseable (CASSANDRA-5041)
 * pool [Compressed]RandomAccessReader objects on the partitioned read path
   (CASSANDRA-4942)
 * Add debug logging to list filenames processed by Directories.migrateFile 
   method (CASSANDRA-4939)
 * Expose black-listed directories via JMX (CASSANDRA-4848)
 * Log compaction merge counts (CASSANDRA-4894)
 * Minimize byte array allocation by AbstractData{Input,Output} (CASSANDRA-5090)
 * Add SSL support for the binary protocol (CASSANDRA-5031)
 * Allow non-schema system ks modification for shuffle to work (CASSANDRA-5097)
 * cqlsh: Add default limit to SELECT statements (CASSANDRA-4972)
 * cqlsh: fix DESCRIBE for 1.1 cfs in CQL3 (CASSANDRA-5101)
 * Correctly gossip with nodes >= 1.1.7 (CASSANDRA-5102)
 * Ensure CL guarantees on digest mismatch (CASSANDRA-5113)
 * Validate correctly selects on composite partition key (CASSANDRA-5122)
 * Fix exception when adding collection (CASSANDRA-5117)
 * Handle states for non-vnode clusters correctly (CASSANDRA-5127)
 * Refuse unrecognized replication and compaction strategy options (CASSANDRA-4795)
 * Pick the correct value validator in sstable2json for cql3 tables (CASSANDRA-5134)
 * Validate login for describe_keyspace, describe_keyspaces and set_keyspace
   (CASSANDRA-5144)
 * Fix inserting empty maps (CASSANDRA-5141)
 * Don't remove tokens from System table for node we know (CASSANDRA-5121)
 * fix streaming progress report for compresed files (CASSANDRA-5130)
 * Coverage analysis for low-CL queries (CASSANDRA-4858)
 * Stop interpreting dates as valid timeUUID value (CASSANDRA-4936)
 * Adds E notation for floating point numbers (CASSANDRA-4927)
 * Detect (and warn) unintentional use of the cql2 thrift methods when cql3 was
   intended (CASSANDRA-5172)
 * cli: Quote ks and cf names in schema output when needed (CASSANDRA-5052)
 * Fix cf name extraction from manifest in Directories.migrateFile() (CASSANDRA-5242)
 * Replace mistaken usage of commons-logging with slf4j (CASSANDRA-5464)
 * Ensure Jackson dependency matches lib (CASSANDRA-5126)
 * Expose droppable tombstone ratio stats over JMX (CASSANDRA-5159)
Merged from 1.1:
 * Simplify CompressedRandomAccessReader to work around JDK FD bug (CASSANDRA-5088)
 * Improve handling a changing target throttle rate mid-compaction (CASSANDRA-5087)
 * Pig: correctly decode row keys in widerow mode (CASSANDRA-5098)
 * nodetool repair command now prints progress (CASSANDRA-4767)
 * fix user defined compaction to run against 1.1 data directory (CASSANDRA-5118)
 * Fix CQL3 BATCH authorization caching (CASSANDRA-5145)
 * fix get_count returns incorrect value with TTL (CASSANDRA-5099)
 * better handling for mid-compaction failure (CASSANDRA-5137)
 * convert default marshallers list to map for better readability (CASSANDRA-5109)
 * fix ConcurrentModificationException in getBootstrapSource (CASSANDRA-5170)
 * fix sstable maxtimestamp for row deletes and pre-1.1.1 sstables (CASSANDRA-5153)
 * Fix thread growth on node removal (CASSANDRA-5175)
 * Make Ec2Region's datacenter name configurable (CASSANDRA-5155)


1.2.0
 * Disallow counters in collections (CASSANDRA-5082)
 * cqlsh: add unit tests (CASSANDRA-3920)
 * fix default bloom_filter_fp_chance for LeveledCompactionStrategy (CASSANDRA-5093)
Merged from 1.1:
 * add validation for get_range_slices with start_key and end_token (CASSANDRA-5089)


1.2.0-rc2
 * fix nodetool ownership display with vnodes (CASSANDRA-5065)
 * cqlsh: add DESCRIBE KEYSPACES command (CASSANDRA-5060)
 * Fix potential infinite loop when reloading CFS (CASSANDRA-5064)
 * Fix SimpleAuthorizer example (CASSANDRA-5072)
 * cqlsh: force CL.ONE for tracing and system.schema* queries (CASSANDRA-5070)
 * Includes cassandra-shuffle in the debian package (CASSANDRA-5058)
Merged from 1.1:
 * fix multithreaded compaction deadlock (CASSANDRA-4492)
 * fix temporarily missing schema after upgrade from pre-1.1.5 (CASSANDRA-5061)
 * Fix ALTER TABLE overriding compression options with defaults
   (CASSANDRA-4996, 5066)
 * fix specifying and altering crc_check_chance (CASSANDRA-5053)
 * fix Murmur3Partitioner ownership% calculation (CASSANDRA-5076)
 * Don't expire columns sooner than they should in 2ndary indexes (CASSANDRA-5079)


1.2-rc1
 * rename rpc_timeout settings to request_timeout (CASSANDRA-5027)
 * add BF with 0.1 FP to LCS by default (CASSANDRA-5029)
 * Fix preparing insert queries (CASSANDRA-5016)
 * Fix preparing queries with counter increment (CASSANDRA-5022)
 * Fix preparing updates with collections (CASSANDRA-5017)
 * Don't generate UUID based on other node address (CASSANDRA-5002)
 * Fix message when trying to alter a clustering key type (CASSANDRA-5012)
 * Update IAuthenticator to match the new IAuthorizer (CASSANDRA-5003)
 * Fix inserting only a key in CQL3 (CASSANDRA-5040)
 * Fix CQL3 token() function when used with strings (CASSANDRA-5050)
Merged from 1.1:
 * reduce log spam from invalid counter shards (CASSANDRA-5026)
 * Improve schema propagation performance (CASSANDRA-5025)
 * Fix for IndexHelper.IndexFor throws OOB Exception (CASSANDRA-5030)
 * cqlsh: make it possible to describe thrift CFs (CASSANDRA-4827)
 * cqlsh: fix timestamp formatting on some platforms (CASSANDRA-5046)


1.2-beta3
 * make consistency level configurable in cqlsh (CASSANDRA-4829)
 * fix cqlsh rendering of blob fields (CASSANDRA-4970)
 * fix cqlsh DESCRIBE command (CASSANDRA-4913)
 * save truncation position in system table (CASSANDRA-4906)
 * Move CompressionMetadata off-heap (CASSANDRA-4937)
 * allow CLI to GET cql3 columnfamily data (CASSANDRA-4924)
 * Fix rare race condition in getExpireTimeForEndpoint (CASSANDRA-4402)
 * acquire references to overlapping sstables during compaction so bloom filter
   doesn't get free'd prematurely (CASSANDRA-4934)
 * Don't share slice query filter in CQL3 SelectStatement (CASSANDRA-4928)
 * Separate tracing from Log4J (CASSANDRA-4861)
 * Exclude gcable tombstones from merkle-tree computation (CASSANDRA-4905)
 * Better printing of AbstractBounds for tracing (CASSANDRA-4931)
 * Optimize mostRecentTombstone check in CC.collectAllData (CASSANDRA-4883)
 * Change stream session ID to UUID to avoid collision from same node (CASSANDRA-4813)
 * Use Stats.db when bulk loading if present (CASSANDRA-4957)
 * Skip repair on system_trace and keyspaces with RF=1 (CASSANDRA-4956)
 * (cql3) Remove arbitrary SELECT limit (CASSANDRA-4918)
 * Correctly handle prepared operation on collections (CASSANDRA-4945)
 * Fix CQL3 LIMIT (CASSANDRA-4877)
 * Fix Stress for CQL3 (CASSANDRA-4979)
 * Remove cassandra specific exceptions from JMX interface (CASSANDRA-4893)
 * (CQL3) Force using ALLOW FILTERING on potentially inefficient queries (CASSANDRA-4915)
 * (cql3) Fix adding column when the table has collections (CASSANDRA-4982)
 * (cql3) Fix allowing collections with compact storage (CASSANDRA-4990)
 * (cql3) Refuse ttl/writetime function on collections (CASSANDRA-4992)
 * Replace IAuthority with new IAuthorizer (CASSANDRA-4874)
 * clqsh: fix KEY pseudocolumn escaping when describing Thrift tables
   in CQL3 mode (CASSANDRA-4955)
 * add basic authentication support for Pig CassandraStorage (CASSANDRA-3042)
 * fix CQL2 ALTER TABLE compaction_strategy_class altering (CASSANDRA-4965)
Merged from 1.1:
 * Fall back to old describe_splits if d_s_ex is not available (CASSANDRA-4803)
 * Improve error reporting when streaming ranges fail (CASSANDRA-5009)
 * Fix cqlsh timestamp formatting of timezone info (CASSANDRA-4746)
 * Fix assertion failure with leveled compaction (CASSANDRA-4799)
 * Check for null end_token in get_range_slice (CASSANDRA-4804)
 * Remove all remnants of removed nodes (CASSANDRA-4840)
 * Add aut-reloading of the log4j file in debian package (CASSANDRA-4855)
 * Fix estimated row cache entry size (CASSANDRA-4860)
 * reset getRangeSlice filter after finishing a row for get_paged_slice
   (CASSANDRA-4919)
 * expunge row cache post-truncate (CASSANDRA-4940)
 * Allow static CF definition with compact storage (CASSANDRA-4910)
 * Fix endless loop/compaction of schema_* CFs due to broken timestamps (CASSANDRA-4880)
 * Fix 'wrong class type' assertion in CounterColumn (CASSANDRA-4976)


1.2-beta2
 * fp rate of 1.0 disables BF entirely; LCS defaults to 1.0 (CASSANDRA-4876)
 * off-heap bloom filters for row keys (CASSANDRA_4865)
 * add extension point for sstable components (CASSANDRA-4049)
 * improve tracing output (CASSANDRA-4852, 4862)
 * make TRACE verb droppable (CASSANDRA-4672)
 * fix BulkLoader recognition of CQL3 columnfamilies (CASSANDRA-4755)
 * Sort commitlog segments for replay by id instead of mtime (CASSANDRA-4793)
 * Make hint delivery asynchronous (CASSANDRA-4761)
 * Pluggable Thrift transport factories for CLI and cqlsh (CASSANDRA-4609, 4610)
 * cassandra-cli: allow Double value type to be inserted to a column (CASSANDRA-4661)
 * Add ability to use custom TServerFactory implementations (CASSANDRA-4608)
 * optimize batchlog flushing to skip successful batches (CASSANDRA-4667)
 * include metadata for system keyspace itself in schema tables (CASSANDRA-4416)
 * add check to PropertyFileSnitch to verify presence of location for
   local node (CASSANDRA-4728)
 * add PBSPredictor consistency modeler (CASSANDRA-4261)
 * remove vestiges of Thrift unframed mode (CASSANDRA-4729)
 * optimize single-row PK lookups (CASSANDRA-4710)
 * adjust blockFor calculation to account for pending ranges due to node 
   movement (CASSANDRA-833)
 * Change CQL version to 3.0.0 and stop accepting 3.0.0-beta1 (CASSANDRA-4649)
 * (CQL3) Make prepared statement global instead of per connection 
   (CASSANDRA-4449)
 * Fix scrubbing of CQL3 created tables (CASSANDRA-4685)
 * (CQL3) Fix validation when using counter and regular columns in the same 
   table (CASSANDRA-4706)
 * Fix bug starting Cassandra with simple authentication (CASSANDRA-4648)
 * Add support for batchlog in CQL3 (CASSANDRA-4545, 4738)
 * Add support for multiple column family outputs in CFOF (CASSANDRA-4208)
 * Support repairing only the local DC nodes (CASSANDRA-4747)
 * Use rpc_address for binary protocol and change default port (CASSANDRA-4751)
 * Fix use of collections in prepared statements (CASSANDRA-4739)
 * Store more information into peers table (CASSANDRA-4351, 4814)
 * Configurable bucket size for size tiered compaction (CASSANDRA-4704)
 * Run leveled compaction in parallel (CASSANDRA-4310)
 * Fix potential NPE during CFS reload (CASSANDRA-4786)
 * Composite indexes may miss results (CASSANDRA-4796)
 * Move consistency level to the protocol level (CASSANDRA-4734, 4824)
 * Fix Subcolumn slice ends not respected (CASSANDRA-4826)
 * Fix Assertion error in cql3 select (CASSANDRA-4783)
 * Fix list prepend logic (CQL3) (CASSANDRA-4835)
 * Add booleans as literals in CQL3 (CASSANDRA-4776)
 * Allow renaming PK columns in CQL3 (CASSANDRA-4822)
 * Fix binary protocol NEW_NODE event (CASSANDRA-4679)
 * Fix potential infinite loop in tombstone compaction (CASSANDRA-4781)
 * Remove system tables accounting from schema (CASSANDRA-4850)
 * (cql3) Force provided columns in clustering key order in 
   'CLUSTERING ORDER BY' (CASSANDRA-4881)
 * Fix composite index bug (CASSANDRA-4884)
 * Fix short read protection for CQL3 (CASSANDRA-4882)
 * Add tracing support to the binary protocol (CASSANDRA-4699)
 * (cql3) Don't allow prepared marker inside collections (CASSANDRA-4890)
 * Re-allow order by on non-selected columns (CASSANDRA-4645)
 * Bug when composite index is created in a table having collections (CASSANDRA-4909)
 * log index scan subject in CompositesSearcher (CASSANDRA-4904)
Merged from 1.1:
 * add get[Row|Key]CacheEntries to CacheServiceMBean (CASSANDRA-4859)
 * fix get_paged_slice to wrap to next row correctly (CASSANDRA-4816)
 * fix indexing empty column values (CASSANDRA-4832)
 * allow JdbcDate to compose null Date objects (CASSANDRA-4830)
 * fix possible stackoverflow when compacting 1000s of sstables
   (CASSANDRA-4765)
 * fix wrong leveled compaction progress calculation (CASSANDRA-4807)
 * add a close() method to CRAR to prevent leaking file descriptors (CASSANDRA-4820)
 * fix potential infinite loop in get_count (CASSANDRA-4833)
 * fix compositeType.{get/from}String methods (CASSANDRA-4842)
 * (CQL) fix CREATE COLUMNFAMILY permissions check (CASSANDRA-4864)
 * Fix DynamicCompositeType same type comparison (CASSANDRA-4711)
 * Fix duplicate SSTable reference when stream session failed (CASSANDRA-3306)
 * Allow static CF definition with compact storage (CASSANDRA-4910)
 * Fix endless loop/compaction of schema_* CFs due to broken timestamps (CASSANDRA-4880)
 * Fix 'wrong class type' assertion in CounterColumn (CASSANDRA-4976)


1.2-beta1
 * add atomic_batch_mutate (CASSANDRA-4542, -4635)
 * increase default max_hint_window_in_ms to 3h (CASSANDRA-4632)
 * include message initiation time to replicas so they can more
   accurately drop timed-out requests (CASSANDRA-2858)
 * fix clientutil.jar dependencies (CASSANDRA-4566)
 * optimize WriteResponse (CASSANDRA-4548)
 * new metrics (CASSANDRA-4009)
 * redesign KEYS indexes to avoid read-before-write (CASSANDRA-2897)
 * debug tracing (CASSANDRA-1123)
 * parallelize row cache loading (CASSANDRA-4282)
 * Make compaction, flush JBOD-aware (CASSANDRA-4292)
 * run local range scans on the read stage (CASSANDRA-3687)
 * clean up ioexceptions (CASSANDRA-2116)
 * add disk_failure_policy (CASSANDRA-2118)
 * Introduce new json format with row level deletion (CASSANDRA-4054)
 * remove redundant "name" column from schema_keyspaces (CASSANDRA-4433)
 * improve "nodetool ring" handling of multi-dc clusters (CASSANDRA-3047)
 * update NTS calculateNaturalEndpoints to be O(N log N) (CASSANDRA-3881)
 * split up rpc timeout by operation type (CASSANDRA-2819)
 * rewrite key cache save/load to use only sequential i/o (CASSANDRA-3762)
 * update MS protocol with a version handshake + broadcast address id
   (CASSANDRA-4311)
 * multithreaded hint replay (CASSANDRA-4189)
 * add inter-node message compression (CASSANDRA-3127)
 * remove COPP (CASSANDRA-2479)
 * Track tombstone expiration and compact when tombstone content is
   higher than a configurable threshold, default 20% (CASSANDRA-3442, 4234)
 * update MurmurHash to version 3 (CASSANDRA-2975)
 * (CLI) track elapsed time for `delete' operation (CASSANDRA-4060)
 * (CLI) jline version is bumped to 1.0 to properly  support
   'delete' key function (CASSANDRA-4132)
 * Save IndexSummary into new SSTable 'Summary' component (CASSANDRA-2392, 4289)
 * Add support for range tombstones (CASSANDRA-3708)
 * Improve MessagingService efficiency (CASSANDRA-3617)
 * Avoid ID conflicts from concurrent schema changes (CASSANDRA-3794)
 * Set thrift HSHA server thread limit to unlimited by default (CASSANDRA-4277)
 * Avoids double serialization of CF id in RowMutation messages
   (CASSANDRA-4293)
 * stream compressed sstables directly with java nio (CASSANDRA-4297)
 * Support multiple ranges in SliceQueryFilter (CASSANDRA-3885)
 * Add column metadata to system column families (CASSANDRA-4018)
 * (cql3) Always use composite types by default (CASSANDRA-4329)
 * (cql3) Add support for set, map and list (CASSANDRA-3647)
 * Validate date type correctly (CASSANDRA-4441)
 * (cql3) Allow definitions with only a PK (CASSANDRA-4361)
 * (cql3) Add support for row key composites (CASSANDRA-4179)
 * improve DynamicEndpointSnitch by using reservoir sampling (CASSANDRA-4038)
 * (cql3) Add support for 2ndary indexes (CASSANDRA-3680)
 * (cql3) fix defining more than one PK to be invalid (CASSANDRA-4477)
 * remove schema agreement checking from all external APIs (Thrift, CQL and CQL3) (CASSANDRA-4487)
 * add Murmur3Partitioner and make it default for new installations (CASSANDRA-3772, 4621)
 * (cql3) update pseudo-map syntax to use map syntax (CASSANDRA-4497)
 * Finer grained exceptions hierarchy and provides error code with exceptions (CASSANDRA-3979)
 * Adds events push to binary protocol (CASSANDRA-4480)
 * Rewrite nodetool help (CASSANDRA-2293)
 * Make CQL3 the default for CQL (CASSANDRA-4640)
 * update stress tool to be able to use CQL3 (CASSANDRA-4406)
 * Accept all thrift update on CQL3 cf but don't expose their metadata (CASSANDRA-4377)
 * Replace Throttle with Guava's RateLimiter for HintedHandOff (CASSANDRA-4541)
 * fix counter add/get using CQL2 and CQL3 in stress tool (CASSANDRA-4633)
 * Add sstable count per level to cfstats (CASSANDRA-4537)
 * (cql3) Add ALTER KEYSPACE statement (CASSANDRA-4611)
 * (cql3) Allow defining default consistency levels (CASSANDRA-4448)
 * (cql3) Fix queries using LIMIT missing results (CASSANDRA-4579)
 * fix cross-version gossip messaging (CASSANDRA-4576)
 * added inet data type (CASSANDRA-4627)


1.1.6
 * Wait for writes on synchronous read digest mismatch (CASSANDRA-4792)
 * fix commitlog replay for nanotime-infected sstables (CASSANDRA-4782)
 * preflight check ttl for maximum of 20 years (CASSANDRA-4771)
 * (Pig) fix widerow input with single column rows (CASSANDRA-4789)
 * Fix HH to compact with correct gcBefore, which avoids wiping out
   undelivered hints (CASSANDRA-4772)
 * LCS will merge up to 32 L0 sstables as intended (CASSANDRA-4778)
 * NTS will default unconfigured DC replicas to zero (CASSANDRA-4675)
 * use default consistency level in counter validation if none is
   explicitly provide (CASSANDRA-4700)
 * Improve IAuthority interface by introducing fine-grained
   access permissions and grant/revoke commands (CASSANDRA-4490, 4644)
 * fix assumption error in CLI when updating/describing keyspace 
   (CASSANDRA-4322)
 * Adds offline sstablescrub to debian packaging (CASSANDRA-4642)
 * Automatic fixing of overlapping leveled sstables (CASSANDRA-4644)
 * fix error when using ORDER BY with extended selections (CASSANDRA-4689)
 * (CQL3) Fix validation for IN queries for non-PK cols (CASSANDRA-4709)
 * fix re-created keyspace disappering after 1.1.5 upgrade 
   (CASSANDRA-4698, 4752)
 * (CLI) display elapsed time in 2 fraction digits (CASSANDRA-3460)
 * add authentication support to sstableloader (CASSANDRA-4712)
 * Fix CQL3 'is reversed' logic (CASSANDRA-4716, 4759)
 * (CQL3) Don't return ReversedType in result set metadata (CASSANDRA-4717)
 * Backport adding AlterKeyspace statement (CASSANDRA-4611)
 * (CQL3) Correcty accept upper-case data types (CASSANDRA-4770)
 * Add binary protocol events for schema changes (CASSANDRA-4684)
Merged from 1.0:
 * Switch from NBHM to CHM in MessagingService's callback map, which
   prevents OOM in long-running instances (CASSANDRA-4708)


1.1.5
 * add SecondaryIndex.reload API (CASSANDRA-4581)
 * use millis + atomicint for commitlog segment creation instead of
   nanotime, which has issues under some hypervisors (CASSANDRA-4601)
 * fix FD leak in slice queries (CASSANDRA-4571)
 * avoid recursion in leveled compaction (CASSANDRA-4587)
 * increase stack size under Java7 to 180K
 * Log(info) schema changes (CASSANDRA-4547)
 * Change nodetool setcachecapcity to manipulate global caches (CASSANDRA-4563)
 * (cql3) fix setting compaction strategy (CASSANDRA-4597)
 * fix broken system.schema_* timestamps on system startup (CASSANDRA-4561)
 * fix wrong skip of cache saving (CASSANDRA-4533)
 * Avoid NPE when lost+found is in data dir (CASSANDRA-4572)
 * Respect five-minute flush moratorium after initial CL replay (CASSANDRA-4474)
 * Adds ntp as recommended in debian packaging (CASSANDRA-4606)
 * Configurable transport in CF Record{Reader|Writer} (CASSANDRA-4558)
 * (cql3) fix potential NPE with both equal and unequal restriction (CASSANDRA-4532)
 * (cql3) improves ORDER BY validation (CASSANDRA-4624)
 * Fix potential deadlock during counter writes (CASSANDRA-4578)
 * Fix cql error with ORDER BY when using IN (CASSANDRA-4612)
Merged from 1.0:
 * increase Xss to 160k to accomodate latest 1.6 JVMs (CASSANDRA-4602)
 * fix toString of hint destination tokens (CASSANDRA-4568)
 * Fix multiple values for CurrentLocal NodeID (CASSANDRA-4626)


1.1.4
 * fix offline scrub to catch >= out of order rows (CASSANDRA-4411)
 * fix cassandra-env.sh on RHEL and other non-dash-based systems 
   (CASSANDRA-4494)
Merged from 1.0:
 * (Hadoop) fix setting key length for old-style mapred api (CASSANDRA-4534)
 * (Hadoop) fix iterating through a resultset consisting entirely
   of tombstoned rows (CASSANDRA-4466)


1.1.3
 * (cqlsh) add COPY TO (CASSANDRA-4434)
 * munmap commitlog segments before rename (CASSANDRA-4337)
 * (JMX) rename getRangeKeySample to sampleKeyRange to avoid returning
   multi-MB results as an attribute (CASSANDRA-4452)
 * flush based on data size, not throughput; overwritten columns no 
   longer artificially inflate liveRatio (CASSANDRA-4399)
 * update default commitlog segment size to 32MB and total commitlog
   size to 32/1024 MB for 32/64 bit JVMs, respectively (CASSANDRA-4422)
 * avoid using global partitioner to estimate ranges in index sstables
   (CASSANDRA-4403)
 * restore pre-CASSANDRA-3862 approach to removing expired tombstones
   from row cache during compaction (CASSANDRA-4364)
 * (stress) support for CQL prepared statements (CASSANDRA-3633)
 * Correctly catch exception when Snappy cannot be loaded (CASSANDRA-4400)
 * (cql3) Support ORDER BY when IN condition is given in WHERE clause (CASSANDRA-4327)
 * (cql3) delete "component_index" column on DROP TABLE call (CASSANDRA-4420)
 * change nanoTime() to currentTimeInMillis() in schema related code (CASSANDRA-4432)
 * add a token generation tool (CASSANDRA-3709)
 * Fix LCS bug with sstable containing only 1 row (CASSANDRA-4411)
 * fix "Can't Modify Index Name" problem on CF update (CASSANDRA-4439)
 * Fix assertion error in getOverlappingSSTables during repair (CASSANDRA-4456)
 * fix nodetool's setcompactionthreshold command (CASSANDRA-4455)
 * Ensure compacted files are never used, to avoid counter overcount (CASSANDRA-4436)
Merged from 1.0:
 * Push the validation of secondary index values to the SecondaryIndexManager (CASSANDRA-4240)
 * allow dropping columns shadowed by not-yet-expired supercolumn or row
   tombstones in PrecompactedRow (CASSANDRA-4396)


1.1.2
 * Fix cleanup not deleting index entries (CASSANDRA-4379)
 * Use correct partitioner when saving + loading caches (CASSANDRA-4331)
 * Check schema before trying to export sstable (CASSANDRA-2760)
 * Raise a meaningful exception instead of NPE when PFS encounters
   an unconfigured node + no default (CASSANDRA-4349)
 * fix bug in sstable blacklisting with LCS (CASSANDRA-4343)
 * LCS no longer promotes tiny sstables out of L0 (CASSANDRA-4341)
 * skip tombstones during hint replay (CASSANDRA-4320)
 * fix NPE in compactionstats (CASSANDRA-4318)
 * enforce 1m min keycache for auto (CASSANDRA-4306)
 * Have DeletedColumn.isMFD always return true (CASSANDRA-4307)
 * (cql3) exeption message for ORDER BY constraints said primary filter can be
    an IN clause, which is misleading (CASSANDRA-4319)
 * (cql3) Reject (not yet supported) creation of 2ndardy indexes on tables with
   composite primary keys (CASSANDRA-4328)
 * Set JVM stack size to 160k for java 7 (CASSANDRA-4275)
 * cqlsh: add COPY command to load data from CSV flat files (CASSANDRA-4012)
 * CFMetaData.fromThrift to throw ConfigurationException upon error (CASSANDRA-4353)
 * Use CF comparator to sort indexed columns in SecondaryIndexManager
   (CASSANDRA-4365)
 * add strategy_options to the KSMetaData.toString() output (CASSANDRA-4248)
 * (cql3) fix range queries containing unqueried results (CASSANDRA-4372)
 * (cql3) allow updating column_alias types (CASSANDRA-4041)
 * (cql3) Fix deletion bug (CASSANDRA-4193)
 * Fix computation of overlapping sstable for leveled compaction (CASSANDRA-4321)
 * Improve scrub and allow to run it offline (CASSANDRA-4321)
 * Fix assertionError in StorageService.bulkLoad (CASSANDRA-4368)
 * (cqlsh) add option to authenticate to a keyspace at startup (CASSANDRA-4108)
 * (cqlsh) fix ASSUME functionality (CASSANDRA-4352)
 * Fix ColumnFamilyRecordReader to not return progress > 100% (CASSANDRA-3942)
Merged from 1.0:
 * Set gc_grace on index CF to 0 (CASSANDRA-4314)


1.1.1
 * add populate_io_cache_on_flush option (CASSANDRA-2635)
 * allow larger cache capacities than 2GB (CASSANDRA-4150)
 * add getsstables command to nodetool (CASSANDRA-4199)
 * apply parent CF compaction settings to secondary index CFs (CASSANDRA-4280)
 * preserve commitlog size cap when recycling segments at startup
   (CASSANDRA-4201)
 * (Hadoop) fix split generation regression (CASSANDRA-4259)
 * ignore min/max compactions settings in LCS, while preserving
   behavior that min=max=0 disables autocompaction (CASSANDRA-4233)
 * log number of rows read from saved cache (CASSANDRA-4249)
 * calculate exact size required for cleanup operations (CASSANDRA-1404)
 * avoid blocking additional writes during flush when the commitlog
   gets behind temporarily (CASSANDRA-1991)
 * enable caching on index CFs based on data CF cache setting (CASSANDRA-4197)
 * warn on invalid replication strategy creation options (CASSANDRA-4046)
 * remove [Freeable]Memory finalizers (CASSANDRA-4222)
 * include tombstone size in ColumnFamily.size, which can prevent OOM
   during sudden mass delete operations by yielding a nonzero liveRatio
   (CASSANDRA-3741)
 * Open 1 sstableScanner per level for leveled compaction (CASSANDRA-4142)
 * Optimize reads when row deletion timestamps allow us to restrict
   the set of sstables we check (CASSANDRA-4116)
 * add support for commitlog archiving and point-in-time recovery
   (CASSANDRA-3690)
 * avoid generating redundant compaction tasks during streaming
   (CASSANDRA-4174)
 * add -cf option to nodetool snapshot, and takeColumnFamilySnapshot to
   StorageService mbean (CASSANDRA-556)
 * optimize cleanup to drop entire sstables where possible (CASSANDRA-4079)
 * optimize truncate when autosnapshot is disabled (CASSANDRA-4153)
 * update caches to use byte[] keys to reduce memory overhead (CASSANDRA-3966)
 * add column limit to cli (CASSANDRA-3012, 4098)
 * clean up and optimize DataOutputBuffer, used by CQL compression and
   CompositeType (CASSANDRA-4072)
 * optimize commitlog checksumming (CASSANDRA-3610)
 * identify and blacklist corrupted SSTables from future compactions 
   (CASSANDRA-2261)
 * Move CfDef and KsDef validation out of thrift (CASSANDRA-4037)
 * Expose API to repair a user provided range (CASSANDRA-3912)
 * Add way to force the cassandra-cli to refresh its schema (CASSANDRA-4052)
 * Avoid having replicate on write tasks stacking up at CL.ONE (CASSANDRA-2889)
 * (cql3) Backwards compatibility for composite comparators in non-cql3-aware
   clients (CASSANDRA-4093)
 * (cql3) Fix order by for reversed queries (CASSANDRA-4160)
 * (cql3) Add ReversedType support (CASSANDRA-4004)
 * (cql3) Add timeuuid type (CASSANDRA-4194)
 * (cql3) Minor fixes (CASSANDRA-4185)
 * (cql3) Fix prepared statement in BATCH (CASSANDRA-4202)
 * (cql3) Reduce the list of reserved keywords (CASSANDRA-4186)
 * (cql3) Move max/min compaction thresholds to compaction strategy options
   (CASSANDRA-4187)
 * Fix exception during move when localhost is the only source (CASSANDRA-4200)
 * (cql3) Allow paging through non-ordered partitioner results (CASSANDRA-3771)
 * (cql3) Fix drop index (CASSANDRA-4192)
 * (cql3) Don't return range ghosts anymore (CASSANDRA-3982)
 * fix re-creating Keyspaces/ColumnFamilies with the same name as dropped
   ones (CASSANDRA-4219)
 * fix SecondaryIndex LeveledManifest save upon snapshot (CASSANDRA-4230)
 * fix missing arrayOffset in FBUtilities.hash (CASSANDRA-4250)
 * (cql3) Add name of parameters in CqlResultSet (CASSANDRA-4242)
 * (cql3) Correctly validate order by queries (CASSANDRA-4246)
 * rename stress to cassandra-stress for saner packaging (CASSANDRA-4256)
 * Fix exception on colum metadata with non-string comparator (CASSANDRA-4269)
 * Check for unknown/invalid compression options (CASSANDRA-4266)
 * (cql3) Adds simple access to column timestamp and ttl (CASSANDRA-4217)
 * (cql3) Fix range queries with secondary indexes (CASSANDRA-4257)
 * Better error messages from improper input in cli (CASSANDRA-3865)
 * Try to stop all compaction upon Keyspace or ColumnFamily drop (CASSANDRA-4221)
 * (cql3) Allow keyspace properties to contain hyphens (CASSANDRA-4278)
 * (cql3) Correctly validate keyspace access in create table (CASSANDRA-4296)
 * Avoid deadlock in migration stage (CASSANDRA-3882)
 * Take supercolumn names and deletion info into account in memtable throughput
   (CASSANDRA-4264)
 * Add back backward compatibility for old style replication factor (CASSANDRA-4294)
 * Preserve compatibility with pre-1.1 index queries (CASSANDRA-4262)
Merged from 1.0:
 * Fix super columns bug where cache is not updated (CASSANDRA-4190)
 * fix maxTimestamp to include row tombstones (CASSANDRA-4116)
 * (CLI) properly handle quotes in create/update keyspace commands (CASSANDRA-4129)
 * Avoids possible deadlock during bootstrap (CASSANDRA-4159)
 * fix stress tool that hangs forever on timeout or error (CASSANDRA-4128)
 * stress tool to return appropriate exit code on failure (CASSANDRA-4188)
 * fix compaction NPE when out of disk space and assertions disabled
   (CASSANDRA-3985)
 * synchronize LCS getEstimatedTasks to avoid CME (CASSANDRA-4255)
 * ensure unique streaming session id's (CASSANDRA-4223)
 * kick off background compaction when min/max thresholds change 
   (CASSANDRA-4279)
 * improve ability of STCS.getBuckets to deal with 100s of 1000s of
   sstables, such as when convertinb back from LCS (CASSANDRA-4287)
 * Oversize integer in CQL throws NumberFormatException (CASSANDRA-4291)
 * fix 1.0.x node join to mixed version cluster, other nodes >= 1.1 (CASSANDRA-4195)
 * Fix LCS splitting sstable base on uncompressed size (CASSANDRA-4419)
 * Push the validation of secondary index values to the SecondaryIndexManager (CASSANDRA-4240)
 * Don't purge columns during upgradesstables (CASSANDRA-4462)
 * Make cqlsh work with piping (CASSANDRA-4113)
 * Validate arguments for nodetool decommission (CASSANDRA-4061)
 * Report thrift status in nodetool info (CASSANDRA-4010)


1.1.0-final
 * average a reduced liveRatio estimate with the previous one (CASSANDRA-4065)
 * Allow KS and CF names up to 48 characters (CASSANDRA-4157)
 * fix stress build (CASSANDRA-4140)
 * add time remaining estimate to nodetool compactionstats (CASSANDRA-4167)
 * (cql) fix NPE in cql3 ALTER TABLE (CASSANDRA-4163)
 * (cql) Add support for CL.TWO and CL.THREE in CQL (CASSANDRA-4156)
 * (cql) Fix type in CQL3 ALTER TABLE preventing update (CASSANDRA-4170)
 * (cql) Throw invalid exception from CQL3 on obsolete options (CASSANDRA-4171)
 * (cqlsh) fix recognizing uppercase SELECT keyword (CASSANDRA-4161)
 * Pig: wide row support (CASSANDRA-3909)
Merged from 1.0:
 * avoid streaming empty files with bulk loader if sstablewriter errors out
   (CASSANDRA-3946)


1.1-rc1
 * Include stress tool in binary builds (CASSANDRA-4103)
 * (Hadoop) fix wide row iteration when last row read was deleted
   (CASSANDRA-4154)
 * fix read_repair_chance to really default to 0.1 in the cli (CASSANDRA-4114)
 * Adds caching and bloomFilterFpChange to CQL options (CASSANDRA-4042)
 * Adds posibility to autoconfigure size of the KeyCache (CASSANDRA-4087)
 * fix KEYS index from skipping results (CASSANDRA-3996)
 * Remove sliced_buffer_size_in_kb dead option (CASSANDRA-4076)
 * make loadNewSStable preserve sstable version (CASSANDRA-4077)
 * Respect 1.0 cache settings as much as possible when upgrading 
   (CASSANDRA-4088)
 * relax path length requirement for sstable files when upgrading on 
   non-Windows platforms (CASSANDRA-4110)
 * fix terminination of the stress.java when errors were encountered
   (CASSANDRA-4128)
 * Move CfDef and KsDef validation out of thrift (CASSANDRA-4037)
 * Fix get_paged_slice (CASSANDRA-4136)
 * CQL3: Support slice with exclusive start and stop (CASSANDRA-3785)
Merged from 1.0:
 * support PropertyFileSnitch in bulk loader (CASSANDRA-4145)
 * add auto_snapshot option allowing disabling snapshot before drop/truncate
   (CASSANDRA-3710)
 * allow short snitch names (CASSANDRA-4130)


1.1-beta2
 * rename loaded sstables to avoid conflicts with local snapshots
   (CASSANDRA-3967)
 * start hint replay as soon as FD notifies that the target is back up
   (CASSANDRA-3958)
 * avoid unproductive deserializing of cached rows during compaction
   (CASSANDRA-3921)
 * fix concurrency issues with CQL keyspace creation (CASSANDRA-3903)
 * Show Effective Owership via Nodetool ring <keyspace> (CASSANDRA-3412)
 * Update ORDER BY syntax for CQL3 (CASSANDRA-3925)
 * Fix BulkRecordWriter to not throw NPE if reducer gets no map data from Hadoop (CASSANDRA-3944)
 * Fix bug with counters in super columns (CASSANDRA-3821)
 * Remove deprecated merge_shard_chance (CASSANDRA-3940)
 * add a convenient way to reset a node's schema (CASSANDRA-2963)
 * fix for intermittent SchemaDisagreementException (CASSANDRA-3884)
 * CLI `list <CF>` to limit number of columns and their order (CASSANDRA-3012)
 * ignore deprecated KsDef/CfDef/ColumnDef fields in native schema (CASSANDRA-3963)
 * CLI to report when unsupported column_metadata pair was given (CASSANDRA-3959)
 * reincarnate removed and deprecated KsDef/CfDef attributes (CASSANDRA-3953)
 * Fix race between writes and read for cache (CASSANDRA-3862)
 * perform static initialization of StorageProxy on start-up (CASSANDRA-3797)
 * support trickling fsync() on writes (CASSANDRA-3950)
 * expose counters for unavailable/timeout exceptions given to thrift clients (CASSANDRA-3671)
 * avoid quadratic startup time in LeveledManifest (CASSANDRA-3952)
 * Add type information to new schema_ columnfamilies and remove thrift
   serialization for schema (CASSANDRA-3792)
 * add missing column validator options to the CLI help (CASSANDRA-3926)
 * skip reading saved key cache if CF's caching strategy is NONE or ROWS_ONLY (CASSANDRA-3954)
 * Unify migration code (CASSANDRA-4017)
Merged from 1.0:
 * cqlsh: guess correct version of Python for Arch Linux (CASSANDRA-4090)
 * (CLI) properly handle quotes in create/update keyspace commands (CASSANDRA-4129)
 * Avoids possible deadlock during bootstrap (CASSANDRA-4159)
 * fix stress tool that hangs forever on timeout or error (CASSANDRA-4128)
 * Fix super columns bug where cache is not updated (CASSANDRA-4190)
 * stress tool to return appropriate exit code on failure (CASSANDRA-4188)


1.0.9
 * improve index sampling performance (CASSANDRA-4023)
 * always compact away deleted hints immediately after handoff (CASSANDRA-3955)
 * delete hints from dropped ColumnFamilies on handoff instead of
   erroring out (CASSANDRA-3975)
 * add CompositeType ref to the CLI doc for create/update column family (CASSANDRA-3980)
 * Pig: support Counter ColumnFamilies (CASSANDRA-3973)
 * Pig: Composite column support (CASSANDRA-3684)
 * Avoid NPE during repair when a keyspace has no CFs (CASSANDRA-3988)
 * Fix division-by-zero error on get_slice (CASSANDRA-4000)
 * don't change manifest level for cleanup, scrub, and upgradesstables
   operations under LeveledCompactionStrategy (CASSANDRA-3989, 4112)
 * fix race leading to super columns assertion failure (CASSANDRA-3957)
 * fix NPE on invalid CQL delete command (CASSANDRA-3755)
 * allow custom types in CLI's assume command (CASSANDRA-4081)
 * fix totalBytes count for parallel compactions (CASSANDRA-3758)
 * fix intermittent NPE in get_slice (CASSANDRA-4095)
 * remove unnecessary asserts in native code interfaces (CASSANDRA-4096)
 * Validate blank keys in CQL to avoid assertion errors (CASSANDRA-3612)
 * cqlsh: fix bad decoding of some column names (CASSANDRA-4003)
 * cqlsh: fix incorrect padding with unicode chars (CASSANDRA-4033)
 * Fix EC2 snitch incorrectly reporting region (CASSANDRA-4026)
 * Shut down thrift during decommission (CASSANDRA-4086)
 * Expose nodetool cfhistograms for 2ndary indexes (CASSANDRA-4063)
Merged from 0.8:
 * Fix ConcurrentModificationException in gossiper (CASSANDRA-4019)


1.1-beta1
 * (cqlsh)
   + add SOURCE and CAPTURE commands, and --file option (CASSANDRA-3479)
   + add ALTER COLUMNFAMILY WITH (CASSANDRA-3523)
   + bundle Python dependencies with Cassandra (CASSANDRA-3507)
   + added to Debian package (CASSANDRA-3458)
   + display byte data instead of erroring out on decode failure 
     (CASSANDRA-3874)
 * add nodetool rebuild_index (CASSANDRA-3583)
 * add nodetool rangekeysample (CASSANDRA-2917)
 * Fix streaming too much data during move operations (CASSANDRA-3639)
 * Nodetool and CLI connect to localhost by default (CASSANDRA-3568)
 * Reduce memory used by primary index sample (CASSANDRA-3743)
 * (Hadoop) separate input/output configurations (CASSANDRA-3197, 3765)
 * avoid returning internal Cassandra classes over JMX (CASSANDRA-2805)
 * add row-level isolation via SnapTree (CASSANDRA-2893)
 * Optimize key count estimation when opening sstable on startup
   (CASSANDRA-2988)
 * multi-dc replication optimization supporting CL > ONE (CASSANDRA-3577)
 * add command to stop compactions (CASSANDRA-1740, 3566, 3582)
 * multithreaded streaming (CASSANDRA-3494)
 * removed in-tree redhat spec (CASSANDRA-3567)
 * "defragment" rows for name-based queries under STCS, again (CASSANDRA-2503)
 * Recycle commitlog segments for improved performance 
   (CASSANDRA-3411, 3543, 3557, 3615)
 * update size-tiered compaction to prioritize small tiers (CASSANDRA-2407)
 * add message expiration logic to OutboundTcpConnection (CASSANDRA-3005)
 * off-heap cache to use sun.misc.Unsafe instead of JNA (CASSANDRA-3271)
 * EACH_QUORUM is only supported for writes (CASSANDRA-3272)
 * replace compactionlock use in schema migration by checking CFS.isValid
   (CASSANDRA-3116)
 * recognize that "SELECT first ... *" isn't really "SELECT *" (CASSANDRA-3445)
 * Use faster bytes comparison (CASSANDRA-3434)
 * Bulk loader is no longer a fat client, (HADOOP) bulk load output format
   (CASSANDRA-3045)
 * (Hadoop) add support for KeyRange.filter
 * remove assumption that keys and token are in bijection
   (CASSANDRA-1034, 3574, 3604)
 * always remove endpoints from delevery queue in HH (CASSANDRA-3546)
 * fix race between cf flush and its 2ndary indexes flush (CASSANDRA-3547)
 * fix potential race in AES when a repair fails (CASSANDRA-3548)
 * Remove columns shadowed by a deleted container even when we cannot purge
   (CASSANDRA-3538)
 * Improve memtable slice iteration performance (CASSANDRA-3545)
 * more efficient allocation of small bloom filters (CASSANDRA-3618)
 * Use separate writer thread in SSTableSimpleUnsortedWriter (CASSANDRA-3619)
 * fsync the directory after new sstable or commitlog segment are created (CASSANDRA-3250)
 * fix minor issues reported by FindBugs (CASSANDRA-3658)
 * global key/row caches (CASSANDRA-3143, 3849)
 * optimize memtable iteration during range scan (CASSANDRA-3638)
 * introduce 'crc_check_chance' in CompressionParameters to support
   a checksum percentage checking chance similarly to read-repair (CASSANDRA-3611)
 * a way to deactivate global key/row cache on per-CF basis (CASSANDRA-3667)
 * fix LeveledCompactionStrategy broken because of generation pre-allocation
   in LeveledManifest (CASSANDRA-3691)
 * finer-grained control over data directories (CASSANDRA-2749)
 * Fix ClassCastException during hinted handoff (CASSANDRA-3694)
 * Upgrade Thrift to 0.7 (CASSANDRA-3213)
 * Make stress.java insert operation to use microseconds (CASSANDRA-3725)
 * Allows (internally) doing a range query with a limit of columns instead of
   rows (CASSANDRA-3742)
 * Allow rangeSlice queries to be start/end inclusive/exclusive (CASSANDRA-3749)
 * Fix BulkLoader to support new SSTable layout and add stream
   throttling to prevent an NPE when there is no yaml config (CASSANDRA-3752)
 * Allow concurrent schema migrations (CASSANDRA-1391, 3832)
 * Add SnapshotCommand to trigger snapshot on remote node (CASSANDRA-3721)
 * Make CFMetaData conversions to/from thrift/native schema inverses
   (CASSANDRA_3559)
 * Add initial code for CQL 3.0-beta (CASSANDRA-2474, 3781, 3753)
 * Add wide row support for ColumnFamilyInputFormat (CASSANDRA-3264)
 * Allow extending CompositeType comparator (CASSANDRA-3657)
 * Avoids over-paging during get_count (CASSANDRA-3798)
 * Add new command to rebuild a node without (repair) merkle tree calculations
   (CASSANDRA-3483, 3922)
 * respect not only row cache capacity but caching mode when
   trying to read data (CASSANDRA-3812)
 * fix system tests (CASSANDRA-3827)
 * CQL support for altering row key type in ALTER TABLE (CASSANDRA-3781)
 * turn compression on by default (CASSANDRA-3871)
 * make hexToBytes refuse invalid input (CASSANDRA-2851)
 * Make secondary indexes CF inherit compression and compaction from their
   parent CF (CASSANDRA-3877)
 * Finish cleanup up tombstone purge code (CASSANDRA-3872)
 * Avoid NPE on aboarted stream-out sessions (CASSANDRA-3904)
 * BulkRecordWriter throws NPE for counter columns (CASSANDRA-3906)
 * Support compression using BulkWriter (CASSANDRA-3907)


1.0.8
 * fix race between cleanup and flush on secondary index CFSes (CASSANDRA-3712)
 * avoid including non-queried nodes in rangeslice read repair
   (CASSANDRA-3843)
 * Only snapshot CF being compacted for snapshot_before_compaction 
   (CASSANDRA-3803)
 * Log active compactions in StatusLogger (CASSANDRA-3703)
 * Compute more accurate compaction score per level (CASSANDRA-3790)
 * Return InvalidRequest when using a keyspace that doesn't exist
   (CASSANDRA-3764)
 * disallow user modification of System keyspace (CASSANDRA-3738)
 * allow using sstable2json on secondary index data (CASSANDRA-3738)
 * (cqlsh) add DESCRIBE COLUMNFAMILIES (CASSANDRA-3586)
 * (cqlsh) format blobs correctly and use colors to improve output
   readability (CASSANDRA-3726)
 * synchronize BiMap of bootstrapping tokens (CASSANDRA-3417)
 * show index options in CLI (CASSANDRA-3809)
 * add optional socket timeout for streaming (CASSANDRA-3838)
 * fix truncate not to leave behind non-CFS backed secondary indexes
   (CASSANDRA-3844)
 * make CLI `show schema` to use output stream directly instead
   of StringBuilder (CASSANDRA-3842)
 * remove the wait on hint future during write (CASSANDRA-3870)
 * (cqlsh) ignore missing CfDef opts (CASSANDRA-3933)
 * (cqlsh) look for cqlshlib relative to realpath (CASSANDRA-3767)
 * Fix short read protection (CASSANDRA-3934)
 * Make sure infered and actual schema match (CASSANDRA-3371)
 * Fix NPE during HH delivery (CASSANDRA-3677)
 * Don't put boostrapping node in 'hibernate' status (CASSANDRA-3737)
 * Fix double quotes in windows bat files (CASSANDRA-3744)
 * Fix bad validator lookup (CASSANDRA-3789)
 * Fix soft reset in EC2MultiRegionSnitch (CASSANDRA-3835)
 * Don't leave zombie connections with THSHA thrift server (CASSANDRA-3867)
 * (cqlsh) fix deserialization of data (CASSANDRA-3874)
 * Fix removetoken force causing an inconsistent state (CASSANDRA-3876)
 * Fix ahndling of some types with Pig (CASSANDRA-3886)
 * Don't allow to drop the system keyspace (CASSANDRA-3759)
 * Make Pig deletes disabled by default and configurable (CASSANDRA-3628)
Merged from 0.8:
 * (Pig) fix CassandraStorage to use correct comparator in Super ColumnFamily
   case (CASSANDRA-3251)
 * fix thread safety issues in commitlog replay, primarily affecting
   systems with many (100s) of CF definitions (CASSANDRA-3751)
 * Fix relevant tombstone ignored with super columns (CASSANDRA-3875)


1.0.7
 * fix regression in HH page size calculation (CASSANDRA-3624)
 * retry failed stream on IOException (CASSANDRA-3686)
 * allow configuring bloom_filter_fp_chance (CASSANDRA-3497)
 * attempt hint delivery every ten minutes, or when failure detector
   notifies us that a node is back up, whichever comes first.  hint
   handoff throttle delay default changed to 1ms, from 50 (CASSANDRA-3554)
 * add nodetool setstreamthroughput (CASSANDRA-3571)
 * fix assertion when dropping a columnfamily with no sstables (CASSANDRA-3614)
 * more efficient allocation of small bloom filters (CASSANDRA-3618)
 * CLibrary.createHardLinkWithExec() to check for errors (CASSANDRA-3101)
 * Avoid creating empty and non cleaned writer during compaction (CASSANDRA-3616)
 * stop thrift service in shutdown hook so we can quiesce MessagingService
   (CASSANDRA-3335)
 * (CQL) compaction_strategy_options and compression_parameters for
   CREATE COLUMNFAMILY statement (CASSANDRA-3374)
 * Reset min/max compaction threshold when creating size tiered compaction
   strategy (CASSANDRA-3666)
 * Don't ignore IOException during compaction (CASSANDRA-3655)
 * Fix assertion error for CF with gc_grace=0 (CASSANDRA-3579)
 * Shutdown ParallelCompaction reducer executor after use (CASSANDRA-3711)
 * Avoid < 0 value for pending tasks in leveled compaction (CASSANDRA-3693)
 * (Hadoop) Support TimeUUID in Pig CassandraStorage (CASSANDRA-3327)
 * Check schema is ready before continuing boostrapping (CASSANDRA-3629)
 * Catch overflows during parsing of chunk_length_kb (CASSANDRA-3644)
 * Improve stream protocol mismatch errors (CASSANDRA-3652)
 * Avoid multiple thread doing HH to the same target (CASSANDRA-3681)
 * Add JMX property for rp_timeout_in_ms (CASSANDRA-2940)
 * Allow DynamicCompositeType to compare component of different types
   (CASSANDRA-3625)
 * Flush non-cfs backed secondary indexes (CASSANDRA-3659)
 * Secondary Indexes should report memory consumption (CASSANDRA-3155)
 * fix for SelectStatement start/end key are not set correctly
   when a key alias is involved (CASSANDRA-3700)
 * fix CLI `show schema` command insert of an extra comma in
   column_metadata (CASSANDRA-3714)
Merged from 0.8:
 * avoid logging (harmless) exception when GC takes < 1ms (CASSANDRA-3656)
 * prevent new nodes from thinking down nodes are up forever (CASSANDRA-3626)
 * use correct list of replicas for LOCAL_QUORUM reads when read repair
   is disabled (CASSANDRA-3696)
 * block on flush before compacting hints (may prevent OOM) (CASSANDRA-3733)


1.0.6
 * (CQL) fix cqlsh support for replicate_on_write (CASSANDRA-3596)
 * fix adding to leveled manifest after streaming (CASSANDRA-3536)
 * filter out unavailable cipher suites when using encryption (CASSANDRA-3178)
 * (HADOOP) add old-style api support for CFIF and CFRR (CASSANDRA-2799)
 * Support TimeUUIDType column names in Stress.java tool (CASSANDRA-3541)
 * (CQL) INSERT/UPDATE/DELETE/TRUNCATE commands should allow CF names to
   be qualified by keyspace (CASSANDRA-3419)
 * always remove endpoints from delevery queue in HH (CASSANDRA-3546)
 * fix race between cf flush and its 2ndary indexes flush (CASSANDRA-3547)
 * fix potential race in AES when a repair fails (CASSANDRA-3548)
 * fix default value validation usage in CLI SET command (CASSANDRA-3553)
 * Optimize componentsFor method for compaction and startup time
   (CASSANDRA-3532)
 * (CQL) Proper ColumnFamily metadata validation on CREATE COLUMNFAMILY 
   (CASSANDRA-3565)
 * fix compression "chunk_length_kb" option to set correct kb value for 
   thrift/avro (CASSANDRA-3558)
 * fix missing response during range slice repair (CASSANDRA-3551)
 * 'describe ring' moved from CLI to nodetool and available through JMX (CASSANDRA-3220)
 * add back partitioner to sstable metadata (CASSANDRA-3540)
 * fix NPE in get_count for counters (CASSANDRA-3601)
Merged from 0.8:
 * remove invalid assertion that table was opened before dropping it
   (CASSANDRA-3580)
 * range and index scans now only send requests to enough replicas to
   satisfy requested CL + RR (CASSANDRA-3598)
 * use cannonical host for local node in nodetool info (CASSANDRA-3556)
 * remove nonlocal DC write optimization since it only worked with
   CL.ONE or CL.LOCAL_QUORUM (CASSANDRA-3577, 3585)
 * detect misuses of CounterColumnType (CASSANDRA-3422)
 * turn off string interning in json2sstable, take 2 (CASSANDRA-2189)
 * validate compression parameters on add/update of the ColumnFamily 
   (CASSANDRA-3573)
 * Check for 0.0.0.0 is incorrect in CFIF (CASSANDRA-3584)
 * Increase vm.max_map_count in debian packaging (CASSANDRA-3563)
 * gossiper will never add itself to saved endpoints (CASSANDRA-3485)


1.0.5
 * revert CASSANDRA-3407 (see CASSANDRA-3540)
 * fix assertion error while forwarding writes to local nodes (CASSANDRA-3539)


1.0.4
 * fix self-hinting of timed out read repair updates and make hinted handoff
   less prone to OOMing a coordinator (CASSANDRA-3440)
 * expose bloom filter sizes via JMX (CASSANDRA-3495)
 * enforce RP tokens 0..2**127 (CASSANDRA-3501)
 * canonicalize paths exposed through JMX (CASSANDRA-3504)
 * fix "liveSize" stat when sstables are removed (CASSANDRA-3496)
 * add bloom filter FP rates to nodetool cfstats (CASSANDRA-3347)
 * record partitioner in sstable metadata component (CASSANDRA-3407)
 * add new upgradesstables nodetool command (CASSANDRA-3406)
 * skip --debug requirement to see common exceptions in CLI (CASSANDRA-3508)
 * fix incorrect query results due to invalid max timestamp (CASSANDRA-3510)
 * make sstableloader recognize compressed sstables (CASSANDRA-3521)
 * avoids race in OutboundTcpConnection in multi-DC setups (CASSANDRA-3530)
 * use SETLOCAL in cassandra.bat (CASSANDRA-3506)
 * fix ConcurrentModificationException in Table.all() (CASSANDRA-3529)
Merged from 0.8:
 * fix concurrence issue in the FailureDetector (CASSANDRA-3519)
 * fix array out of bounds error in counter shard removal (CASSANDRA-3514)
 * avoid dropping tombstones when they might still be needed to shadow
   data in a different sstable (CASSANDRA-2786)


1.0.3
 * revert name-based query defragmentation aka CASSANDRA-2503 (CASSANDRA-3491)
 * fix invalidate-related test failures (CASSANDRA-3437)
 * add next-gen cqlsh to bin/ (CASSANDRA-3188, 3131, 3493)
 * (CQL) fix handling of rows with no columns (CASSANDRA-3424, 3473)
 * fix querying supercolumns by name returning only a subset of
   subcolumns or old subcolumn versions (CASSANDRA-3446)
 * automatically compute sha1 sum for uncompressed data files (CASSANDRA-3456)
 * fix reading metadata/statistics component for version < h (CASSANDRA-3474)
 * add sstable forward-compatibility (CASSANDRA-3478)
 * report compression ratio in CFSMBean (CASSANDRA-3393)
 * fix incorrect size exception during streaming of counters (CASSANDRA-3481)
 * (CQL) fix for counter decrement syntax (CASSANDRA-3418)
 * Fix race introduced by CASSANDRA-2503 (CASSANDRA-3482)
 * Fix incomplete deletion of delivered hints (CASSANDRA-3466)
 * Avoid rescheduling compactions when no compaction was executed 
   (CASSANDRA-3484)
 * fix handling of the chunk_length_kb compression options (CASSANDRA-3492)
Merged from 0.8:
 * fix updating CF row_cache_provider (CASSANDRA-3414)
 * CFMetaData.convertToThrift method to set RowCacheProvider (CASSANDRA-3405)
 * acquire compactionlock during truncate (CASSANDRA-3399)
 * fix displaying cfdef entries for super columnfamilies (CASSANDRA-3415)
 * Make counter shard merging thread safe (CASSANDRA-3178)
 * Revert CASSANDRA-2855
 * Fix bug preventing the use of efficient cross-DC writes (CASSANDRA-3472)
 * `describe ring` command for CLI (CASSANDRA-3220)
 * (Hadoop) skip empty rows when entire row is requested, redux (CASSANDRA-2855)


1.0.2
 * "defragment" rows for name-based queries under STCS (CASSANDRA-2503)
 * Add timing information to cassandra-cli GET/SET/LIST queries (CASSANDRA-3326)
 * Only create one CompressionMetadata object per sstable (CASSANDRA-3427)
 * cleanup usage of StorageService.setMode() (CASSANDRA-3388)
 * Avoid large array allocation for compressed chunk offsets (CASSANDRA-3432)
 * fix DecimalType bytebuffer marshalling (CASSANDRA-3421)
 * fix bug that caused first column in per row indexes to be ignored 
   (CASSANDRA-3441)
 * add JMX call to clean (failed) repair sessions (CASSANDRA-3316)
 * fix sstableloader reference acquisition bug (CASSANDRA-3438)
 * fix estimated row size regression (CASSANDRA-3451)
 * make sure we don't return more columns than asked (CASSANDRA-3303, 3395)
Merged from 0.8:
 * acquire compactionlock during truncate (CASSANDRA-3399)
 * fix displaying cfdef entries for super columnfamilies (CASSANDRA-3415)


1.0.1
 * acquire references during index build to prevent delete problems
   on Windows (CASSANDRA-3314)
 * describe_ring should include datacenter/topology information (CASSANDRA-2882)
 * Thrift sockets are not properly buffered (CASSANDRA-3261)
 * performance improvement for bytebufferutil compare function (CASSANDRA-3286)
 * add system.versions ColumnFamily (CASSANDRA-3140)
 * reduce network copies (CASSANDRA-3333, 3373)
 * limit nodetool to 32MB of heap (CASSANDRA-3124)
 * (CQL) update parser to accept "timestamp" instead of "date" (CASSANDRA-3149)
 * Fix CLI `show schema` to include "compression_options" (CASSANDRA-3368)
 * Snapshot to include manifest under LeveledCompactionStrategy (CASSANDRA-3359)
 * (CQL) SELECT query should allow CF name to be qualified by keyspace (CASSANDRA-3130)
 * (CQL) Fix internal application error specifying 'using consistency ...'
   in lower case (CASSANDRA-3366)
 * fix Deflate compression when compression actually makes the data bigger
   (CASSANDRA-3370)
 * optimize UUIDGen to avoid lock contention on InetAddress.getLocalHost 
   (CASSANDRA-3387)
 * tolerate index being dropped mid-mutation (CASSANDRA-3334, 3313)
 * CompactionManager is now responsible for checking for new candidates
   post-task execution, enabling more consistent leveled compaction 
   (CASSANDRA-3391)
 * Cache HSHA threads (CASSANDRA-3372)
 * use CF/KS names as snapshot prefix for drop + truncate operations
   (CASSANDRA-2997)
 * Break bloom filters up to avoid heap fragmentation (CASSANDRA-2466)
 * fix cassandra hanging on jsvc stop (CASSANDRA-3302)
 * Avoid leveled compaction getting blocked on errors (CASSANDRA-3408)
 * Make reloading the compaction strategy safe (CASSANDRA-3409)
 * ignore 0.8 hints even if compaction begins before we try to purge
   them (CASSANDRA-3385)
 * remove procrun (bin\daemon) from Cassandra source tree and 
   artifacts (CASSANDRA-3331)
 * make cassandra compile under JDK7 (CASSANDRA-3275)
 * remove dependency of clientutil.jar to FBUtilities (CASSANDRA-3299)
 * avoid truncation errors by using long math on long values (CASSANDRA-3364)
 * avoid clock drift on some Windows machine (CASSANDRA-3375)
 * display cache provider in cli 'describe keyspace' command (CASSANDRA-3384)
 * fix incomplete topology information in describe_ring (CASSANDRA-3403)
 * expire dead gossip states based on time (CASSANDRA-2961)
 * improve CompactionTask extensibility (CASSANDRA-3330)
 * Allow one leveled compaction task to kick off another (CASSANDRA-3363)
 * allow encryption only between datacenters (CASSANDRA-2802)
Merged from 0.8:
 * fix truncate allowing data to be replayed post-restart (CASSANDRA-3297)
 * make iwriter final in IndexWriter to avoid NPE (CASSANDRA-2863)
 * (CQL) update grammar to require key clause in DELETE statement
   (CASSANDRA-3349)
 * (CQL) allow numeric keyspace names in USE statement (CASSANDRA-3350)
 * (Hadoop) skip empty rows when slicing the entire row (CASSANDRA-2855)
 * Fix handling of tombstone by SSTableExport/Import (CASSANDRA-3357)
 * fix ColumnIndexer to use long offsets (CASSANDRA-3358)
 * Improved CLI exceptions (CASSANDRA-3312)
 * Fix handling of tombstone by SSTableExport/Import (CASSANDRA-3357)
 * Only count compaction as active (for throttling) when they have
   successfully acquired the compaction lock (CASSANDRA-3344)
 * Display CLI version string on startup (CASSANDRA-3196)
 * (Hadoop) make CFIF try rpc_address or fallback to listen_address
   (CASSANDRA-3214)
 * (Hadoop) accept comma delimited lists of initial thrift connections
   (CASSANDRA-3185)
 * ColumnFamily min_compaction_threshold should be >= 2 (CASSANDRA-3342)
 * (Pig) add 0.8+ types and key validation type in schema (CASSANDRA-3280)
 * Fix completely removing column metadata using CLI (CASSANDRA-3126)
 * CLI `describe cluster;` output should be on separate lines for separate versions
   (CASSANDRA-3170)
 * fix changing durable_writes keyspace option during CF creation
   (CASSANDRA-3292)
 * avoid locking on update when no indexes are involved (CASSANDRA-3386)
 * fix assertionError during repair with ordered partitioners (CASSANDRA-3369)
 * correctly serialize key_validation_class for avro (CASSANDRA-3391)
 * don't expire counter tombstone after streaming (CASSANDRA-3394)
 * prevent nodes that failed to join from hanging around forever 
   (CASSANDRA-3351)
 * remove incorrect optimization from slice read path (CASSANDRA-3390)
 * Fix race in AntiEntropyService (CASSANDRA-3400)


1.0.0-final
 * close scrubbed sstable fd before deleting it (CASSANDRA-3318)
 * fix bug preventing obsolete commitlog segments from being removed
   (CASSANDRA-3269)
 * tolerate whitespace in seed CDL (CASSANDRA-3263)
 * Change default heap thresholds to max(min(1/2 ram, 1G), min(1/4 ram, 8GB))
   (CASSANDRA-3295)
 * Fix broken CompressedRandomAccessReaderTest (CASSANDRA-3298)
 * (CQL) fix type information returned for wildcard queries (CASSANDRA-3311)
 * add estimated tasks to LeveledCompactionStrategy (CASSANDRA-3322)
 * avoid including compaction cache-warming in keycache stats (CASSANDRA-3325)
 * run compaction and hinted handoff threads at MIN_PRIORITY (CASSANDRA-3308)
 * default hsha thrift server to cpu core count in rpc pool (CASSANDRA-3329)
 * add bin\daemon to binary tarball for Windows service (CASSANDRA-3331)
 * Fix places where uncompressed size of sstables was use in place of the
   compressed one (CASSANDRA-3338)
 * Fix hsha thrift server (CASSANDRA-3346)
 * Make sure repair only stream needed sstables (CASSANDRA-3345)


1.0.0-rc2
 * Log a meaningful warning when a node receives a message for a repair session
   that doesn't exist anymore (CASSANDRA-3256)
 * test for NUMA policy support as well as numactl presence (CASSANDRA-3245)
 * Fix FD leak when internode encryption is enabled (CASSANDRA-3257)
 * Remove incorrect assertion in mergeIterator (CASSANDRA-3260)
 * FBUtilities.hexToBytes(String) to throw NumberFormatException when string
   contains non-hex characters (CASSANDRA-3231)
 * Keep SimpleSnitch proximity ordering unchanged from what the Strategy
   generates, as intended (CASSANDRA-3262)
 * remove Scrub from compactionstats when finished (CASSANDRA-3255)
 * fix counter entry in jdbc TypesMap (CASSANDRA-3268)
 * fix full queue scenario for ParallelCompactionIterator (CASSANDRA-3270)
 * fix bootstrap process (CASSANDRA-3285)
 * don't try delivering hints if when there isn't any (CASSANDRA-3176)
 * CLI documentation change for ColumnFamily `compression_options` (CASSANDRA-3282)
 * ignore any CF ids sent by client for adding CF/KS (CASSANDRA-3288)
 * remove obsolete hints on first startup (CASSANDRA-3291)
 * use correct ISortedColumns for time-optimized reads (CASSANDRA-3289)
 * Evict gossip state immediately when a token is taken over by a new IP 
   (CASSANDRA-3259)


1.0.0-rc1
 * Update CQL to generate microsecond timestamps by default (CASSANDRA-3227)
 * Fix counting CFMetadata towards Memtable liveRatio (CASSANDRA-3023)
 * Kill server on wrapped OOME such as from FileChannel.map (CASSANDRA-3201)
 * remove unnecessary copy when adding to row cache (CASSANDRA-3223)
 * Log message when a full repair operation completes (CASSANDRA-3207)
 * Fix streamOutSession keeping sstables references forever if the remote end
   dies (CASSANDRA-3216)
 * Remove dynamic_snitch boolean from example configuration (defaulting to 
   true) and set default badness threshold to 0.1 (CASSANDRA-3229)
 * Base choice of random or "balanced" token on bootstrap on whether
   schema definitions were found (CASSANDRA-3219)
 * Fixes for LeveledCompactionStrategy score computation, prioritization,
   scheduling, and performance (CASSANDRA-3224, 3234)
 * parallelize sstable open at server startup (CASSANDRA-2988)
 * fix handling of exceptions writing to OutboundTcpConnection (CASSANDRA-3235)
 * Allow using quotes in "USE <keyspace>;" CLI command (CASSANDRA-3208)
 * Don't allow any cache loading exceptions to halt startup (CASSANDRA-3218)
 * Fix sstableloader --ignores option (CASSANDRA-3247)
 * File descriptor limit increased in packaging (CASSANDRA-3206)
 * Fix deadlock in commit log during flush (CASSANDRA-3253) 


1.0.0-beta1
 * removed binarymemtable (CASSANDRA-2692)
 * add commitlog_total_space_in_mb to prevent fragmented logs (CASSANDRA-2427)
 * removed commitlog_rotation_threshold_in_mb configuration (CASSANDRA-2771)
 * make AbstractBounds.normalize de-overlapp overlapping ranges (CASSANDRA-2641)
 * replace CollatingIterator, ReducingIterator with MergeIterator 
   (CASSANDRA-2062)
 * Fixed the ability to set compaction strategy in cli using create column 
   family command (CASSANDRA-2778)
 * clean up tmp files after failed compaction (CASSANDRA-2468)
 * restrict repair streaming to specific columnfamilies (CASSANDRA-2280)
 * don't bother persisting columns shadowed by a row tombstone (CASSANDRA-2589)
 * reset CF and SC deletion times after gc_grace (CASSANDRA-2317)
 * optimize away seek when compacting wide rows (CASSANDRA-2879)
 * single-pass streaming (CASSANDRA-2677, 2906, 2916, 3003)
 * use reference counting for deleting sstables instead of relying on GC
   (CASSANDRA-2521, 3179)
 * store hints as serialized mutations instead of pointers to data row
   (CASSANDRA-2045)
 * store hints in the coordinator node instead of in the closest replica 
   (CASSANDRA-2914)
 * add row_cache_keys_to_save CF option (CASSANDRA-1966)
 * check column family validity in nodetool repair (CASSANDRA-2933)
 * use lazy initialization instead of class initialization in NodeId
   (CASSANDRA-2953)
 * add paging to get_count (CASSANDRA-2894)
 * fix "short reads" in [multi]get (CASSANDRA-2643, 3157, 3192)
 * add optional compression for sstables (CASSANDRA-47, 2994, 3001, 3128)
 * add scheduler JMX metrics (CASSANDRA-2962)
 * add block level checksum for compressed data (CASSANDRA-1717)
 * make column family backed column map pluggable and introduce unsynchronized
   ArrayList backed one to speedup reads (CASSANDRA-2843, 3165, 3205)
 * refactoring of the secondary index api (CASSANDRA-2982)
 * make CL > ONE reads wait for digest reconciliation before returning
   (CASSANDRA-2494)
 * fix missing logging for some exceptions (CASSANDRA-2061)
 * refactor and optimize ColumnFamilyStore.files(...) and Descriptor.fromFilename(String)
   and few other places responsible for work with SSTable files (CASSANDRA-3040)
 * Stop reading from sstables once we know we have the most recent columns,
   for query-by-name requests (CASSANDRA-2498)
 * Add query-by-column mode to stress.java (CASSANDRA-3064)
 * Add "install" command to cassandra.bat (CASSANDRA-292)
 * clean up KSMetadata, CFMetadata from unnecessary
   Thrift<->Avro conversion methods (CASSANDRA-3032)
 * Add timeouts to client request schedulers (CASSANDRA-3079, 3096)
 * Cli to use hashes rather than array of hashes for strategy options (CASSANDRA-3081)
 * LeveledCompactionStrategy (CASSANDRA-1608, 3085, 3110, 3087, 3145, 3154, 3182)
 * Improvements of the CLI `describe` command (CASSANDRA-2630)
 * reduce window where dropped CF sstables may not be deleted (CASSANDRA-2942)
 * Expose gossip/FD info to JMX (CASSANDRA-2806)
 * Fix streaming over SSL when compressed SSTable involved (CASSANDRA-3051)
 * Add support for pluggable secondary index implementations (CASSANDRA-3078)
 * remove compaction_thread_priority setting (CASSANDRA-3104)
 * generate hints for replicas that timeout, not just replicas that are known
   to be down before starting (CASSANDRA-2034)
 * Add throttling for internode streaming (CASSANDRA-3080)
 * make the repair of a range repair all replica (CASSANDRA-2610, 3194)
 * expose the ability to repair the first range (as returned by the
   partitioner) of a node (CASSANDRA-2606)
 * Streams Compression (CASSANDRA-3015)
 * add ability to use multiple threads during a single compaction
   (CASSANDRA-2901)
 * make AbstractBounds.normalize support overlapping ranges (CASSANDRA-2641)
 * fix of the CQL count() behavior (CASSANDRA-3068)
 * use TreeMap backed column families for the SSTable simple writers
   (CASSANDRA-3148)
 * fix inconsistency of the CLI syntax when {} should be used instead of [{}]
   (CASSANDRA-3119)
 * rename CQL type names to match expected SQL behavior (CASSANDRA-3149, 3031)
 * Arena-based allocation for memtables (CASSANDRA-2252, 3162, 3163, 3168)
 * Default RR chance to 0.1 (CASSANDRA-3169)
 * Add RowLevel support to secondary index API (CASSANDRA-3147)
 * Make SerializingCacheProvider the default if JNA is available (CASSANDRA-3183)
 * Fix backwards compatibilty for CQL memtable properties (CASSANDRA-3190)
 * Add five-minute delay before starting compactions on a restarted server
   (CASSANDRA-3181)
 * Reduce copies done for intra-host messages (CASSANDRA-1788, 3144)
 * support of compaction strategy option for stress.java (CASSANDRA-3204)
 * make memtable throughput and column count thresholds no-ops (CASSANDRA-2449)
 * Return schema information along with the resultSet in CQL (CASSANDRA-2734)
 * Add new DecimalType (CASSANDRA-2883)
 * Fix assertion error in RowRepairResolver (CASSANDRA-3156)
 * Reduce unnecessary high buffer sizes (CASSANDRA-3171)
 * Pluggable compaction strategy (CASSANDRA-1610)
 * Add new broadcast_address config option (CASSANDRA-2491)


0.8.7
 * Kill server on wrapped OOME such as from FileChannel.map (CASSANDRA-3201)
 * Allow using quotes in "USE <keyspace>;" CLI command (CASSANDRA-3208)
 * Log message when a full repair operation completes (CASSANDRA-3207)
 * Don't allow any cache loading exceptions to halt startup (CASSANDRA-3218)
 * Fix sstableloader --ignores option (CASSANDRA-3247)
 * File descriptor limit increased in packaging (CASSANDRA-3206)
 * Log a meaningfull warning when a node receive a message for a repair session
   that doesn't exist anymore (CASSANDRA-3256)
 * Fix FD leak when internode encryption is enabled (CASSANDRA-3257)
 * FBUtilities.hexToBytes(String) to throw NumberFormatException when string
   contains non-hex characters (CASSANDRA-3231)
 * Keep SimpleSnitch proximity ordering unchanged from what the Strategy
   generates, as intended (CASSANDRA-3262)
 * remove Scrub from compactionstats when finished (CASSANDRA-3255)
 * Fix tool .bat files when CASSANDRA_HOME contains spaces (CASSANDRA-3258)
 * Force flush of status table when removing/updating token (CASSANDRA-3243)
 * Evict gossip state immediately when a token is taken over by a new IP (CASSANDRA-3259)
 * Fix bug where the failure detector can take too long to mark a host
   down (CASSANDRA-3273)
 * (Hadoop) allow wrapping ranges in queries (CASSANDRA-3137)
 * (Hadoop) check all interfaces for a match with split location
   before falling back to random replica (CASSANDRA-3211)
 * (Hadoop) Make Pig storage handle implements LoadMetadata (CASSANDRA-2777)
 * (Hadoop) Fix exception during PIG 'dump' (CASSANDRA-2810)
 * Fix stress COUNTER_GET option (CASSANDRA-3301)
 * Fix missing fields in CLI `show schema` output (CASSANDRA-3304)
 * Nodetool no longer leaks threads and closes JMX connections (CASSANDRA-3309)
 * fix truncate allowing data to be replayed post-restart (CASSANDRA-3297)
 * Move SimpleAuthority and SimpleAuthenticator to examples (CASSANDRA-2922)
 * Fix handling of tombstone by SSTableExport/Import (CASSANDRA-3357)
 * Fix transposition in cfHistograms (CASSANDRA-3222)
 * Allow using number as DC name when creating keyspace in CQL (CASSANDRA-3239)
 * Force flush of system table after updating/removing a token (CASSANDRA-3243)


0.8.6
 * revert CASSANDRA-2388
 * change TokenRange.endpoints back to listen/broadcast address to match
   pre-1777 behavior, and add TokenRange.rpc_endpoints instead (CASSANDRA-3187)
 * avoid trying to watch cassandra-topology.properties when loaded from jar
   (CASSANDRA-3138)
 * prevent users from creating keyspaces with LocalStrategy replication
   (CASSANDRA-3139)
 * fix CLI `show schema;` to output correct keyspace definition statement
   (CASSANDRA-3129)
 * CustomTThreadPoolServer to log TTransportException at DEBUG level
   (CASSANDRA-3142)
 * allow topology sort to work with non-unique rack names between 
   datacenters (CASSANDRA-3152)
 * Improve caching of same-version Messages on digest and repair paths
   (CASSANDRA-3158)
 * Randomize choice of first replica for counter increment (CASSANDRA-2890)
 * Fix using read_repair_chance instead of merge_shard_change (CASSANDRA-3202)
 * Avoid streaming data to nodes that already have it, on move as well as
   decommission (CASSANDRA-3041)
 * Fix divide by zero error in GCInspector (CASSANDRA-3164)
 * allow quoting of the ColumnFamily name in CLI `create column family`
   statement (CASSANDRA-3195)
 * Fix rolling upgrade from 0.7 to 0.8 problem (CASSANDRA-3166)
 * Accomodate missing encryption_options in IncomingTcpConnection.stream
   (CASSANDRA-3212)


0.8.5
 * fix NPE when encryption_options is unspecified (CASSANDRA-3007)
 * include column name in validation failure exceptions (CASSANDRA-2849)
 * make sure truncate clears out the commitlog so replay won't re-
   populate with truncated data (CASSANDRA-2950)
 * fix NPE when debug logging is enabled and dropped CF is present
   in a commitlog segment (CASSANDRA-3021)
 * fix cassandra.bat when CASSANDRA_HOME contains spaces (CASSANDRA-2952)
 * fix to SSTableSimpleUnsortedWriter bufferSize calculation (CASSANDRA-3027)
 * make cleanup and normal compaction able to skip empty rows
   (rows containing nothing but expired tombstones) (CASSANDRA-3039)
 * work around native memory leak in com.sun.management.GarbageCollectorMXBean
   (CASSANDRA-2868)
 * validate that column names in column_metadata are not equal to key_alias
   on create/update of the ColumnFamily and CQL 'ALTER' statement (CASSANDRA-3036)
 * return an InvalidRequestException if an indexed column is assigned
   a value larger than 64KB (CASSANDRA-3057)
 * fix of numeric-only and string column names handling in CLI "drop index" 
   (CASSANDRA-3054)
 * prune index scan resultset back to original request for lazy
   resultset expansion case (CASSANDRA-2964)
 * (Hadoop) fail jobs when Cassandra node has failed but TaskTracker
   has not (CASSANDRA-2388)
 * fix dynamic snitch ignoring nodes when read_repair_chance is zero
   (CASSANDRA-2662)
 * avoid retaining references to dropped CFS objects in 
   CompactionManager.estimatedCompactions (CASSANDRA-2708)
 * expose rpc timeouts per host in MessagingServiceMBean (CASSANDRA-2941)
 * avoid including cwd in classpath for deb and rpm packages (CASSANDRA-2881)
 * remove gossip state when a new IP takes over a token (CASSANDRA-3071)
 * allow sstable2json to work on index sstable files (CASSANDRA-3059)
 * always hint counters (CASSANDRA-3099)
 * fix log4j initialization in EmbeddedCassandraService (CASSANDRA-2857)
 * remove gossip state when a new IP takes over a token (CASSANDRA-3071)
 * work around native memory leak in com.sun.management.GarbageCollectorMXBean
    (CASSANDRA-2868)
 * fix UnavailableException with writes at CL.EACH_QUORM (CASSANDRA-3084)
 * fix parsing of the Keyspace and ColumnFamily names in numeric
   and string representations in CLI (CASSANDRA-3075)
 * fix corner cases in Range.differenceToFetch (CASSANDRA-3084)
 * fix ip address String representation in the ring cache (CASSANDRA-3044)
 * fix ring cache compatibility when mixing pre-0.8.4 nodes with post-
   in the same cluster (CASSANDRA-3023)
 * make repair report failure when a node participating dies (instead of
   hanging forever) (CASSANDRA-2433)
 * fix handling of the empty byte buffer by ReversedType (CASSANDRA-3111)
 * Add validation that Keyspace names are case-insensitively unique (CASSANDRA-3066)
 * catch invalid key_validation_class before instantiating UpdateColumnFamily (CASSANDRA-3102)
 * make Range and Bounds objects client-safe (CASSANDRA-3108)
 * optionally skip log4j configuration (CASSANDRA-3061)
 * bundle sstableloader with the debian package (CASSANDRA-3113)
 * don't try to build secondary indexes when there is none (CASSANDRA-3123)
 * improve SSTableSimpleUnsortedWriter speed for large rows (CASSANDRA-3122)
 * handle keyspace arguments correctly in nodetool snapshot (CASSANDRA-3038)
 * Fix SSTableImportTest on windows (CASSANDRA-3043)
 * expose compactionThroughputMbPerSec through JMX (CASSANDRA-3117)
 * log keyspace and CF of large rows being compacted


0.8.4
 * change TokenRing.endpoints to be a list of rpc addresses instead of 
   listen/broadcast addresses (CASSANDRA-1777)
 * include files-to-be-streamed in StreamInSession.getSources (CASSANDRA-2972)
 * use JAVA env var in cassandra-env.sh (CASSANDRA-2785, 2992)
 * avoid doing read for no-op replicate-on-write at CL=1 (CASSANDRA-2892)
 * refuse counter write for CL.ANY (CASSANDRA-2990)
 * switch back to only logging recent dropped messages (CASSANDRA-3004)
 * always deserialize RowMutation for counters (CASSANDRA-3006)
 * ignore saved replication_factor strategy_option for NTS (CASSANDRA-3011)
 * make sure pre-truncate CL segments are discarded (CASSANDRA-2950)


0.8.3
 * add ability to drop local reads/writes that are going to timeout
   (CASSANDRA-2943)
 * revamp token removal process, keep gossip states for 3 days (CASSANDRA-2496)
 * don't accept extra args for 0-arg nodetool commands (CASSANDRA-2740)
 * log unavailableexception details at debug level (CASSANDRA-2856)
 * expose data_dir though jmx (CASSANDRA-2770)
 * don't include tmp files as sstable when create cfs (CASSANDRA-2929)
 * log Java classpath on startup (CASSANDRA-2895)
 * keep gossipped version in sync with actual on migration coordinator 
   (CASSANDRA-2946)
 * use lazy initialization instead of class initialization in NodeId
   (CASSANDRA-2953)
 * check column family validity in nodetool repair (CASSANDRA-2933)
 * speedup bytes to hex conversions dramatically (CASSANDRA-2850)
 * Flush memtables on shutdown when durable writes are disabled 
   (CASSANDRA-2958)
 * improved POSIX compatibility of start scripts (CASsANDRA-2965)
 * add counter support to Hadoop InputFormat (CASSANDRA-2981)
 * fix bug where dirty commitlog segments were removed (and avoid keeping 
   segments with no post-flush activity permanently dirty) (CASSANDRA-2829)
 * fix throwing exception with batch mutation of counter super columns
   (CASSANDRA-2949)
 * ignore system tables during repair (CASSANDRA-2979)
 * throw exception when NTS is given replication_factor as an option
   (CASSANDRA-2960)
 * fix assertion error during compaction of counter CFs (CASSANDRA-2968)
 * avoid trying to create index names, when no index exists (CASSANDRA-2867)
 * don't sample the system table when choosing a bootstrap token
   (CASSANDRA-2825)
 * gossiper notifies of local state changes (CASSANDRA-2948)
 * add asynchronous and half-sync/half-async (hsha) thrift servers 
   (CASSANDRA-1405)
 * fix potential use of free'd native memory in SerializingCache 
   (CASSANDRA-2951)
 * prune index scan resultset back to original request for lazy
   resultset expansion case (CASSANDRA-2964)
 * (Hadoop) fail jobs when Cassandra node has failed but TaskTracker
    has not (CASSANDRA-2388)


0.8.2
 * CQL: 
   - include only one row per unique key for IN queries (CASSANDRA-2717)
   - respect client timestamp on full row deletions (CASSANDRA-2912)
 * improve thread-safety in StreamOutSession (CASSANDRA-2792)
 * allow deleting a row and updating indexed columns in it in the
   same mutation (CASSANDRA-2773)
 * Expose number of threads blocked on submitting memtable to flush
   in JMX (CASSANDRA-2817)
 * add ability to return "endpoints" to nodetool (CASSANDRA-2776)
 * Add support for multiple (comma-delimited) coordinator addresses
   to ColumnFamilyInputFormat (CASSANDRA-2807)
 * fix potential NPE while scheduling read repair for range slice
   (CASSANDRA-2823)
 * Fix race in SystemTable.getCurrentLocalNodeId (CASSANDRA-2824)
 * Correctly set default for replicate_on_write (CASSANDRA-2835)
 * improve nodetool compactionstats formatting (CASSANDRA-2844)
 * fix index-building status display (CASSANDRA-2853)
 * fix CLI perpetuating obsolete KsDef.replication_factor (CASSANDRA-2846)
 * improve cli treatment of multiline comments (CASSANDRA-2852)
 * handle row tombstones correctly in EchoedRow (CASSANDRA-2786)
 * add MessagingService.get[Recently]DroppedMessages and
   StorageService.getExceptionCount (CASSANDRA-2804)
 * fix possibility of spurious UnavailableException for LOCAL_QUORUM
   reads with dynamic snitch + read repair disabled (CASSANDRA-2870)
 * add ant-optional as dependence for the debian package (CASSANDRA-2164)
 * add option to specify limit for get_slice in the CLI (CASSANDRA-2646)
 * decrease HH page size (CASSANDRA-2832)
 * reset cli keyspace after dropping the current one (CASSANDRA-2763)
 * add KeyRange option to Hadoop inputformat (CASSANDRA-1125)
 * fix protocol versioning (CASSANDRA-2818, 2860)
 * support spaces in path to log4j configuration (CASSANDRA-2383)
 * avoid including inferred types in CF update (CASSANDRA-2809)
 * fix JMX bulkload call (CASSANDRA-2908)
 * fix updating KS with durable_writes=false (CASSANDRA-2907)
 * add simplified facade to SSTableWriter for bulk loading use
   (CASSANDRA-2911)
 * fix re-using index CF sstable names after drop/recreate (CASSANDRA-2872)
 * prepend CF to default index names (CASSANDRA-2903)
 * fix hint replay (CASSANDRA-2928)
 * Properly synchronize repair's merkle tree computation (CASSANDRA-2816)


0.8.1
 * CQL:
   - support for insert, delete in BATCH (CASSANDRA-2537)
   - support for IN to SELECT, UPDATE (CASSANDRA-2553)
   - timestamp support for INSERT, UPDATE, and BATCH (CASSANDRA-2555)
   - TTL support (CASSANDRA-2476)
   - counter support (CASSANDRA-2473)
   - ALTER COLUMNFAMILY (CASSANDRA-1709)
   - DROP INDEX (CASSANDRA-2617)
   - add SCHEMA/TABLE as aliases for KS/CF (CASSANDRA-2743)
   - server handles wait-for-schema-agreement (CASSANDRA-2756)
   - key alias support (CASSANDRA-2480)
 * add support for comparator parameters and a generic ReverseType
   (CASSANDRA-2355)
 * add CompositeType and DynamicCompositeType (CASSANDRA-2231)
 * optimize batches containing multiple updates to the same row
   (CASSANDRA-2583)
 * adjust hinted handoff page size to avoid OOM with large columns 
   (CASSANDRA-2652)
 * mark BRAF buffer invalid post-flush so we don't re-flush partial
   buffers again, especially on CL writes (CASSANDRA-2660)
 * add DROP INDEX support to CLI (CASSANDRA-2616)
 * don't perform HH to client-mode [storageproxy] nodes (CASSANDRA-2668)
 * Improve forceDeserialize/getCompactedRow encapsulation (CASSANDRA-2659)
 * Don't write CounterUpdateColumn to disk in tests (CASSANDRA-2650)
 * Add sstable bulk loading utility (CASSANDRA-1278)
 * avoid replaying hints to dropped columnfamilies (CASSANDRA-2685)
 * add placeholders for missing rows in range query pseudo-RR (CASSANDRA-2680)
 * remove no-op HHOM.renameHints (CASSANDRA-2693)
 * clone super columns to avoid modifying them during flush (CASSANDRA-2675)
 * allow writes to bypass the commitlog for certain keyspaces (CASSANDRA-2683)
 * avoid NPE when bypassing commitlog during memtable flush (CASSANDRA-2781)
 * Added support for making bootstrap retry if nodes flap (CASSANDRA-2644)
 * Added statusthrift to nodetool to report if thrift server is running (CASSANDRA-2722)
 * Fixed rows being cached if they do not exist (CASSANDRA-2723)
 * Support passing tableName and cfName to RowCacheProviders (CASSANDRA-2702)
 * close scrub file handles (CASSANDRA-2669)
 * throttle migration replay (CASSANDRA-2714)
 * optimize column serializer creation (CASSANDRA-2716)
 * Added support for making bootstrap retry if nodes flap (CASSANDRA-2644)
 * Added statusthrift to nodetool to report if thrift server is running
   (CASSANDRA-2722)
 * Fixed rows being cached if they do not exist (CASSANDRA-2723)
 * fix truncate/compaction race (CASSANDRA-2673)
 * workaround large resultsets causing large allocation retention
   by nio sockets (CASSANDRA-2654)
 * fix nodetool ring use with Ec2Snitch (CASSANDRA-2733)
 * fix removing columns and subcolumns that are supressed by a row or
   supercolumn tombstone during replica resolution (CASSANDRA-2590)
 * support sstable2json against snapshot sstables (CASSANDRA-2386)
 * remove active-pull schema requests (CASSANDRA-2715)
 * avoid marking entire list of sstables as actively being compacted
   in multithreaded compaction (CASSANDRA-2765)
 * seek back after deserializing a row to update cache with (CASSANDRA-2752)
 * avoid skipping rows in scrub for counter column family (CASSANDRA-2759)
 * fix ConcurrentModificationException in repair when dealing with 0.7 node
   (CASSANDRA-2767)
 * use threadsafe collections for StreamInSession (CASSANDRA-2766)
 * avoid infinite loop when creating merkle tree (CASSANDRA-2758)
 * avoids unmarking compacting sstable prematurely in cleanup (CASSANDRA-2769)
 * fix NPE when the commit log is bypassed (CASSANDRA-2718)
 * don't throw an exception in SS.isRPCServerRunning (CASSANDRA-2721)
 * make stress.jar executable (CASSANDRA-2744)
 * add daemon mode to java stress (CASSANDRA-2267)
 * expose the DC and rack of a node through JMX and nodetool ring (CASSANDRA-2531)
 * fix cache mbean getSize (CASSANDRA-2781)
 * Add Date, Float, Double, and Boolean types (CASSANDRA-2530)
 * Add startup flag to renew counter node id (CASSANDRA-2788)
 * add jamm agent to cassandra.bat (CASSANDRA-2787)
 * fix repair hanging if a neighbor has nothing to send (CASSANDRA-2797)
 * purge tombstone even if row is in only one sstable (CASSANDRA-2801)
 * Fix wrong purge of deleted cf during compaction (CASSANDRA-2786)
 * fix race that could result in Hadoop writer failing to throw an
   exception encountered after close() (CASSANDRA-2755)
 * fix scan wrongly throwing assertion error (CASSANDRA-2653)
 * Always use even distribution for merkle tree with RandomPartitionner
   (CASSANDRA-2841)
 * fix describeOwnership for OPP (CASSANDRA-2800)
 * ensure that string tokens do not contain commas (CASSANDRA-2762)


0.8.0-final
 * fix CQL grammar warning and cqlsh regression from CASSANDRA-2622
 * add ant generate-cql-html target (CASSANDRA-2526)
 * update CQL consistency levels (CASSANDRA-2566)
 * debian packaging fixes (CASSANDRA-2481, 2647)
 * fix UUIDType, IntegerType for direct buffers (CASSANDRA-2682, 2684)
 * switch to native Thrift for Hadoop map/reduce (CASSANDRA-2667)
 * fix StackOverflowError when building from eclipse (CASSANDRA-2687)
 * only provide replication_factor to strategy_options "help" for
   SimpleStrategy, OldNetworkTopologyStrategy (CASSANDRA-2678, 2713)
 * fix exception adding validators to non-string columns (CASSANDRA-2696)
 * avoid instantiating DatabaseDescriptor in JDBC (CASSANDRA-2694)
 * fix potential stack overflow during compaction (CASSANDRA-2626)
 * clone super columns to avoid modifying them during flush (CASSANDRA-2675)
 * reset underlying iterator in EchoedRow constructor (CASSANDRA-2653)


0.8.0-rc1
 * faster flushes and compaction from fixing excessively pessimistic 
   rebuffering in BRAF (CASSANDRA-2581)
 * fix returning null column values in the python cql driver (CASSANDRA-2593)
 * fix merkle tree splitting exiting early (CASSANDRA-2605)
 * snapshot_before_compaction directory name fix (CASSANDRA-2598)
 * Disable compaction throttling during bootstrap (CASSANDRA-2612) 
 * fix CQL treatment of > and < operators in range slices (CASSANDRA-2592)
 * fix potential double-application of counter updates on commitlog replay
   by moving replay position from header to sstable metadata (CASSANDRA-2419)
 * JDBC CQL driver exposes getColumn for access to timestamp
 * JDBC ResultSetMetadata properties added to AbstractType
 * r/m clustertool (CASSANDRA-2607)
 * add support for presenting row key as a column in CQL result sets 
   (CASSANDRA-2622)
 * Don't allow {LOCAL|EACH}_QUORUM unless strategy is NTS (CASSANDRA-2627)
 * validate keyspace strategy_options during CQL create (CASSANDRA-2624)
 * fix empty Result with secondary index when limit=1 (CASSANDRA-2628)
 * Fix regression where bootstrapping a node with no schema fails
   (CASSANDRA-2625)
 * Allow removing LocationInfo sstables (CASSANDRA-2632)
 * avoid attempting to replay mutations from dropped keyspaces (CASSANDRA-2631)
 * avoid using cached position of a key when GT is requested (CASSANDRA-2633)
 * fix counting bloom filter true positives (CASSANDRA-2637)
 * initialize local ep state prior to gossip startup if needed (CASSANDRA-2638)
 * fix counter increment lost after restart (CASSANDRA-2642)
 * add quote-escaping via backslash to CLI (CASSANDRA-2623)
 * fix pig example script (CASSANDRA-2487)
 * fix dynamic snitch race in adding latencies (CASSANDRA-2618)
 * Start/stop cassandra after more important services such as mdadm in
   debian packaging (CASSANDRA-2481)


0.8.0-beta2
 * fix NPE compacting index CFs (CASSANDRA-2528)
 * Remove checking all column families on startup for compaction candidates 
   (CASSANDRA-2444)
 * validate CQL create keyspace options (CASSANDRA-2525)
 * fix nodetool setcompactionthroughput (CASSANDRA-2550)
 * move	gossip heartbeat back to its own thread (CASSANDRA-2554)
 * validate cql TRUNCATE columnfamily before truncating (CASSANDRA-2570)
 * fix batch_mutate for mixed standard-counter mutations (CASSANDRA-2457)
 * disallow making schema changes to system keyspace (CASSANDRA-2563)
 * fix sending mutation messages multiple times (CASSANDRA-2557)
 * fix incorrect use of NBHM.size in ReadCallback that could cause
   reads to time out even when responses were received (CASSANDRA-2552)
 * trigger read repair correctly for LOCAL_QUORUM reads (CASSANDRA-2556)
 * Allow configuring the number of compaction thread (CASSANDRA-2558)
 * forceUserDefinedCompaction will attempt to compact what it is given
   even if the pessimistic estimate is that there is not enough disk space;
   automatic compactions will only compact 2 or more sstables (CASSANDRA-2575)
 * refuse to apply migrations with older timestamps than the current 
   schema (CASSANDRA-2536)
 * remove unframed Thrift transport option
 * include indexes in snapshots (CASSANDRA-2596)
 * improve ignoring of obsolete mutations in index maintenance (CASSANDRA-2401)
 * recognize attempt to drop just the index while leaving the column
   definition alone (CASSANDRA-2619)
  

0.8.0-beta1
 * remove Avro RPC support (CASSANDRA-926)
 * support for columns that act as incr/decr counters 
   (CASSANDRA-1072, 1937, 1944, 1936, 2101, 2093, 2288, 2105, 2384, 2236, 2342,
   2454)
 * CQL (CASSANDRA-1703, 1704, 1705, 1706, 1707, 1708, 1710, 1711, 1940, 
   2124, 2302, 2277, 2493)
 * avoid double RowMutation serialization on write path (CASSANDRA-1800)
 * make NetworkTopologyStrategy the default (CASSANDRA-1960)
 * configurable internode encryption (CASSANDRA-1567, 2152)
 * human readable column names in sstable2json output (CASSANDRA-1933)
 * change default JMX port to 7199 (CASSANDRA-2027)
 * backwards compatible internal messaging (CASSANDRA-1015)
 * atomic switch of memtables and sstables (CASSANDRA-2284)
 * add pluggable SeedProvider (CASSANDRA-1669)
 * Fix clustertool to not throw exception when calling get_endpoints (CASSANDRA-2437)
 * upgrade to thrift 0.6 (CASSANDRA-2412) 
 * repair works on a token range instead of full ring (CASSANDRA-2324)
 * purge tombstones from row cache (CASSANDRA-2305)
 * push replication_factor into strategy_options (CASSANDRA-1263)
 * give snapshots the same name on each node (CASSANDRA-1791)
 * remove "nodetool loadbalance" (CASSANDRA-2448)
 * multithreaded compaction (CASSANDRA-2191)
 * compaction throttling (CASSANDRA-2156)
 * add key type information and alias (CASSANDRA-2311, 2396)
 * cli no longer divides read_repair_chance by 100 (CASSANDRA-2458)
 * made CompactionInfo.getTaskType return an enum (CASSANDRA-2482)
 * add a server-wide cap on measured memtable memory usage and aggressively
   flush to keep under that threshold (CASSANDRA-2006)
 * add unified UUIDType (CASSANDRA-2233)
 * add off-heap row cache support (CASSANDRA-1969)


0.7.5
 * improvements/fixes to PIG driver (CASSANDRA-1618, CASSANDRA-2387,
   CASSANDRA-2465, CASSANDRA-2484)
 * validate index names (CASSANDRA-1761)
 * reduce contention on Table.flusherLock (CASSANDRA-1954)
 * try harder to detect failures during streaming, cleaning up temporary
   files more reliably (CASSANDRA-2088)
 * shut down server for OOM on a Thrift thread (CASSANDRA-2269)
 * fix tombstone handling in repair and sstable2json (CASSANDRA-2279)
 * preserve version when streaming data from old sstables (CASSANDRA-2283)
 * don't start repair if a neighboring node is marked as dead (CASSANDRA-2290)
 * purge tombstones from row cache (CASSANDRA-2305)
 * Avoid seeking when sstable2json exports the entire file (CASSANDRA-2318)
 * clear Built flag in system table when dropping an index (CASSANDRA-2320)
 * don't allow arbitrary argument for stress.java (CASSANDRA-2323)
 * validate values for index predicates in get_indexed_slice (CASSANDRA-2328)
 * queue secondary indexes for flush before the parent (CASSANDRA-2330)
 * allow job configuration to set the CL used in Hadoop jobs (CASSANDRA-2331)
 * add memtable_flush_queue_size defaulting to 4 (CASSANDRA-2333)
 * Allow overriding of initial_token, storage_port and rpc_port from system
   properties (CASSANDRA-2343)
 * fix comparator used for non-indexed secondary expressions in index scan
   (CASSANDRA-2347)
 * ensure size calculation and write phase of large-row compaction use
   the same threshold for TTL expiration (CASSANDRA-2349)
 * fix race when iterating CFs during add/drop (CASSANDRA-2350)
 * add ConsistencyLevel command to CLI (CASSANDRA-2354)
 * allow negative numbers in the cli (CASSANDRA-2358)
 * hard code serialVersionUID for tokens class (CASSANDRA-2361)
 * fix potential infinite loop in ByteBufferUtil.inputStream (CASSANDRA-2365)
 * fix encoding bugs in HintedHandoffManager, SystemTable when default
   charset is not UTF8 (CASSANDRA-2367)
 * avoids having removed node reappearing in Gossip (CASSANDRA-2371)
 * fix incorrect truncation of long to int when reading columns via block
   index (CASSANDRA-2376)
 * fix NPE during stream session (CASSANDRA-2377)
 * fix race condition that could leave orphaned data files when dropping CF or
   KS (CASSANDRA-2381)
 * fsync statistics component on write (CASSANDRA-2382)
 * fix duplicate results from CFS.scan (CASSANDRA-2406)
 * add IntegerType to CLI help (CASSANDRA-2414)
 * avoid caching token-only decoratedkeys (CASSANDRA-2416)
 * convert mmap assertion to if/throw so scrub can catch it (CASSANDRA-2417)
 * don't overwrite gc log (CASSANDR-2418)
 * invalidate row cache for streamed row to avoid inconsitencies
   (CASSANDRA-2420)
 * avoid copies in range/index scans (CASSANDRA-2425)
 * make sure we don't wipe data during cleanup if the node has not join
   the ring (CASSANDRA-2428)
 * Try harder to close files after compaction (CASSANDRA-2431)
 * re-set bootstrapped flag after move finishes (CASSANDRA-2435)
 * display validation_class in CLI 'describe keyspace' (CASSANDRA-2442)
 * make cleanup compactions cleanup the row cache (CASSANDRA-2451)
 * add column fields validation to scrub (CASSANDRA-2460)
 * use 64KB flush buffer instead of in_memory_compaction_limit (CASSANDRA-2463)
 * fix backslash substitutions in CLI (CASSANDRA-2492)
 * disable cache saving for system CFS (CASSANDRA-2502)
 * fixes for verifying destination availability under hinted conditions
   so UE can be thrown intead of timing out (CASSANDRA-2514)
 * fix update of validation class in column metadata (CASSANDRA-2512)
 * support LOCAL_QUORUM, EACH_QUORUM CLs outside of NTS (CASSANDRA-2516)
 * preserve version when streaming data from old sstables (CASSANDRA-2283)
 * fix backslash substitutions in CLI (CASSANDRA-2492)
 * count a row deletion as one operation towards memtable threshold 
   (CASSANDRA-2519)
 * support LOCAL_QUORUM, EACH_QUORUM CLs outside of NTS (CASSANDRA-2516)


0.7.4
 * add nodetool join command (CASSANDRA-2160)
 * fix secondary indexes on pre-existing or streamed data (CASSANDRA-2244)
 * initialize endpoint in gossiper earlier (CASSANDRA-2228)
 * add ability to write to Cassandra from Pig (CASSANDRA-1828)
 * add rpc_[min|max]_threads (CASSANDRA-2176)
 * add CL.TWO, CL.THREE (CASSANDRA-2013)
 * avoid exporting an un-requested row in sstable2json, when exporting 
   a key that does not exist (CASSANDRA-2168)
 * add incremental_backups option (CASSANDRA-1872)
 * add configurable row limit to Pig loadfunc (CASSANDRA-2276)
 * validate column values in batches as well as single-Column inserts
   (CASSANDRA-2259)
 * move sample schema from cassandra.yaml to schema-sample.txt,
   a cli scripts (CASSANDRA-2007)
 * avoid writing empty rows when scrubbing tombstoned rows (CASSANDRA-2296)
 * fix assertion error in range and index scans for CL < ALL
   (CASSANDRA-2282)
 * fix commitlog replay when flush position refers to data that didn't
   get synced before server died (CASSANDRA-2285)
 * fix fd leak in sstable2json with non-mmap'd i/o (CASSANDRA-2304)
 * reduce memory use during streaming of multiple sstables (CASSANDRA-2301)
 * purge tombstoned rows from cache after GCGraceSeconds (CASSANDRA-2305)
 * allow zero replicas in a NTS datacenter (CASSANDRA-1924)
 * make range queries respect snitch for local replicas (CASSANDRA-2286)
 * fix HH delivery when column index is larger than 2GB (CASSANDRA-2297)
 * make 2ary indexes use parent CF flush thresholds during initial build
   (CASSANDRA-2294)
 * update memtable_throughput to be a long (CASSANDRA-2158)


0.7.3
 * Keep endpoint state until aVeryLongTime (CASSANDRA-2115)
 * lower-latency read repair (CASSANDRA-2069)
 * add hinted_handoff_throttle_delay_in_ms option (CASSANDRA-2161)
 * fixes for cache save/load (CASSANDRA-2172, -2174)
 * Handle whole-row deletions in CFOutputFormat (CASSANDRA-2014)
 * Make memtable_flush_writers flush in parallel (CASSANDRA-2178)
 * Add compaction_preheat_key_cache option (CASSANDRA-2175)
 * refactor stress.py to have only one copy of the format string 
   used for creating row keys (CASSANDRA-2108)
 * validate index names for \w+ (CASSANDRA-2196)
 * Fix Cassandra cli to respect timeout if schema does not settle 
   (CASSANDRA-2187)
 * fix for compaction and cleanup writing old-format data into new-version 
   sstable (CASSANDRA-2211, -2216)
 * add nodetool scrub (CASSANDRA-2217, -2240)
 * fix sstable2json large-row pagination (CASSANDRA-2188)
 * fix EOFing on requests for the last bytes in a file (CASSANDRA-2213)
 * fix BufferedRandomAccessFile bugs (CASSANDRA-2218, -2241)
 * check for memtable flush_after_mins exceeded every 10s (CASSANDRA-2183)
 * fix cache saving on Windows (CASSANDRA-2207)
 * add validateSchemaAgreement call + synchronization to schema
   modification operations (CASSANDRA-2222)
 * fix for reversed slice queries on large rows (CASSANDRA-2212)
 * fat clients were writing local data (CASSANDRA-2223)
 * set DEFAULT_MEMTABLE_LIFETIME_IN_MINS to 24h
 * improve detection and cleanup of partially-written sstables 
   (CASSANDRA-2206)
 * fix supercolumn de/serialization when subcolumn comparator is different
   from supercolumn's (CASSANDRA-2104)
 * fix starting up on Windows when CASSANDRA_HOME contains whitespace
   (CASSANDRA-2237)
 * add [get|set][row|key]cacheSavePeriod to JMX (CASSANDRA-2100)
 * fix Hadoop ColumnFamilyOutputFormat dropping of mutations
   when batch fills up (CASSANDRA-2255)
 * move file deletions off of scheduledtasks executor (CASSANDRA-2253)


0.7.2
 * copy DecoratedKey.key when inserting into caches to avoid retaining
   a reference to the underlying buffer (CASSANDRA-2102)
 * format subcolumn names with subcomparator (CASSANDRA-2136)
 * fix column bloom filter deserialization (CASSANDRA-2165)


0.7.1
 * refactor MessageDigest creation code. (CASSANDRA-2107)
 * buffer network stack to avoid inefficient small TCP messages while avoiding
   the nagle/delayed ack problem (CASSANDRA-1896)
 * check log4j configuration for changes every 10s (CASSANDRA-1525, 1907)
 * more-efficient cross-DC replication (CASSANDRA-1530, -2051, -2138)
 * avoid polluting page cache with commitlog or sstable writes
   and seq scan operations (CASSANDRA-1470)
 * add RMI authentication options to nodetool (CASSANDRA-1921)
 * make snitches configurable at runtime (CASSANDRA-1374)
 * retry hadoop split requests on connection failure (CASSANDRA-1927)
 * implement describeOwnership for BOP, COPP (CASSANDRA-1928)
 * make read repair behave as expected for ConsistencyLevel > ONE
   (CASSANDRA-982, 2038)
 * distributed test harness (CASSANDRA-1859, 1964)
 * reduce flush lock contention (CASSANDRA-1930)
 * optimize supercolumn deserialization (CASSANDRA-1891)
 * fix CFMetaData.apply to only compare objects of the same class 
   (CASSANDRA-1962)
 * allow specifying specific SSTables to compact from JMX (CASSANDRA-1963)
 * fix race condition in MessagingService.targets (CASSANDRA-1959, 2094, 2081)
 * refuse to open sstables from a future version (CASSANDRA-1935)
 * zero-copy reads (CASSANDRA-1714)
 * fix copy bounds for word Text in wordcount demo (CASSANDRA-1993)
 * fixes for contrib/javautils (CASSANDRA-1979)
 * check more frequently for memtable expiration (CASSANDRA-2000)
 * fix writing SSTable column count statistics (CASSANDRA-1976)
 * fix streaming of multiple CFs during bootstrap (CASSANDRA-1992)
 * explicitly set JVM GC new generation size with -Xmn (CASSANDRA-1968)
 * add short options for CLI flags (CASSANDRA-1565)
 * make keyspace argument to "describe keyspace" in CLI optional
   when authenticated to keyspace already (CASSANDRA-2029)
 * added option to specify -Dcassandra.join_ring=false on startup
   to allow "warm spare" nodes or performing JMX maintenance before
   joining the ring (CASSANDRA-526)
 * log migrations at INFO (CASSANDRA-2028)
 * add CLI verbose option in file mode (CASSANDRA-2030)
 * add single-line "--" comments to CLI (CASSANDRA-2032)
 * message serialization tests (CASSANDRA-1923)
 * switch from ivy to maven-ant-tasks (CASSANDRA-2017)
 * CLI attempts to block for new schema to propagate (CASSANDRA-2044)
 * fix potential overflow in nodetool cfstats (CASSANDRA-2057)
 * add JVM shutdownhook to sync commitlog (CASSANDRA-1919)
 * allow nodes to be up without being part of  normal traffic (CASSANDRA-1951)
 * fix CLI "show keyspaces" with null options on NTS (CASSANDRA-2049)
 * fix possible ByteBuffer race conditions (CASSANDRA-2066)
 * reduce garbage generated by MessagingService to prevent load spikes
   (CASSANDRA-2058)
 * fix math in RandomPartitioner.describeOwnership (CASSANDRA-2071)
 * fix deletion of sstable non-data components (CASSANDRA-2059)
 * avoid blocking gossip while deleting handoff hints (CASSANDRA-2073)
 * ignore messages from newer versions, keep track of nodes in gossip 
   regardless of version (CASSANDRA-1970)
 * cache writing moved to CompactionManager to reduce i/o contention and
   updated to use non-cache-polluting writes (CASSANDRA-2053)
 * page through large rows when exporting to JSON (CASSANDRA-2041)
 * add flush_largest_memtables_at and reduce_cache_sizes_at options
   (CASSANDRA-2142)
 * add cli 'describe cluster' command (CASSANDRA-2127)
 * add cli support for setting username/password at 'connect' command 
   (CASSANDRA-2111)
 * add -D option to Stress.java to allow reading hosts from a file 
   (CASSANDRA-2149)
 * bound hints CF throughput between 32M and 256M (CASSANDRA-2148)
 * continue starting when invalid saved cache entries are encountered
   (CASSANDRA-2076)
 * add max_hint_window_in_ms option (CASSANDRA-1459)


0.7.0-final
 * fix offsets to ByteBuffer.get (CASSANDRA-1939)


0.7.0-rc4
 * fix cli crash after backgrounding (CASSANDRA-1875)
 * count timeouts in storageproxy latencies, and include latency 
   histograms in StorageProxyMBean (CASSANDRA-1893)
 * fix CLI get recognition of supercolumns (CASSANDRA-1899)
 * enable keepalive on intra-cluster sockets (CASSANDRA-1766)
 * count timeouts towards dynamicsnitch latencies (CASSANDRA-1905)
 * Expose index-building status in JMX + cli schema description
   (CASSANDRA-1871)
 * allow [LOCAL|EACH]_QUORUM to be used with non-NetworkTopology 
   replication Strategies
 * increased amount of index locks for faster commitlog replay
 * collect secondary index tombstones immediately (CASSANDRA-1914)
 * revert commitlog changes from #1780 (CASSANDRA-1917)
 * change RandomPartitioner min token to -1 to avoid collision w/
   tokens on actual nodes (CASSANDRA-1901)
 * examine the right nibble when validating TimeUUID (CASSANDRA-1910)
 * include secondary indexes in cleanup (CASSANDRA-1916)
 * CFS.scrubDataDirectories should also cleanup invalid secondary indexes
   (CASSANDRA-1904)
 * ability to disable/enable gossip on nodes to force them down
   (CASSANDRA-1108)


0.7.0-rc3
 * expose getNaturalEndpoints in StorageServiceMBean taking byte[]
   key; RMI cannot serialize ByteBuffer (CASSANDRA-1833)
 * infer org.apache.cassandra.locator for replication strategy classes
   when not otherwise specified
 * validation that generates less garbage (CASSANDRA-1814)
 * add TTL support to CLI (CASSANDRA-1838)
 * cli defaults to bytestype for subcomparator when creating
   column families (CASSANDRA-1835)
 * unregister index MBeans when index is dropped (CASSANDRA-1843)
 * make ByteBufferUtil.clone thread-safe (CASSANDRA-1847)
 * change exception for read requests during bootstrap from 
   InvalidRequest to Unavailable (CASSANDRA-1862)
 * respect row-level tombstones post-flush in range scans
   (CASSANDRA-1837)
 * ReadResponseResolver check digests against each other (CASSANDRA-1830)
 * return InvalidRequest when remove of subcolumn without supercolumn
   is requested (CASSANDRA-1866)
 * flush before repair (CASSANDRA-1748)
 * SSTableExport validates key order (CASSANDRA-1884)
 * large row support for SSTableExport (CASSANDRA-1867)
 * Re-cache hot keys post-compaction without hitting disk (CASSANDRA-1878)
 * manage read repair in coordinator instead of data source, to
   provide latency information to dynamic snitch (CASSANDRA-1873)


0.7.0-rc2
 * fix live-column-count of slice ranges including tombstoned supercolumn 
   with live subcolumn (CASSANDRA-1591)
 * rename o.a.c.internal.AntientropyStage -> AntiEntropyStage,
   o.a.c.request.Request_responseStage -> RequestResponseStage,
   o.a.c.internal.Internal_responseStage -> InternalResponseStage
 * add AbstractType.fromString (CASSANDRA-1767)
 * require index_type to be present when specifying index_name
   on ColumnDef (CASSANDRA-1759)
 * fix add/remove index bugs in CFMetadata (CASSANDRA-1768)
 * rebuild Strategy during system_update_keyspace (CASSANDRA-1762)
 * cli updates prompt to ... in continuation lines (CASSANDRA-1770)
 * support multiple Mutations per key in hadoop ColumnFamilyOutputFormat
   (CASSANDRA-1774)
 * improvements to Debian init script (CASSANDRA-1772)
 * use local classloader to check for version.properties (CASSANDRA-1778)
 * Validate that column names in column_metadata are valid for the
   defined comparator, and decode properly in cli (CASSANDRA-1773)
 * use cross-platform newlines in cli (CASSANDRA-1786)
 * add ExpiringColumn support to sstable import/export (CASSANDRA-1754)
 * add flush for each append to periodic commitlog mode; added
   periodic_without_flush option to disable this (CASSANDRA-1780)
 * close file handle used for post-flush truncate (CASSANDRA-1790)
 * various code cleanup (CASSANDRA-1793, -1794, -1795)
 * fix range queries against wrapped range (CASSANDRA-1781)
 * fix consistencylevel calculations for NetworkTopologyStrategy
   (CASSANDRA-1804)
 * cli support index type enum names (CASSANDRA-1810)
 * improved validation of column_metadata (CASSANDRA-1813)
 * reads at ConsistencyLevel > 1 throw UnavailableException
   immediately if insufficient live nodes exist (CASSANDRA-1803)
 * copy bytebuffers for local writes to avoid retaining the entire
   Thrift frame (CASSANDRA-1801)
 * fix NPE adding index to column w/o prior metadata (CASSANDRA-1764)
 * reduce fat client timeout (CASSANDRA-1730)
 * fix botched merge of CASSANDRA-1316


0.7.0-rc1
 * fix compaction and flush races with schema updates (CASSANDRA-1715)
 * add clustertool, config-converter, sstablekeys, and schematool 
   Windows .bat files (CASSANDRA-1723)
 * reject range queries received during bootstrap (CASSANDRA-1739)
 * fix wrapping-range queries on non-minimum token (CASSANDRA-1700)
 * add nodetool cfhistogram (CASSANDRA-1698)
 * limit repaired ranges to what the nodes have in common (CASSANDRA-1674)
 * index scan treats missing columns as not matching secondary
   expressions (CASSANDRA-1745)
 * Fix misuse of DataOutputBuffer.getData in AntiEntropyService
   (CASSANDRA-1729)
 * detect and warn when obsolete version of JNA is present (CASSANDRA-1760)
 * reduce fat client timeout (CASSANDRA-1730)
 * cleanup smallest CFs first to increase free temp space for larger ones
   (CASSANDRA-1811)
 * Update windows .bat files to work outside of main Cassandra
   directory (CASSANDRA-1713)
 * fix read repair regression from 0.6.7 (CASSANDRA-1727)
 * more-efficient read repair (CASSANDRA-1719)
 * fix hinted handoff replay (CASSANDRA-1656)
 * log type of dropped messages (CASSANDRA-1677)
 * upgrade to SLF4J 1.6.1
 * fix ByteBuffer bug in ExpiringColumn.updateDigest (CASSANDRA-1679)
 * fix IntegerType.getString (CASSANDRA-1681)
 * make -Djava.net.preferIPv4Stack=true the default (CASSANDRA-628)
 * add INTERNAL_RESPONSE verb to differentiate from responses related
   to client requests (CASSANDRA-1685)
 * log tpstats when dropping messages (CASSANDRA-1660)
 * include unreachable nodes in describeSchemaVersions (CASSANDRA-1678)
 * Avoid dropping messages off the client request path (CASSANDRA-1676)
 * fix jna errno reporting (CASSANDRA-1694)
 * add friendlier error for UnknownHostException on startup (CASSANDRA-1697)
 * include jna dependency in RPM package (CASSANDRA-1690)
 * add --skip-keys option to stress.py (CASSANDRA-1696)
 * improve cli handling of non-string keys and column names 
   (CASSANDRA-1701, -1693)
 * r/m extra subcomparator line in cli keyspaces output (CASSANDRA-1712)
 * add read repair chance to cli "show keyspaces"
 * upgrade to ConcurrentLinkedHashMap 1.1 (CASSANDRA-975)
 * fix index scan routing (CASSANDRA-1722)
 * fix tombstoning of supercolumns in range queries (CASSANDRA-1734)
 * clear endpoint cache after updating keyspace metadata (CASSANDRA-1741)
 * fix wrapping-range queries on non-minimum token (CASSANDRA-1700)
 * truncate includes secondary indexes (CASSANDRA-1747)
 * retain reference to PendingFile sstables (CASSANDRA-1749)
 * fix sstableimport regression (CASSANDRA-1753)
 * fix for bootstrap when no non-system tables are defined (CASSANDRA-1732)
 * handle replica unavailability in index scan (CASSANDRA-1755)
 * fix service initialization order deadlock (CASSANDRA-1756)
 * multi-line cli commands (CASSANDRA-1742)
 * fix race between snapshot and compaction (CASSANDRA-1736)
 * add listEndpointsPendingHints, deleteHintsForEndpoint JMX methods 
   (CASSANDRA-1551)


0.7.0-beta3
 * add strategy options to describe_keyspace output (CASSANDRA-1560)
 * log warning when using randomly generated token (CASSANDRA-1552)
 * re-organize JMX into .db, .net, .internal, .request (CASSANDRA-1217)
 * allow nodes to change IPs between restarts (CASSANDRA-1518)
 * remember ring state between restarts by default (CASSANDRA-1518)
 * flush index built flag so we can read it before log replay (CASSANDRA-1541)
 * lock row cache updates to prevent race condition (CASSANDRA-1293)
 * remove assertion causing rare (and harmless) error messages in
   commitlog (CASSANDRA-1330)
 * fix moving nodes with no keyspaces defined (CASSANDRA-1574)
 * fix unbootstrap when no data is present in a transfer range (CASSANDRA-1573)
 * take advantage of AVRO-495 to simplify our avro IDL (CASSANDRA-1436)
 * extend authorization hierarchy to column family (CASSANDRA-1554)
 * deletion support in secondary indexes (CASSANDRA-1571)
 * meaningful error message for invalid replication strategy class 
   (CASSANDRA-1566)
 * allow keyspace creation with RF > N (CASSANDRA-1428)
 * improve cli error handling (CASSANDRA-1580)
 * add cache save/load ability (CASSANDRA-1417, 1606, 1647)
 * add StorageService.getDrainProgress (CASSANDRA-1588)
 * Disallow bootstrap to an in-use token (CASSANDRA-1561)
 * Allow dynamic secondary index creation and destruction (CASSANDRA-1532)
 * log auto-guessed memtable thresholds (CASSANDRA-1595)
 * add ColumnDef support to cli (CASSANDRA-1583)
 * reduce index sample time by 75% (CASSANDRA-1572)
 * add cli support for column, strategy metadata (CASSANDRA-1578, 1612)
 * add cli support for schema modification (CASSANDRA-1584)
 * delete temp files on failed compactions (CASSANDRA-1596)
 * avoid blocking for dead nodes during removetoken (CASSANDRA-1605)
 * remove ConsistencyLevel.ZERO (CASSANDRA-1607)
 * expose in-progress compaction type in jmx (CASSANDRA-1586)
 * removed IClock & related classes from internals (CASSANDRA-1502)
 * fix removing tokens from SystemTable on decommission and removetoken
   (CASSANDRA-1609)
 * include CF metadata in cli 'show keyspaces' (CASSANDRA-1613)
 * switch from Properties to HashMap in PropertyFileSnitch to
   avoid synchronization bottleneck (CASSANDRA-1481)
 * PropertyFileSnitch configuration file renamed to 
   cassandra-topology.properties
 * add cli support for get_range_slices (CASSANDRA-1088, CASSANDRA-1619)
 * Make memtable flush thresholds per-CF instead of global 
   (CASSANDRA-1007, 1637)
 * add cli support for binary data without CfDef hints (CASSANDRA-1603)
 * fix building SSTable statistics post-stream (CASSANDRA-1620)
 * fix potential infinite loop in 2ary index queries (CASSANDRA-1623)
 * allow creating NTS keyspaces with no replicas configured (CASSANDRA-1626)
 * add jmx histogram of sstables accessed per read (CASSANDRA-1624)
 * remove system_rename_column_family and system_rename_keyspace from the
   client API until races can be fixed (CASSANDRA-1630, CASSANDRA-1585)
 * add cli sanity tests (CASSANDRA-1582)
 * update GC settings in cassandra.bat (CASSANDRA-1636)
 * cli support for index queries (CASSANDRA-1635)
 * cli support for updating schema memtable settings (CASSANDRA-1634)
 * cli --file option (CASSANDRA-1616)
 * reduce automatically chosen memtable sizes by 50% (CASSANDRA-1641)
 * move endpoint cache from snitch to strategy (CASSANDRA-1643)
 * fix commitlog recovery deleting the newly-created segment as well as
   the old ones (CASSANDRA-1644)
 * upgrade to Thrift 0.5 (CASSANDRA-1367)
 * renamed CL.DCQUORUM to LOCAL_QUORUM and DCQUORUMSYNC to EACH_QUORUM
 * cli truncate support (CASSANDRA-1653)
 * update GC settings in cassandra.bat (CASSANDRA-1636)
 * avoid logging when a node's ip/token is gossipped back to it (CASSANDRA-1666)


0.7-beta2
 * always use UTF-8 for hint keys (CASSANDRA-1439)
 * remove cassandra.yaml dependency from Hadoop and Pig (CASSADRA-1322)
 * expose CfDef metadata in describe_keyspaces (CASSANDRA-1363)
 * restore use of mmap_index_only option (CASSANDRA-1241)
 * dropping a keyspace with no column families generated an error 
   (CASSANDRA-1378)
 * rename RackAwareStrategy to OldNetworkTopologyStrategy, RackUnawareStrategy 
   to SimpleStrategy, DatacenterShardStrategy to NetworkTopologyStrategy,
   AbstractRackAwareSnitch to AbstractNetworkTopologySnitch (CASSANDRA-1392)
 * merge StorageProxy.mutate, mutateBlocking (CASSANDRA-1396)
 * faster UUIDType, LongType comparisons (CASSANDRA-1386, 1393)
 * fix setting read_repair_chance from CLI addColumnFamily (CASSANDRA-1399)
 * fix updates to indexed columns (CASSANDRA-1373)
 * fix race condition leaving to FileNotFoundException (CASSANDRA-1382)
 * fix sharded lock hash on index write path (CASSANDRA-1402)
 * add support for GT/E, LT/E in subordinate index clauses (CASSANDRA-1401)
 * cfId counter got out of sync when CFs were added (CASSANDRA-1403)
 * less chatty schema updates (CASSANDRA-1389)
 * rename column family mbeans. 'type' will now include either 
   'IndexColumnFamilies' or 'ColumnFamilies' depending on the CFS type.
   (CASSANDRA-1385)
 * disallow invalid keyspace and column family names. This includes name that
   matches a '^\w+' regex. (CASSANDRA-1377)
 * use JNA, if present, to take snapshots (CASSANDRA-1371)
 * truncate hints if starting 0.7 for the first time (CASSANDRA-1414)
 * fix FD leak in single-row slicepredicate queries (CASSANDRA-1416)
 * allow index expressions against columns that are not part of the 
   SlicePredicate (CASSANDRA-1410)
 * config-converter properly handles snitches and framed support 
   (CASSANDRA-1420)
 * remove keyspace argument from multiget_count (CASSANDRA-1422)
 * allow specifying cassandra.yaml location as (local or remote) URL
   (CASSANDRA-1126)
 * fix using DynamicEndpointSnitch with NetworkTopologyStrategy
   (CASSANDRA-1429)
 * Add CfDef.default_validation_class (CASSANDRA-891)
 * fix EstimatedHistogram.max (CASSANDRA-1413)
 * quorum read optimization (CASSANDRA-1622)
 * handle zero-length (or missing) rows during HH paging (CASSANDRA-1432)
 * include secondary indexes during schema migrations (CASSANDRA-1406)
 * fix commitlog header race during schema change (CASSANDRA-1435)
 * fix ColumnFamilyStoreMBeanIterator to use new type name (CASSANDRA-1433)
 * correct filename generated by xml->yaml converter (CASSANDRA-1419)
 * add CMSInitiatingOccupancyFraction=75 and UseCMSInitiatingOccupancyOnly
   to default JVM options
 * decrease jvm heap for cassandra-cli (CASSANDRA-1446)
 * ability to modify keyspaces and column family definitions on a live cluster
   (CASSANDRA-1285)
 * support for Hadoop Streaming [non-jvm map/reduce via stdin/out]
   (CASSANDRA-1368)
 * Move persistent sstable stats from the system table to an sstable component
   (CASSANDRA-1430)
 * remove failed bootstrap attempt from pending ranges when gossip times
   it out after 1h (CASSANDRA-1463)
 * eager-create tcp connections to other cluster members (CASSANDRA-1465)
 * enumerate stages and derive stage from message type instead of 
   transmitting separately (CASSANDRA-1465)
 * apply reversed flag during collation from different data sources
   (CASSANDRA-1450)
 * make failure to remove commitlog segment non-fatal (CASSANDRA-1348)
 * correct ordering of drain operations so CL.recover is no longer 
   necessary (CASSANDRA-1408)
 * removed keyspace from describe_splits method (CASSANDRA-1425)
 * rename check_schema_agreement to describe_schema_versions
   (CASSANDRA-1478)
 * fix QUORUM calculation for RF > 3 (CASSANDRA-1487)
 * remove tombstones during non-major compactions when bloom filter
   verifies that row does not exist in other sstables (CASSANDRA-1074)
 * nodes that coordinated a loadbalance in the past could not be seen by
   newly added nodes (CASSANDRA-1467)
 * exposed endpoint states (gossip details) via jmx (CASSANDRA-1467)
 * ensure that compacted sstables are not included when new readers are
   instantiated (CASSANDRA-1477)
 * by default, calculate heap size and memtable thresholds at runtime (CASSANDRA-1469)
 * fix races dealing with adding/dropping keyspaces and column families in
   rapid succession (CASSANDRA-1477)
 * clean up of Streaming system (CASSANDRA-1503, 1504, 1506)
 * add options to configure Thrift socket keepalive and buffer sizes (CASSANDRA-1426)
 * make contrib CassandraServiceDataCleaner recursive (CASSANDRA-1509)
 * min, max compaction threshold are configurable and persistent 
   per-ColumnFamily (CASSANDRA-1468)
 * fix replaying the last mutation in a commitlog unnecessarily 
   (CASSANDRA-1512)
 * invoke getDefaultUncaughtExceptionHandler from DTPE with the original
   exception rather than the ExecutionException wrapper (CASSANDRA-1226)
 * remove Clock from the Thrift (and Avro) API (CASSANDRA-1501)
 * Close intra-node sockets when connection is broken (CASSANDRA-1528)
 * RPM packaging spec file (CASSANDRA-786)
 * weighted request scheduler (CASSANDRA-1485)
 * treat expired columns as deleted (CASSANDRA-1539)
 * make IndexInterval configurable (CASSANDRA-1488)
 * add describe_snitch to Thrift API (CASSANDRA-1490)
 * MD5 authenticator compares plain text submitted password with MD5'd
   saved property, instead of vice versa (CASSANDRA-1447)
 * JMX MessagingService pending and completed counts (CASSANDRA-1533)
 * fix race condition processing repair responses (CASSANDRA-1511)
 * make repair blocking (CASSANDRA-1511)
 * create EndpointSnitchInfo and MBean to expose rack and DC (CASSANDRA-1491)
 * added option to contrib/word_count to output results back to Cassandra
   (CASSANDRA-1342)
 * rewrite Hadoop ColumnFamilyRecordWriter to pool connections, retry to
   multiple Cassandra nodes, and smooth impact on the Cassandra cluster
   by using smaller batch sizes (CASSANDRA-1434)
 * fix setting gc_grace_seconds via CLI (CASSANDRA-1549)
 * support TTL'd index values (CASSANDRA-1536)
 * make removetoken work like decommission (CASSANDRA-1216)
 * make cli comparator-aware and improve quote rules (CASSANDRA-1523,-1524)
 * make nodetool compact and cleanup blocking (CASSANDRA-1449)
 * add memtable, cache information to GCInspector logs (CASSANDRA-1558)
 * enable/disable HintedHandoff via JMX (CASSANDRA-1550)
 * Ignore stray files in the commit log directory (CASSANDRA-1547)
 * Disallow bootstrap to an in-use token (CASSANDRA-1561)


0.7-beta1
 * sstable versioning (CASSANDRA-389)
 * switched to slf4j logging (CASSANDRA-625)
 * add (optional) expiration time for column (CASSANDRA-699)
 * access levels for authentication/authorization (CASSANDRA-900)
 * add ReadRepairChance to CF definition (CASSANDRA-930)
 * fix heisenbug in system tests, especially common on OS X (CASSANDRA-944)
 * convert to byte[] keys internally and all public APIs (CASSANDRA-767)
 * ability to alter schema definitions on a live cluster (CASSANDRA-44)
 * renamed configuration file to cassandra.xml, and log4j.properties to
   log4j-server.properties, which must now be loaded from
   the classpath (which is how our scripts in bin/ have always done it)
   (CASSANDRA-971)
 * change get_count to require a SlicePredicate. create multi_get_count
   (CASSANDRA-744)
 * re-organized endpointsnitch implementations and added SimpleSnitch
   (CASSANDRA-994)
 * Added preload_row_cache option (CASSANDRA-946)
 * add CRC to commitlog header (CASSANDRA-999)
 * removed deprecated batch_insert and get_range_slice methods (CASSANDRA-1065)
 * add truncate thrift method (CASSANDRA-531)
 * http mini-interface using mx4j (CASSANDRA-1068)
 * optimize away copy of sliced row on memtable read path (CASSANDRA-1046)
 * replace constant-size 2GB mmaped segments and special casing for index 
   entries spanning segment boundaries, with SegmentedFile that computes 
   segments that always contain entire entries/rows (CASSANDRA-1117)
 * avoid reading large rows into memory during compaction (CASSANDRA-16)
 * added hadoop OutputFormat (CASSANDRA-1101)
 * efficient Streaming (no more anticompaction) (CASSANDRA-579)
 * split commitlog header into separate file and add size checksum to
   mutations (CASSANDRA-1179)
 * avoid allocating a new byte[] for each mutation on replay (CASSANDRA-1219)
 * revise HH schema to be per-endpoint (CASSANDRA-1142)
 * add joining/leaving status to nodetool ring (CASSANDRA-1115)
 * allow multiple repair sessions per node (CASSANDRA-1190)
 * optimize away MessagingService for local range queries (CASSANDRA-1261)
 * make framed transport the default so malformed requests can't OOM the 
   server (CASSANDRA-475)
 * significantly faster reads from row cache (CASSANDRA-1267)
 * take advantage of row cache during range queries (CASSANDRA-1302)
 * make GCGraceSeconds a per-ColumnFamily value (CASSANDRA-1276)
 * keep persistent row size and column count statistics (CASSANDRA-1155)
 * add IntegerType (CASSANDRA-1282)
 * page within a single row during hinted handoff (CASSANDRA-1327)
 * push DatacenterShardStrategy configuration into keyspace definition,
   eliminating datacenter.properties. (CASSANDRA-1066)
 * optimize forward slices starting with '' and single-index-block name 
   queries by skipping the column index (CASSANDRA-1338)
 * streaming refactor (CASSANDRA-1189)
 * faster comparison for UUID types (CASSANDRA-1043)
 * secondary index support (CASSANDRA-749 and subtasks)
 * make compaction buckets deterministic (CASSANDRA-1265)


0.6.6
 * Allow using DynamicEndpointSnitch with RackAwareStrategy (CASSANDRA-1429)
 * remove the remaining vestiges of the unfinished DatacenterShardStrategy 
   (replaced by NetworkTopologyStrategy in 0.7)
   

0.6.5
 * fix key ordering in range query results with RandomPartitioner
   and ConsistencyLevel > ONE (CASSANDRA-1145)
 * fix for range query starting with the wrong token range (CASSANDRA-1042)
 * page within a single row during hinted handoff (CASSANDRA-1327)
 * fix compilation on non-sun JDKs (CASSANDRA-1061)
 * remove String.trim() call on row keys in batch mutations (CASSANDRA-1235)
 * Log summary of dropped messages instead of spamming log (CASSANDRA-1284)
 * add dynamic endpoint snitch (CASSANDRA-981)
 * fix streaming for keyspaces with hyphens in their name (CASSANDRA-1377)
 * fix errors in hard-coded bloom filter optKPerBucket by computing it
   algorithmically (CASSANDRA-1220
 * remove message deserialization stage, and uncap read/write stages
   so slow reads/writes don't block gossip processing (CASSANDRA-1358)
 * add jmx port configuration to Debian package (CASSANDRA-1202)
 * use mlockall via JNA, if present, to prevent Linux from swapping
   out parts of the JVM (CASSANDRA-1214)


0.6.4
 * avoid queuing multiple hint deliveries for the same endpoint
   (CASSANDRA-1229)
 * better performance for and stricter checking of UTF8 column names
   (CASSANDRA-1232)
 * extend option to lower compaction priority to hinted handoff
   as well (CASSANDRA-1260)
 * log errors in gossip instead of re-throwing (CASSANDRA-1289)
 * avoid aborting commitlog replay prematurely if a flushed-but-
   not-removed commitlog segment is encountered (CASSANDRA-1297)
 * fix duplicate rows being read during mapreduce (CASSANDRA-1142)
 * failure detection wasn't closing command sockets (CASSANDRA-1221)
 * cassandra-cli.bat works on windows (CASSANDRA-1236)
 * pre-emptively drop requests that cannot be processed within RPCTimeout
   (CASSANDRA-685)
 * add ack to Binary write verb and update CassandraBulkLoader
   to wait for acks for each row (CASSANDRA-1093)
 * added describe_partitioner Thrift method (CASSANDRA-1047)
 * Hadoop jobs no longer require the Cassandra storage-conf.xml
   (CASSANDRA-1280, CASSANDRA-1047)
 * log thread pool stats when GC is excessive (CASSANDRA-1275)
 * remove gossip message size limit (CASSANDRA-1138)
 * parallelize local and remote reads during multiget, and respect snitch 
   when determining whether to do local read for CL.ONE (CASSANDRA-1317)
 * fix read repair to use requested consistency level on digest mismatch,
   rather than assuming QUORUM (CASSANDRA-1316)
 * process digest mismatch re-reads in parallel (CASSANDRA-1323)
 * switch hints CF comparator to BytesType (CASSANDRA-1274)


0.6.3
 * retry to make streaming connections up to 8 times. (CASSANDRA-1019)
 * reject describe_ring() calls on invalid keyspaces (CASSANDRA-1111)
 * fix cache size calculation for size of 100% (CASSANDRA-1129)
 * fix cache capacity only being recalculated once (CASSANDRA-1129)
 * remove hourly scan of all hints on the off chance that the gossiper
   missed a status change; instead, expose deliverHintsToEndpoint to JMX
   so it can be done manually, if necessary (CASSANDRA-1141)
 * don't reject reads at CL.ALL (CASSANDRA-1152)
 * reject deletions to supercolumns in CFs containing only standard
   columns (CASSANDRA-1139)
 * avoid preserving login information after client disconnects
   (CASSANDRA-1057)
 * prefer sun jdk to openjdk in debian init script (CASSANDRA-1174)
 * detect partioner config changes between restarts and fail fast 
   (CASSANDRA-1146)
 * use generation time to resolve node token reassignment disagreements
   (CASSANDRA-1118)
 * restructure the startup ordering of Gossiper and MessageService to avoid
   timing anomalies (CASSANDRA-1160)
 * detect incomplete commit log hearders (CASSANDRA-1119)
 * force anti-entropy service to stream files on the stream stage to avoid
   sending streams out of order (CASSANDRA-1169)
 * remove inactive stream managers after AES streams files (CASSANDRA-1169)
 * allow removing entire row through batch_mutate Deletion (CASSANDRA-1027)
 * add JMX metrics for row-level bloom filter false positives (CASSANDRA-1212)
 * added a redhat init script to contrib (CASSANDRA-1201)
 * use midpoint when bootstrapping a new machine into range with not
   much data yet instead of random token (CASSANDRA-1112)
 * kill server on OOM in executor stage as well as Thrift (CASSANDRA-1226)
 * remove opportunistic repairs, when two machines with overlapping replica
   responsibilities happen to finish major compactions of the same CF near
   the same time.  repairs are now fully manual (CASSANDRA-1190)
 * add ability to lower compaction priority (default is no change from 0.6.2)
   (CASSANDRA-1181)


0.6.2
 * fix contrib/word_count build. (CASSANDRA-992)
 * split CommitLogExecutorService into BatchCommitLogExecutorService and 
   PeriodicCommitLogExecutorService (CASSANDRA-1014)
 * add latency histograms to CFSMBean (CASSANDRA-1024)
 * make resolving timestamp ties deterministic by using value bytes
   as a tiebreaker (CASSANDRA-1039)
 * Add option to turn off Hinted Handoff (CASSANDRA-894)
 * fix windows startup (CASSANDRA-948)
 * make concurrent_reads, concurrent_writes configurable at runtime via JMX
   (CASSANDRA-1060)
 * disable GCInspector on non-Sun JVMs (CASSANDRA-1061)
 * fix tombstone handling in sstable rows with no other data (CASSANDRA-1063)
 * fix size of row in spanned index entries (CASSANDRA-1056)
 * install json2sstable, sstable2json, and sstablekeys to Debian package
 * StreamingService.StreamDestinations wouldn't empty itself after streaming
   finished (CASSANDRA-1076)
 * added Collections.shuffle(splits) before returning the splits in 
   ColumnFamilyInputFormat (CASSANDRA-1096)
 * do not recalculate cache capacity post-compaction if it's been manually 
   modified (CASSANDRA-1079)
 * better defaults for flush sorter + writer executor queue sizes
   (CASSANDRA-1100)
 * windows scripts for SSTableImport/Export (CASSANDRA-1051)
 * windows script for nodetool (CASSANDRA-1113)
 * expose PhiConvictThreshold (CASSANDRA-1053)
 * make repair of RF==1 a no-op (CASSANDRA-1090)
 * improve default JVM GC options (CASSANDRA-1014)
 * fix SlicePredicate serialization inside Hadoop jobs (CASSANDRA-1049)
 * close Thrift sockets in Hadoop ColumnFamilyRecordReader (CASSANDRA-1081)


0.6.1
 * fix NPE in sstable2json when no excluded keys are given (CASSANDRA-934)
 * keep the replica set constant throughout the read repair process
   (CASSANDRA-937)
 * allow querying getAllRanges with empty token list (CASSANDRA-933)
 * fix command line arguments inversion in clustertool (CASSANDRA-942)
 * fix race condition that could trigger a false-positive assertion
   during post-flush discard of old commitlog segments (CASSANDRA-936)
 * fix neighbor calculation for anti-entropy repair (CASSANDRA-924)
 * perform repair even for small entropy differences (CASSANDRA-924)
 * Use hostnames in CFInputFormat to allow Hadoop's naive string-based
   locality comparisons to work (CASSANDRA-955)
 * cache read-only BufferedRandomAccessFile length to avoid
   3 system calls per invocation (CASSANDRA-950)
 * nodes with IPv6 (and no IPv4) addresses could not join cluster
   (CASSANDRA-969)
 * Retrieve the correct number of undeleted columns, if any, from
   a supercolumn in a row that had been deleted previously (CASSANDRA-920)
 * fix index scans that cross the 2GB mmap boundaries for both mmap
   and standard i/o modes (CASSANDRA-866)
 * expose drain via nodetool (CASSANDRA-978)


0.6.0-RC1
 * JMX drain to flush memtables and run through commit log (CASSANDRA-880)
 * Bootstrapping can skip ranges under the right conditions (CASSANDRA-902)
 * fix merging row versions in range_slice for CL > ONE (CASSANDRA-884)
 * default write ConsistencyLeven chaned from ZERO to ONE
 * fix for index entries spanning mmap buffer boundaries (CASSANDRA-857)
 * use lexical comparison if time part of TimeUUIDs are the same 
   (CASSANDRA-907)
 * bound read, mutation, and response stages to fix possible OOM
   during log replay (CASSANDRA-885)
 * Use microseconds-since-epoch (UTC) in cli, instead of milliseconds
 * Treat batch_mutate Deletion with null supercolumn as "apply this predicate 
   to top level supercolumns" (CASSANDRA-834)
 * Streaming destination nodes do not update their JMX status (CASSANDRA-916)
 * Fix internal RPC timeout calculation (CASSANDRA-911)
 * Added Pig loadfunc to contrib/pig (CASSANDRA-910)


0.6.0-beta3
 * fix compaction bucketing bug (CASSANDRA-814)
 * update windows batch file (CASSANDRA-824)
 * deprecate KeysCachedFraction configuration directive in favor
   of KeysCached; move to unified-per-CF key cache (CASSANDRA-801)
 * add invalidateRowCache to ColumnFamilyStoreMBean (CASSANDRA-761)
 * send Handoff hints to natural locations to reduce load on
   remaining nodes in a failure scenario (CASSANDRA-822)
 * Add RowWarningThresholdInMB configuration option to warn before very 
   large rows get big enough to threaten node stability, and -x option to
   be able to remove them with sstable2json if the warning is unheeded
   until it's too late (CASSANDRA-843)
 * Add logging of GC activity (CASSANDRA-813)
 * fix ConcurrentModificationException in commitlog discard (CASSANDRA-853)
 * Fix hardcoded row count in Hadoop RecordReader (CASSANDRA-837)
 * Add a jmx status to the streaming service and change several DEBUG
   messages to INFO (CASSANDRA-845)
 * fix classpath in cassandra-cli.bat for Windows (CASSANDRA-858)
 * allow re-specifying host, port to cassandra-cli if invalid ones
   are first tried (CASSANDRA-867)
 * fix race condition handling rpc timeout in the coordinator
   (CASSANDRA-864)
 * Remove CalloutLocation and StagingFileDirectory from storage-conf files 
   since those settings are no longer used (CASSANDRA-878)
 * Parse a long from RowWarningThresholdInMB instead of an int (CASSANDRA-882)
 * Remove obsolete ControlPort code from DatabaseDescriptor (CASSANDRA-886)
 * move skipBytes side effect out of assert (CASSANDRA-899)
 * add "double getLoad" to StorageServiceMBean (CASSANDRA-898)
 * track row stats per CF at compaction time (CASSANDRA-870)
 * disallow CommitLogDirectory matching a DataFileDirectory (CASSANDRA-888)
 * default key cache size is 200k entries, changed from 10% (CASSANDRA-863)
 * add -Dcassandra-foreground=yes to cassandra.bat
 * exit if cluster name is changed unexpectedly (CASSANDRA-769)


0.6.0-beta1/beta2
 * add batch_mutate thrift command, deprecating batch_insert (CASSANDRA-336)
 * remove get_key_range Thrift API, deprecated in 0.5 (CASSANDRA-710)
 * add optional login() Thrift call for authentication (CASSANDRA-547)
 * support fat clients using gossiper and StorageProxy to perform
   replication in-process [jvm-only] (CASSANDRA-535)
 * support mmapped I/O for reads, on by default on 64bit JVMs 
   (CASSANDRA-408, CASSANDRA-669)
 * improve insert concurrency, particularly during Hinted Handoff
   (CASSANDRA-658)
 * faster network code (CASSANDRA-675)
 * stress.py moved to contrib (CASSANDRA-635)
 * row caching [must be explicitly enabled per-CF in config] (CASSANDRA-678)
 * present a useful measure of compaction progress in JMX (CASSANDRA-599)
 * add bin/sstablekeys (CASSNADRA-679)
 * add ConsistencyLevel.ANY (CASSANDRA-687)
 * make removetoken remove nodes from gossip entirely (CASSANDRA-644)
 * add ability to set cache sizes at runtime (CASSANDRA-708)
 * report latency and cache hit rate statistics with lifetime totals
   instead of average over the last minute (CASSANDRA-702)
 * support get_range_slice for RandomPartitioner (CASSANDRA-745)
 * per-keyspace replication factory and replication strategy (CASSANDRA-620)
 * track latency in microseconds (CASSANDRA-733)
 * add describe_ Thrift methods, deprecating get_string_property and 
   get_string_list_property
 * jmx interface for tracking operation mode and streams in general.
   (CASSANDRA-709)
 * keep memtables in sorted order to improve range query performance
   (CASSANDRA-799)
 * use while loop instead of recursion when trimming sstables compaction list 
   to avoid blowing stack in pathological cases (CASSANDRA-804)
 * basic Hadoop map/reduce support (CASSANDRA-342)


0.5.1
 * ensure all files for an sstable are streamed to the same directory.
   (CASSANDRA-716)
 * more accurate load estimate for bootstrapping (CASSANDRA-762)
 * tolerate dead or unavailable bootstrap target on write (CASSANDRA-731)
 * allow larger numbers of keys (> 140M) in a sstable bloom filter
   (CASSANDRA-790)
 * include jvm argument improvements from CASSANDRA-504 in debian package
 * change streaming chunk size to 32MB to accomodate Windows XP limitations
   (was 64MB) (CASSANDRA-795)
 * fix get_range_slice returning results in the wrong order (CASSANDRA-781)
 

0.5.0 final
 * avoid attempting to delete temporary bootstrap files twice (CASSANDRA-681)
 * fix bogus NaN in nodeprobe cfstats output (CASSANDRA-646)
 * provide a policy for dealing with single thread executors w/ a full queue
   (CASSANDRA-694)
 * optimize inner read in MessagingService, vastly improving multiple-node
   performance (CASSANDRA-675)
 * wait for table flush before streaming data back to a bootstrapping node.
   (CASSANDRA-696)
 * keep track of bootstrapping sources by table so that bootstrapping doesn't 
   give the indication of finishing early (CASSANDRA-673)


0.5.0 RC3
 * commit the correct version of the patch for CASSANDRA-663


0.5.0 RC2 (unreleased)
 * fix bugs in converting get_range_slice results to Thrift 
   (CASSANDRA-647, CASSANDRA-649)
 * expose java.util.concurrent.TimeoutException in StorageProxy methods
   (CASSANDRA-600)
 * TcpConnectionManager was holding on to disconnected connections, 
   giving the false indication they were being used. (CASSANDRA-651)
 * Remove duplicated write. (CASSANDRA-662)
 * Abort bootstrap if IP is already in the token ring (CASSANDRA-663)
 * increase default commitlog sync period, and wait for last sync to 
   finish before submitting another (CASSANDRA-668)


0.5.0 RC1
 * Fix potential NPE in get_range_slice (CASSANDRA-623)
 * add CRC32 to commitlog entries (CASSANDRA-605)
 * fix data streaming on windows (CASSANDRA-630)
 * GC compacted sstables after cleanup and compaction (CASSANDRA-621)
 * Speed up anti-entropy validation (CASSANDRA-629)
 * Fix anti-entropy assertion error (CASSANDRA-639)
 * Fix pending range conflicts when bootstapping or moving
   multiple nodes at once (CASSANDRA-603)
 * Handle obsolete gossip related to node movement in the case where
   one or more nodes is down when the movement occurs (CASSANDRA-572)
 * Include dead nodes in gossip to avoid a variety of problems
   and fix HH to removed nodes (CASSANDRA-634)
 * return an InvalidRequestException for mal-formed SlicePredicates
   (CASSANDRA-643)
 * fix bug determining closest neighbor for use in multiple datacenters
   (CASSANDRA-648)
 * Vast improvements in anticompaction speed (CASSANDRA-607)
 * Speed up log replay and writes by avoiding redundant serializations
   (CASSANDRA-652)


0.5.0 beta 2
 * Bootstrap improvements (several tickets)
 * add nodeprobe repair anti-entropy feature (CASSANDRA-193, CASSANDRA-520)
 * fix possibility of partition when many nodes restart at once
   in clusters with multiple seeds (CASSANDRA-150)
 * fix NPE in get_range_slice when no data is found (CASSANDRA-578)
 * fix potential NPE in hinted handoff (CASSANDRA-585)
 * fix cleanup of local "system" keyspace (CASSANDRA-576)
 * improve computation of cluster load balance (CASSANDRA-554)
 * added super column read/write, column count, and column/row delete to
   cassandra-cli (CASSANDRA-567, CASSANDRA-594)
 * fix returning live subcolumns of deleted supercolumns (CASSANDRA-583)
 * respect JAVA_HOME in bin/ scripts (several tickets)
 * add StorageService.initClient for fat clients on the JVM (CASSANDRA-535)
   (see contrib/client_only for an example of use)
 * make consistency_level functional in get_range_slice (CASSANDRA-568)
 * optimize key deserialization for RandomPartitioner (CASSANDRA-581)
 * avoid GCing tombstones except on major compaction (CASSANDRA-604)
 * increase failure conviction threshold, resulting in less nodes
   incorrectly (and temporarily) marked as down (CASSANDRA-610)
 * respect memtable thresholds during log replay (CASSANDRA-609)
 * support ConsistencyLevel.ALL on read (CASSANDRA-584)
 * add nodeprobe removetoken command (CASSANDRA-564)


0.5.0 beta
 * Allow multiple simultaneous flushes, improving flush throughput 
   on multicore systems (CASSANDRA-401)
 * Split up locks to improve write and read throughput on multicore systems
   (CASSANDRA-444, CASSANDRA-414)
 * More efficient use of memory during compaction (CASSANDRA-436)
 * autobootstrap option: when enabled, all non-seed nodes will attempt
   to bootstrap when started, until bootstrap successfully
   completes. -b option is removed.  (CASSANDRA-438)
 * Unless a token is manually specified in the configuration xml,
   a bootstraping node will use a token that gives it half the
   keys from the most-heavily-loaded node in the cluster,
   instead of generating a random token. 
   (CASSANDRA-385, CASSANDRA-517)
 * Miscellaneous bootstrap fixes (several tickets)
 * Ability to change a node's token even after it has data on it
   (CASSANDRA-541)
 * Ability to decommission a live node from the ring (CASSANDRA-435)
 * Semi-automatic loadbalancing via nodeprobe (CASSANDRA-192)
 * Add ability to set compaction thresholds at runtime via
   JMX / nodeprobe.  (CASSANDRA-465)
 * Add "comment" field to ColumnFamily definition. (CASSANDRA-481)
 * Additional JMX metrics (CASSANDRA-482)
 * JSON based export and import tools (several tickets)
 * Hinted Handoff fixes (several tickets)
 * Add key cache to improve read performance (CASSANDRA-423)
 * Simplified construction of custom ReplicationStrategy classes
   (CASSANDRA-497)
 * Graphical application (Swing) for ring integrity verification and 
   visualization was added to contrib (CASSANDRA-252)
 * Add DCQUORUM, DCQUORUMSYNC consistency levels and corresponding
   ReplicationStrategy / EndpointSnitch classes.  Experimental.
   (CASSANDRA-492)
 * Web client interface added to contrib (CASSANDRA-457)
 * More-efficient flush for Random, CollatedOPP partitioners 
   for normal writes (CASSANDRA-446) and bulk load (CASSANDRA-420)
 * Add MemtableFlushAfterMinutes, a global replacement for the old 
   per-CF FlushPeriodInMinutes setting (CASSANDRA-463)
 * optimizations to slice reading (CASSANDRA-350) and supercolumn
   queries (CASSANDRA-510)
 * force binding to given listenaddress for nodes with multiple
   interfaces (CASSANDRA-546)
 * stress.py benchmarking tool improvements (several tickets)
 * optimized replica placement code (CASSANDRA-525)
 * faster log replay on restart (CASSANDRA-539, CASSANDRA-540)
 * optimized local-node writes (CASSANDRA-558)
 * added get_range_slice, deprecating get_key_range (CASSANDRA-344)
 * expose TimedOutException to thrift (CASSANDRA-563)
 

0.4.2
 * Add validation disallowing null keys (CASSANDRA-486)
 * Fix race conditions in TCPConnectionManager (CASSANDRA-487)
 * Fix using non-utf8-aware comparison as a sanity check.
   (CASSANDRA-493)
 * Improve default garbage collector options (CASSANDRA-504)
 * Add "nodeprobe flush" (CASSANDRA-505)
 * remove NotFoundException from get_slice throws list (CASSANDRA-518)
 * fix get (not get_slice) of entire supercolumn (CASSANDRA-508)
 * fix null token during bootstrap (CASSANDRA-501)


0.4.1
 * Fix FlushPeriod columnfamily configuration regression
   (CASSANDRA-455)
 * Fix long column name support (CASSANDRA-460)
 * Fix for serializing a row that only contains tombstones
   (CASSANDRA-458)
 * Fix for discarding unneeded commitlog segments (CASSANDRA-459)
 * Add SnapshotBeforeCompaction configuration option (CASSANDRA-426)
 * Fix compaction abort under insufficient disk space (CASSANDRA-473)
 * Fix reading subcolumn slice from tombstoned CF (CASSANDRA-484)
 * Fix race condition in RVH causing occasional NPE (CASSANDRA-478)


0.4.0
 * fix get_key_range problems when a node is down (CASSANDRA-440)
   and add UnavailableException to more Thrift methods
 * Add example EndPointSnitch contrib code (several tickets)


0.4.0 RC2
 * fix SSTable generation clash during compaction (CASSANDRA-418)
 * reject method calls with null parameters (CASSANDRA-308)
 * properly order ranges in nodeprobe output (CASSANDRA-421)
 * fix logging of certain errors on executor threads (CASSANDRA-425)


0.4.0 RC1
 * Bootstrap feature is live; use -b on startup (several tickets)
 * Added multiget api (CASSANDRA-70)
 * fix Deadlock with SelectorManager.doProcess and TcpConnection.write
   (CASSANDRA-392)
 * remove key cache b/c of concurrency bugs in third-party
   CLHM library (CASSANDRA-405)
 * update non-major compaction logic to use two threshold values
   (CASSANDRA-407)
 * add periodic / batch commitlog sync modes (several tickets)
 * inline BatchMutation into batch_insert params (CASSANDRA-403)
 * allow setting the logging level at runtime via mbean (CASSANDRA-402)
 * change default comparator to BytesType (CASSANDRA-400)
 * add forwards-compatible ConsistencyLevel parameter to get_key_range
   (CASSANDRA-322)
 * r/m special case of blocking for local destination when writing with 
   ConsistencyLevel.ZERO (CASSANDRA-399)
 * Fixes to make BinaryMemtable [bulk load interface] useful (CASSANDRA-337);
   see contrib/bmt_example for an example of using it.
 * More JMX properties added (several tickets)
 * Thrift changes (several tickets)
    - Merged _super get methods with the normal ones; return values
      are now of ColumnOrSuperColumn.
    - Similarly, merged batch_insert_super into batch_insert.



0.4.0 beta
 * On-disk data format has changed to allow billions of keys/rows per
   node instead of only millions
 * Multi-keyspace support
 * Scan all sstables for all queries to avoid situations where
   different types of operation on the same ColumnFamily could
   disagree on what data was present
 * Snapshot support via JMX
 * Thrift API has changed a _lot_:
    - removed time-sorted CFs; instead, user-defined comparators
      may be defined on the column names, which are now byte arrays.
      Default comparators are provided for UTF8, Bytes, Ascii, Long (i64),
      and UUID types.
    - removed colon-delimited strings in thrift api in favor of explicit
      structs such as ColumnPath, ColumnParent, etc.  Also normalized
      thrift struct and argument naming.
    - Added columnFamily argument to get_key_range.
    - Change signature of get_slice to accept starting and ending
      columns as well as an offset.  (This allows use of indexes.)
      Added "ascending" flag to allow reasonably-efficient reverse
      scans as well.  Removed get_slice_by_range as redundant.
    - get_key_range operates on one CF at a time
    - changed `block` boolean on insert methods to ConsistencyLevel enum,
      with options of NONE, ONE, QUORUM, and ALL.
    - added similar consistency_level parameter to read methods
    - column-name-set slice with no names given now returns zero columns
      instead of all of them.  ("all" can run your server out of memory.
      use a range-based slice with a high max column count instead.)
 * Removed the web interface. Node information can now be obtained by 
   using the newly introduced nodeprobe utility.
 * More JMX stats
 * Remove magic values from internals (e.g. special key to indicate
   when to flush memtables)
 * Rename configuration "table" to "keyspace"
 * Moved to crash-only design; no more shutdown (just kill the process)
 * Lots of bug fixes

Full list of issues resolved in 0.4 is at https://issues.apache.org/jira/secure/IssueNavigator.jspa?reset=true&&pid=12310865&fixfor=12313862&resolution=1&sorter/field=issuekey&sorter/order=DESC


0.3.0 RC3
 * Fix potential deadlock under load in TCPConnection.
   (CASSANDRA-220)


0.3.0 RC2
 * Fix possible data loss when server is stopped after replaying
   log but before new inserts force memtable flush.
   (CASSANDRA-204)
 * Added BUGS file


0.3.0 RC1
 * Range queries on keys, including user-defined key collation
 * Remove support
 * Workarounds for a weird bug in JDK select/register that seems
   particularly common on VM environments. Cassandra should deploy
   fine on EC2 now
 * Much improved infrastructure: the beginnings of a decent test suite
   ("ant test" for unit tests; "nosetests" for system tests), code
   coverage reporting, etc.
 * Expanded node status reporting via JMX
 * Improved error reporting/logging on both server and client
 * Reduced memory footprint in default configuration
 * Combined blocking and non-blocking versions of insert APIs
 * Added FlushPeriodInMinutes configuration parameter to force
   flushing of infrequently-updated ColumnFamilies<|MERGE_RESOLUTION|>--- conflicted
+++ resolved
@@ -1,4 +1,3 @@
-<<<<<<< HEAD
 3.0
  * Only include modified cell data in indexing deltas (CASSANDRA-10438)
  * Do not load keyspace when creating sstable writer (CASSANDRA-10443)
@@ -7,11 +6,7 @@
  * Provide additional metrics for materialized views (CASSANDRA-10323)
  * Flush system schema tables after local schema changes (CASSANDRA-10429)
 Merged from 2.2:
-=======
-2.2.4
  * Fix the regression when using LIMIT with aggregates (CASSANDRA-10487)
-2.2.3
->>>>>>> 20c0acc1
  * Avoid NoClassDefFoundError during DataDescriptor initialization on windows (CASSANDRA-10412)
  * Preserve case of quoted Role & User names (CASSANDRA-10394)
  * cqlsh pg-style-strings broken (CASSANDRA-10484)
@@ -19,7 +14,6 @@
 Merged from 2.1:
  * Allow LOCAL_JMX to be easily overridden (CASSANDRA-10275)
  * Mark nodes as dead even if they've already left (CASSANDRA-10205)
-<<<<<<< HEAD
 
 
 3.0.0-rc1
@@ -46,11 +40,6 @@
  * Small optimizations of sstable index serialization (CASSANDRA-10232)
  * Support for both encrypted and unencrypted native transport connections (CASSANDRA-9590)
 Merged from 2.2:
-=======
- * Update internal python driver used by cqlsh (CASSANDRA-10161)
-2.2.2
- * cqlsh prompt includes name of keyspace after failed `use` statement (CASSANDRA-10369)
->>>>>>> 20c0acc1
  * Configurable page size in cqlsh (CASSANDRA-9855)
  * Defer default role manager setup until all nodes are on 2.2+ (CASSANDRA-9761)
  * Handle missing RoleManager in config after upgrade to 2.2 (CASSANDRA-10209)
