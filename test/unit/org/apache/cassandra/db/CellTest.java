/*
 * Licensed to the Apache Software Foundation (ASF) under one
 * or more contributor license agreements.  See the NOTICE file
 * distributed with this work for additional information
 * regarding copyright ownership.  The ASF licenses this file
 * to you under the Apache License, Version 2.0 (the
 * "License"); you may not use this file except in compliance
 * with the License.  You may obtain a copy of the License at
 * 
 *   http://www.apache.org/licenses/LICENSE-2.0
 * 
 * Unless required by applicable law or agreed to in writing,
 * software distributed under the License is distributed on an
 * "AS IS" BASIS, WITHOUT WARRANTIES OR CONDITIONS OF ANY
 * KIND, either express or implied.  See the License for the
 * specific language governing permissions and limitations
 * under the License.
 */
package org.apache.cassandra.db;

import java.nio.ByteBuffer;
import java.util.List;

import com.google.common.collect.Lists;

import junit.framework.Assert;
import org.junit.BeforeClass;
import org.junit.Test;

import org.apache.cassandra.config.CFMetaData;
import org.apache.cassandra.config.ColumnDefinition;
import org.apache.cassandra.config.DatabaseDescriptor;
import org.apache.cassandra.cql3.ColumnIdentifier;
import org.apache.cassandra.cql3.FieldIdentifier;
import org.apache.cassandra.db.marshal.*;
import org.apache.cassandra.db.rows.*;
import org.apache.cassandra.exceptions.ConfigurationException;
import org.apache.cassandra.SchemaLoader;
import org.apache.cassandra.schema.KeyspaceParams;
import org.apache.cassandra.serializers.MarshalException;
import org.apache.cassandra.utils.ByteBufferUtil;
import org.apache.cassandra.utils.FBUtilities;

import static java.util.Arrays.*;

public class CellTest
{
    static
    {
        DatabaseDescriptor.daemonInitialization();
    }

    private static final String KEYSPACE1 = "CellTest";
    private static final String CF_STANDARD1 = "Standard1";
    private static final String CF_COLLECTION = "Collection1";

    private static final CFMetaData cfm = SchemaLoader.standardCFMD(KEYSPACE1, CF_STANDARD1);
    private static final CFMetaData cfm2 = CFMetaData.Builder.create(KEYSPACE1, CF_COLLECTION)
                                                             .addPartitionKey("k", IntegerType.instance)
                                                             .addClusteringColumn("c", IntegerType.instance)
                                                             .addRegularColumn("v", IntegerType.instance)
                                                             .addRegularColumn("m", MapType.getInstance(IntegerType.instance, IntegerType.instance, true))
                                                             .build();

    @BeforeClass
    public static void defineSchema() throws ConfigurationException
    {
        SchemaLoader.prepareServer();
        SchemaLoader.createKeyspace(KEYSPACE1, KeyspaceParams.simple(1), cfm, cfm2);
    }

    private static ColumnDefinition fakeColumn(String name, AbstractType<?> type)
    {
        return new ColumnDefinition("fakeKs",
                                    "fakeTable",
                                    ColumnIdentifier.getInterned(name, false),
                                    type,
                                    ColumnDefinition.NO_POSITION,
                                    ColumnDefinition.Kind.REGULAR);
    }

    @Test
    public void testConflictingTypeEquality()
    {
        boolean[] tf = new boolean[]{ true, false };
        for (boolean lhs : tf)
        {
            for (boolean rhs : tf)
            {
                // don't test equality for both sides native, as this is based on CellName resolution
                if (lhs && rhs)
                    continue;
                Cell a = expiring(cfm, "val", "a", 1, 1);
                Cell b = regular(cfm, "val", "a", 1);
                Assert.assertNotSame(a, b);
                Assert.assertNotSame(b, a);

                a = deleted(cfm, "val", 1, 1);
                Assert.assertNotSame(a, b);
                Assert.assertNotSame(b, a);
            }
        }
    }

    private void assertValid(Cell cell)
    {
        try
        {
            cell.validate();
        }
        catch (Exception e)
        {
            Assert.fail("Cell should be valid but got error: " + e);
        }
    }

    private void assertInvalid(Cell cell)
    {
        try
        {
            cell.validate();
            Assert.fail("Cell " + cell + " should be invalid");
        }
        catch (MarshalException e)
        {
            // Note that we shouldn't get anything else than a MarshalException so let other escape and fail the test
        }
    }

    @Test
    public void testValidate()
    {
        ColumnDefinition c;

        // Valid cells
        c = fakeColumn("c", Int32Type.instance);
        assertValid(BufferCell.live(c, 0, ByteBufferUtil.EMPTY_BYTE_BUFFER));
        assertValid(BufferCell.live(c, 0, ByteBufferUtil.bytes(4)));

        assertValid(BufferCell.expiring(c, 0, 4, 4, ByteBufferUtil.EMPTY_BYTE_BUFFER));
        assertValid(BufferCell.expiring(c, 0, 4, 4, ByteBufferUtil.bytes(4)));

        assertValid(BufferCell.tombstone(c, 0, 4));

        // Invalid value (we don't all empty values for smallint)
        c = fakeColumn("c", ShortType.instance);
        assertInvalid(BufferCell.live(c, 0, ByteBufferUtil.EMPTY_BYTE_BUFFER));
        // But this should be valid even though the underlying value is an empty BB (catches bug #11618)
        assertValid(BufferCell.tombstone(c, 0, 4));
        // And of course, this should be valid with a proper value
        assertValid(BufferCell.live(c, 0, bbs(4)));

        // Invalid ttl
        assertInvalid(BufferCell.expiring(c, 0, -4, 4, bbs(4)));
        // Invalid local deletion times
        assertInvalid(BufferCell.expiring(c, 0, 4, -5, bbs(4)));
        assertInvalid(BufferCell.expiring(c, 0, 4, Cell.NO_DELETION_TIME, bbs(4)));

        c = fakeColumn("c", MapType.getInstance(Int32Type.instance, Int32Type.instance, true));
        // Valid cell path
        assertValid(BufferCell.live(c, 0, ByteBufferUtil.bytes(4), CellPath.create(ByteBufferUtil.bytes(4))));
        // Invalid cell path (int values should be 0 or 4 bytes)
        assertInvalid(BufferCell.live(c, 0, ByteBufferUtil.bytes(4), CellPath.create(ByteBufferUtil.bytes((long)4))));
    }

    @Test
    public void testValidateNonFrozenUDT()
    {
        FieldIdentifier f1 = field("f1");  // has field position 0
        FieldIdentifier f2 = field("f2");  // has field position 1
        UserType udt = new UserType("ks",
                                    bb("myType"),
                                    asList(f1, f2),
                                    asList(Int32Type.instance, UTF8Type.instance),
                                    true);
        ColumnDefinition c;

        // Valid cells
        c = fakeColumn("c", udt);
        assertValid(BufferCell.live(c, 0, bb(1), CellPath.create(bbs(0))));
        assertValid(BufferCell.live(c, 0, bb("foo"), CellPath.create(bbs(1))));
        assertValid(BufferCell.expiring(c, 0, 4, 4, bb(1), CellPath.create(bbs(0))));
        assertValid(BufferCell.expiring(c, 0, 4, 4, bb("foo"), CellPath.create(bbs(1))));
        assertValid(BufferCell.tombstone(c, 0, 4, CellPath.create(bbs(0))));

        // Invalid value (text in an int field)
        assertInvalid(BufferCell.live(c, 0, bb("foo"), CellPath.create(bbs(0))));

        // Invalid ttl
        assertInvalid(BufferCell.expiring(c, 0, -4, 4, bb(1), CellPath.create(bbs(0))));
        // Invalid local deletion times
        assertInvalid(BufferCell.expiring(c, 0, 4, -5, bb(1), CellPath.create(bbs(0))));
        assertInvalid(BufferCell.expiring(c, 0, 4, Cell.NO_DELETION_TIME, bb(1), CellPath.create(bbs(0))));

        // Invalid cell path (int values should be 0 or 2 bytes)
        assertInvalid(BufferCell.live(c, 0, bb(1), CellPath.create(ByteBufferUtil.bytes((long)4))));
    }

    @Test
    public void testValidateFrozenUDT()
    {
        FieldIdentifier f1 = field("f1");  // has field position 0
        FieldIdentifier f2 = field("f2");  // has field position 1
        UserType udt = new UserType("ks",
                                    bb("myType"),
                                    asList(f1, f2),
                                    asList(Int32Type.instance, UTF8Type.instance),
                                    false);

        ColumnDefinition c = fakeColumn("c", udt);
        ByteBuffer val = udt(bb(1), bb("foo"));

        // Valid cells
        assertValid(BufferCell.live(c, 0, val));
        assertValid(BufferCell.live(c, 0, val));
        assertValid(BufferCell.expiring(c, 0, 4, 4, val));
        assertValid(BufferCell.expiring(c, 0, 4, 4, val));
        assertValid(BufferCell.tombstone(c, 0, 4));
        // fewer values than types is accepted
        assertValid(BufferCell.live(c, 0, udt(bb(1))));

        // Invalid values
        // invalid types
        assertInvalid(BufferCell.live(c, 0, udt(bb("foo"), bb(1))));
        // too many types
        assertInvalid(BufferCell.live(c, 0, udt(bb(1), bb("foo"), bb("bar"))));

        // Invalid ttl
        assertInvalid(BufferCell.expiring(c, 0, -4, 4, val));
        // Invalid local deletion times
        assertInvalid(BufferCell.expiring(c, 0, 4, -5, val));
        assertInvalid(BufferCell.expiring(c, 0, 4, Cell.NO_DELETION_TIME, val));
    }

    @Test
    public void testExpiringCellReconile()
    {
        // equal
        Assert.assertEquals(0, testExpiring("val", "a", 1, 1, null, null, null, null));

        // newer timestamp
        Assert.assertEquals(-1, testExpiring("val", "a", 2, 1, null, null, 1L, null));
        Assert.assertEquals(-1, testExpiring("val", "a", 2, 1, null, "val", 1L, 2));

        Assert.assertEquals(-1, testExpiring("val", "a", 1, 2, null, null, null, 1));
        Assert.assertEquals(1, testExpiring("val", "a", 1, 2, null, "val", null, 1));

        // newer value
        Assert.assertEquals(-1, testExpiring("val", "b", 2, 1, null, "a", null, null));
        Assert.assertEquals(-1, testExpiring("val", "b", 2, 1, null, "a", null, 2));
    }

    class SimplePurger implements DeletionPurger
    {
        private final int gcBefore;

        public SimplePurger(int gcBefore)
        {
            this.gcBefore = gcBefore;
        }

        public boolean shouldPurge(long timestamp, int localDeletionTime)
        {
            return localDeletionTime < gcBefore;
        }
    }

    /**
     * tombstones shouldn't be purged if localDeletionTime is greater than gcBefore
     */
    @Test
    public void testNonPurgableTombstone()
    {
        int now = 100;
        Cell cell = deleted(cfm, "val", now, now);
        Cell purged = cell.purge(new SimplePurger(now - 1), now + 1);
        Assert.assertEquals(cell, purged);
    }

    @Test
    public void testPurgeableTombstone()
    {
        int now = 100;
        Cell cell = deleted(cfm, "val", now, now);
        Cell purged = cell.purge(new SimplePurger(now + 1), now + 1);
        Assert.assertNull(purged);
    }

    @Test
    public void testLiveExpiringCell()
    {
        int now = 100;
        Cell cell = expiring(cfm, "val", "a", now, now + 10);
        Cell purged = cell.purge(new SimplePurger(now), now + 1);
        Assert.assertEquals(cell, purged);
    }

    /**
     * cells that have expired should be converted to tombstones with an local deletion time
     * of the cell's local expiration time, minus it's ttl
     */
    @Test
    public void testExpiredTombstoneConversion()
    {
        int now = 100;
        Cell cell = expiring(cfm, "val", "a", now, 10, now + 10);
        Cell purged = cell.purge(new SimplePurger(now), now + 11);
        Assert.assertEquals(deleted(cfm, "val", now, now), purged);
    }

    /**
     * if the tombstone created by an expiring cell has a local deletion time less than gcBefore,
     * it should be purged
     */
    @Test
    public void testPurgeableExpiringCell()
    {
        int now = 100;
        Cell cell = expiring(cfm, "val", "a", now, 10, now + 10);
        Cell purged = cell.purge(new SimplePurger(now + 1), now + 11);
        Assert.assertNull(purged);
    }

    private static ByteBuffer bb(int i)
    {
        return ByteBufferUtil.bytes(i);
    }

    private static ByteBuffer bbs(int s)
    {
        return ByteBufferUtil.bytes((short) s);
    }

    private static ByteBuffer bb(String str)
    {
        return UTF8Type.instance.decompose(str);
    }

    private static ByteBuffer udt(ByteBuffer...buffers)
    {
        return UserType.buildValue(buffers);
    }

    private static FieldIdentifier field(String field)
    {
        return FieldIdentifier.forQuoted(field);
    }

    @Test
    public void testComplexCellReconcile()
    {
        ColumnDefinition m = cfm2.getColumnDefinition(new ColumnIdentifier("m", false));
        int now1 = FBUtilities.nowInSeconds();
        long ts1 = now1*1000000L;


        Cell r1m1 = BufferCell.live(m, ts1, bb(1), CellPath.create(bb(1)));
        Cell r1m2 = BufferCell.live(m, ts1, bb(2), CellPath.create(bb(2)));
        List<Cell> cells1 = Lists.newArrayList(r1m1, r1m2);

        int now2 = now1 + 1;
<<<<<<< HEAD
        long ts2 = now2*1000000;
        Cell r2m2 = BufferCell.live(m, ts2, bb(1), CellPath.create(bb(2)));
        Cell r2m3 = BufferCell.live(m, ts2, bb(2), CellPath.create(bb(3)));
        Cell r2m4 = BufferCell.live(m, ts2, bb(3), CellPath.create(bb(4)));
=======
        long ts2 = now2*1000000L;
        Cell r2m2 = BufferCell.live(cfm2, m, ts2, bb(1), CellPath.create(bb(2)));
        Cell r2m3 = BufferCell.live(cfm2, m, ts2, bb(2), CellPath.create(bb(3)));
        Cell r2m4 = BufferCell.live(cfm2, m, ts2, bb(3), CellPath.create(bb(4)));
>>>>>>> d79fc9a2
        List<Cell> cells2 = Lists.newArrayList(r2m2, r2m3, r2m4);

        RowBuilder builder = new RowBuilder();
        Cells.reconcileComplex(m, cells1.iterator(), cells2.iterator(), DeletionTime.LIVE, builder, now2 + 1);
        Assert.assertEquals(Lists.newArrayList(r1m1, r2m2, r2m3, r2m4), builder.cells);
    }

    private int testExpiring(String n1, String v1, long t1, int et1, String n2, String v2, Long t2, Integer et2)
    {
        if (n2 == null)
            n2 = n1;
        if (v2 == null)
            v2 = v1;
        if (t2 == null)
            t2 = t1;
        if (et2 == null)
            et2 = et1;
        Cell c1 = expiring(cfm, n1, v1, t1, et1);
        Cell c2 = expiring(cfm, n2, v2, t2, et2);

        int now = FBUtilities.nowInSeconds();
        if (Cells.reconcile(c1, c2, now) == c1)
            return Cells.reconcile(c2, c1, now) == c1 ? -1 : 0;
        return Cells.reconcile(c2, c1, now) == c2 ? 1 : 0;
    }

    private Cell regular(CFMetaData cfm, String columnName, String value, long timestamp)
    {
        ColumnDefinition cdef = cfm.getColumnDefinition(ByteBufferUtil.bytes(columnName));
        return BufferCell.live(cdef, timestamp, ByteBufferUtil.bytes(value));
    }

    private Cell expiring(CFMetaData cfm, String columnName, String value, long timestamp, int localExpirationTime)
    {
        return expiring(cfm, columnName, value, timestamp, 1, localExpirationTime);
    }

    private Cell expiring(CFMetaData cfm, String columnName, String value, long timestamp, int ttl, int localExpirationTime)
    {
        ColumnDefinition cdef = cfm.getColumnDefinition(ByteBufferUtil.bytes(columnName));
        return new BufferCell(cdef, timestamp, ttl, localExpirationTime, ByteBufferUtil.bytes(value), null);
    }

    private Cell deleted(CFMetaData cfm, String columnName, int localDeletionTime, long timestamp)
    {
        ColumnDefinition cdef = cfm.getColumnDefinition(ByteBufferUtil.bytes(columnName));
        return BufferCell.tombstone(cdef, timestamp, localDeletionTime);
    }
}<|MERGE_RESOLUTION|>--- conflicted
+++ resolved
@@ -359,17 +359,10 @@
         List<Cell> cells1 = Lists.newArrayList(r1m1, r1m2);
 
         int now2 = now1 + 1;
-<<<<<<< HEAD
-        long ts2 = now2*1000000;
+        long ts2 = now2*1000000L;
         Cell r2m2 = BufferCell.live(m, ts2, bb(1), CellPath.create(bb(2)));
         Cell r2m3 = BufferCell.live(m, ts2, bb(2), CellPath.create(bb(3)));
         Cell r2m4 = BufferCell.live(m, ts2, bb(3), CellPath.create(bb(4)));
-=======
-        long ts2 = now2*1000000L;
-        Cell r2m2 = BufferCell.live(cfm2, m, ts2, bb(1), CellPath.create(bb(2)));
-        Cell r2m3 = BufferCell.live(cfm2, m, ts2, bb(2), CellPath.create(bb(3)));
-        Cell r2m4 = BufferCell.live(cfm2, m, ts2, bb(3), CellPath.create(bb(4)));
->>>>>>> d79fc9a2
         List<Cell> cells2 = Lists.newArrayList(r2m2, r2m3, r2m4);
 
         RowBuilder builder = new RowBuilder();
