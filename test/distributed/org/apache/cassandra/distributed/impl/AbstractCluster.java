--- conflicted
+++ resolved
@@ -440,9 +440,6 @@
 
     void startup()
     {
-<<<<<<< HEAD
-        parallelForEach(I::startup, 0, null);
-=======
         try (AllMembersAliveMonitor monitor = new AllMembersAliveMonitor())
         {
             // Start any instances with auto_bootstrap enabled first, and in series to avoid issues
@@ -462,7 +459,6 @@
             parallelForEach(startParallel, I::startup, 0, null);
             monitor.waitForCompletion();
         }
->>>>>>> 0d5ccb9c
     }
 
     protected interface Factory<I extends IInstance, C extends AbstractCluster<I>>
